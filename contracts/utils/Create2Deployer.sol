--- conflicted
+++ resolved
@@ -1,50 +1,40 @@
-// SPDX-License-Identifier: AGPL-3.0
-pragma solidity ^0.8.17;
-
-contract Create2Deployer {
-<<<<<<< HEAD
-    error Create2Deployer__InitializedFailed();
-
-    event Deployed(address addr, bytes32 bytecodeHash, uint256 salt);
-=======
-    event Deployed(address addr, bytes32 bytecodeHash);
->>>>>>> 0f08f544
-
-    function deploy(bytes memory code, uint256 salt) public {
-        address addr;
-        assembly {
-            addr := create2(0, add(code, 0x20), mload(code), salt)
-            if iszero(extcodesize(addr)) {
-                revert(0, 0)
-            }
-        }
-
-<<<<<<< HEAD
-        emit Deployed(addr, keccak256(abi.encodePacked(code)), salt);
-    }
-
-    function deployAndInitialize(
-        bytes memory code,
-        uint256 salt,
-        bytes memory initializeCallData
-    ) public {
-        address addr;
-        assembly {
-            addr := create2(0, add(code, 0x20), mload(code), salt)
-            if iszero(extcodesize(addr)) {
-                revert(0, 0)
-            }
-        }
-
-        (bool initializeSuccess, ) = addr.call{value: 0}(initializeCallData);
-
-        if (!initializeSuccess) {
-            revert Create2Deployer__InitializedFailed();
-        }
-
-        emit Deployed(addr, keccak256(abi.encodePacked(code)), salt);
-=======
-        emit Deployed(addr, keccak256(abi.encodePacked(code)));
->>>>>>> 0f08f544
-    }
-}
+// SPDX-License-Identifier: AGPL-3.0
+pragma solidity ^0.8.17;
+
+contract Create2Deployer {
+    error Create2Deployer__InitializedFailed();
+
+    event Deployed(address addr, bytes32 bytecodeHash, uint256 salt);
+
+    function deploy(bytes memory code, uint256 salt) public {
+        address addr;
+        assembly {
+            addr := create2(0, add(code, 0x20), mload(code), salt)
+            if iszero(extcodesize(addr)) {
+                revert(0, 0)
+            }
+        }
+        emit Deployed(addr, keccak256(abi.encodePacked(code)), salt);
+    }
+
+    function deployAndInitialize(
+        bytes memory code,
+        uint256 salt,
+        bytes memory initializeCallData
+    ) public {
+        address addr;
+        assembly {
+            addr := create2(0, add(code, 0x20), mload(code), salt)
+            if iszero(extcodesize(addr)) {
+                revert(0, 0)
+            }
+        }
+
+        (bool initializeSuccess, ) = addr.call{value: 0}(initializeCallData);
+
+        if (!initializeSuccess) {
+            revert Create2Deployer__InitializedFailed();
+        }
+        emit Deployed(addr, keccak256(abi.encodePacked(code)), salt);
+    }
+}