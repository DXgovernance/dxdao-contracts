// SPDX-License-Identifier: AGPL-3.0
<<<<<<< HEAD
pragma solidity ^0.8.17;
=======
pragma solidity >=0.8.0;
>>>>>>> 70e96587

import "@openzeppelin/contracts-upgradeable/access/OwnableUpgradeable.sol";
import "@openzeppelin/contracts-upgradeable/proxy/utils/Initializable.sol";
import "@openzeppelin/contracts-upgradeable/utils/CountersUpgradeable.sol";

/*
  @title GuildRegistry
  @author github:Kenny-Gin1
  @dev GuildRegistry is a registry with the available guilds. 
  The contracts allows DXdao to add and remove guilds, as well as look up guild addresses.
*/

contract GuildRegistry is Initializable, OwnableUpgradeable {
    using CountersUpgradeable for CountersUpgradeable.Counter;
    event AddGuild(address guildAddress);
    event RemoveGuild(address guildAddress);

    address[] public guilds;
    CountersUpgradeable.Counter public index;

    function initialize() public initializer {
        __Ownable_init();
    }

    mapping(address => uint256) guildsByAddress;

    function addGuild(address guildAddress) external onlyOwner {
        guildsByAddress[guildAddress] = index.current();
        guilds.push(guildAddress);
        index.increment();
        emit AddGuild(guildAddress);
    }

    function removeGuild(address guildAddress) external onlyOwner {
        require(guilds.length > 0, "No guilds to delete");
        /// @notice Overwrite the guild we want to delete and then we remove the last element
        uint256 guildIndexToDelete = guildsByAddress[guildAddress];
        address guildAddressToMove = guilds[guilds.length - 1];
        guilds[guildIndexToDelete] = guildAddressToMove;
        guildsByAddress[guildAddressToMove] = guildIndexToDelete;
        guilds.pop();
        index.decrement();
        emit RemoveGuild(guildAddress);
    }

    function getGuildsAddresses() external view returns (address[] memory) {
        return guilds;
    }
}
<|MERGE_RESOLUTION|>--- conflicted
+++ resolved
@@ -1,55 +1,51 @@
-// SPDX-License-Identifier: AGPL-3.0
-<<<<<<< HEAD
-pragma solidity ^0.8.17;
-=======
-pragma solidity >=0.8.0;
->>>>>>> 70e96587
-
-import "@openzeppelin/contracts-upgradeable/access/OwnableUpgradeable.sol";
-import "@openzeppelin/contracts-upgradeable/proxy/utils/Initializable.sol";
-import "@openzeppelin/contracts-upgradeable/utils/CountersUpgradeable.sol";
-
-/*
-  @title GuildRegistry
-  @author github:Kenny-Gin1
-  @dev GuildRegistry is a registry with the available guilds. 
-  The contracts allows DXdao to add and remove guilds, as well as look up guild addresses.
-*/
-
-contract GuildRegistry is Initializable, OwnableUpgradeable {
-    using CountersUpgradeable for CountersUpgradeable.Counter;
-    event AddGuild(address guildAddress);
-    event RemoveGuild(address guildAddress);
-
-    address[] public guilds;
-    CountersUpgradeable.Counter public index;
-
-    function initialize() public initializer {
-        __Ownable_init();
-    }
-
-    mapping(address => uint256) guildsByAddress;
-
-    function addGuild(address guildAddress) external onlyOwner {
-        guildsByAddress[guildAddress] = index.current();
-        guilds.push(guildAddress);
-        index.increment();
-        emit AddGuild(guildAddress);
-    }
-
-    function removeGuild(address guildAddress) external onlyOwner {
-        require(guilds.length > 0, "No guilds to delete");
-        /// @notice Overwrite the guild we want to delete and then we remove the last element
-        uint256 guildIndexToDelete = guildsByAddress[guildAddress];
-        address guildAddressToMove = guilds[guilds.length - 1];
-        guilds[guildIndexToDelete] = guildAddressToMove;
-        guildsByAddress[guildAddressToMove] = guildIndexToDelete;
-        guilds.pop();
-        index.decrement();
-        emit RemoveGuild(guildAddress);
-    }
-
-    function getGuildsAddresses() external view returns (address[] memory) {
-        return guilds;
-    }
-}
+// SPDX-License-Identifier: AGPL-3.0
+pragma solidity ^0.8.17;
+
+import "@openzeppelin/contracts-upgradeable/access/OwnableUpgradeable.sol";
+import "@openzeppelin/contracts-upgradeable/proxy/utils/Initializable.sol";
+import "@openzeppelin/contracts-upgradeable/utils/CountersUpgradeable.sol";
+
+/*
+  @title GuildRegistry
+  @author github:Kenny-Gin1
+  @dev GuildRegistry is a registry with the available guilds. 
+  The contracts allows DXdao to add and remove guilds, as well as look up guild addresses.
+*/
+
+contract GuildRegistry is Initializable, OwnableUpgradeable {
+    using CountersUpgradeable for CountersUpgradeable.Counter;
+    event AddGuild(address guildAddress);
+    event RemoveGuild(address guildAddress);
+
+    address[] public guilds;
+    CountersUpgradeable.Counter public index;
+
+    function initialize() public initializer {
+        __Ownable_init();
+    }
+
+    mapping(address => uint256) guildsByAddress;
+
+    function addGuild(address guildAddress) external onlyOwner {
+        guildsByAddress[guildAddress] = index.current();
+        guilds.push(guildAddress);
+        index.increment();
+        emit AddGuild(guildAddress);
+    }
+
+    function removeGuild(address guildAddress) external onlyOwner {
+        require(guilds.length > 0, "No guilds to delete");
+        /// @notice Overwrite the guild we want to delete and then we remove the last element
+        uint256 guildIndexToDelete = guildsByAddress[guildAddress];
+        address guildAddressToMove = guilds[guilds.length - 1];
+        guilds[guildIndexToDelete] = guildAddressToMove;
+        guildsByAddress[guildAddressToMove] = guildIndexToDelete;
+        guilds.pop();
+        index.decrement();
+        emit RemoveGuild(guildAddress);
+    }
+
+    function getGuildsAddresses() external view returns (address[] memory) {
+        return guilds;
+    }
+}