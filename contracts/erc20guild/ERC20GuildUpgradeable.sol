--- conflicted
+++ resolved
@@ -1,86 +1,82 @@
-// SPDX-License-Identifier: AGPL-3.0
-<<<<<<< HEAD
-pragma solidity ^0.8.17;
-=======
-pragma solidity >=0.8.0;
->>>>>>> 70e96587
-
-import "@openzeppelin/contracts-upgradeable/proxy/utils/Initializable.sol";
-import "@openzeppelin/contracts-upgradeable/token/ERC20/IERC20Upgradeable.sol";
-import "../utils/PermissionRegistry.sol";
-import "../utils/TokenVault.sol";
-import "./BaseERC20Guild.sol";
-
-/*
-  @title ERC20GuildUpgradeable
-  @author github:AugustoL
-  @dev Extends an ERC20 functionality into a Guild, adding a simple governance system over an ERC20 token.
-  An ERC20Guild is a simple organization that execute arbitrary calls if a minimum amount of votes is reached in a 
-  proposal option while the proposal is active.
-  The token used for voting needs to be locked for a minimum period of time in order to be used as voting power.
-  Every time tokens are locked the timestamp of the lock is updated and increased the lock time seconds.
-  Once the lock time passed the voter can withdraw his tokens.
-  Each proposal has options, the voter can vote only once per proposal and cant change the chosen option, only
-  increase the voting power of his vote.
-  A proposal ends when the minimum amount of total voting power is reached on a proposal option before the proposal
-  finish.
-  When a proposal ends successfully it executes the calls of the winning option.
-  The winning option has a certain amount of time to be executed successfully if that time passes and the option didn't
-  executed successfully, it is marked as failed.
-  The guild can execute only allowed functions, if a function is not allowed it will need to set the allowance for it.
-  The allowed functions have a timestamp that marks from what time the function can be executed.
-  A limit to a maximum amount of active proposals can be set, an active proposal is a proposal that is in Active state.
-  Gas can be refunded to the account executing the vote, for this to happen the voteGas and maxGasPrice values need to
-  be set.
-  Signed votes can be executed in behalf of other users, to sign a vote the voter needs to hash it with the function
-  hashVote, after signing the hash teh voter can share it to other account to be executed.
-  Multiple votes and signed votes can be executed in one transaction.
-*/
-contract ERC20GuildUpgradeable is BaseERC20Guild, Initializable {
-    /// @dev Initializer
-    /// @param _token The ERC20 token that will be used as source of voting power
-    /// @param _proposalTime The amount of time in seconds that a proposal will be active for voting
-    /// @param _timeForExecution The amount of time in seconds that a proposal option will have to execute successfully
-    /// @param _votingPowerPercentageForProposalExecution The percentage of voting power in base 10000 needed to execute a proposal
-    // action
-    /// @param _votingPowerPercentageForProposalCreation The percentage of voting power in base 10000 needed to create a proposal
-    /// @param _name The name of the ERC20Guild
-    /// @param _voteGas The amount of gas in wei unit used for vote refunds
-    /// @param _maxGasPrice The maximum gas price used for vote refunds
-    /// @param _maxActiveProposals The maximum amount of proposals to be active at the same time
-    /// @param _lockTime The minimum amount of seconds that the tokens would be locked
-    /// @param _permissionRegistry The address of the permission registry contract to be used
-    function initialize(
-        address _token,
-        uint256 _proposalTime,
-        uint256 _timeForExecution,
-        uint256 _votingPowerPercentageForProposalExecution,
-        uint256 _votingPowerPercentageForProposalCreation,
-        string memory _name,
-        uint256 _voteGas,
-        uint256 _maxGasPrice,
-        uint256 _maxActiveProposals,
-        uint256 _lockTime,
-        address _permissionRegistry
-    ) public virtual initializer {
-        require(address(_token) != address(0), "ERC20Guild: token cant be zero address");
-        require(_proposalTime > 0, "ERC20Guild: proposal time has to be more than 0");
-        require(_lockTime >= _proposalTime, "ERC20Guild: lockTime has to be higher or equal to proposalTime");
-        require(
-            _votingPowerPercentageForProposalExecution > 0,
-            "ERC20Guild: voting power for execution has to be more than 0"
-        );
-        name = _name;
-        token = IERC20Upgradeable(_token);
-        tokenVault = new TokenVault(address(token), address(this));
-        proposalTime = _proposalTime;
-        timeForExecution = _timeForExecution;
-        votingPowerPercentageForProposalExecution = _votingPowerPercentageForProposalExecution;
-        votingPowerPercentageForProposalCreation = _votingPowerPercentageForProposalCreation;
-        voteGas = _voteGas;
-        maxGasPrice = _maxGasPrice;
-        maxActiveProposals = _maxActiveProposals;
-        lockTime = _lockTime;
-        permissionRegistry = PermissionRegistry(_permissionRegistry);
-    }
-}
+// SPDX-License-Identifier: AGPL-3.0
+pragma solidity ^0.8.17;
+
+import "@openzeppelin/contracts-upgradeable/proxy/utils/Initializable.sol";
+import "@openzeppelin/contracts-upgradeable/token/ERC20/IERC20Upgradeable.sol";
+import "../utils/PermissionRegistry.sol";
+import "../utils/TokenVault.sol";
+import "./BaseERC20Guild.sol";
+
+/*
+  @title ERC20GuildUpgradeable
+  @author github:AugustoL
+  @dev Extends an ERC20 functionality into a Guild, adding a simple governance system over an ERC20 token.
+  An ERC20Guild is a simple organization that execute arbitrary calls if a minimum amount of votes is reached in a 
+  proposal option while the proposal is active.
+  The token used for voting needs to be locked for a minimum period of time in order to be used as voting power.
+  Every time tokens are locked the timestamp of the lock is updated and increased the lock time seconds.
+  Once the lock time passed the voter can withdraw his tokens.
+  Each proposal has options, the voter can vote only once per proposal and cant change the chosen option, only
+  increase the voting power of his vote.
+  A proposal ends when the minimum amount of total voting power is reached on a proposal option before the proposal
+  finish.
+  When a proposal ends successfully it executes the calls of the winning option.
+  The winning option has a certain amount of time to be executed successfully if that time passes and the option didn't
+  executed successfully, it is marked as failed.
+  The guild can execute only allowed functions, if a function is not allowed it will need to set the allowance for it.
+  The allowed functions have a timestamp that marks from what time the function can be executed.
+  A limit to a maximum amount of active proposals can be set, an active proposal is a proposal that is in Active state.
+  Gas can be refunded to the account executing the vote, for this to happen the voteGas and maxGasPrice values need to
+  be set.
+  Signed votes can be executed in behalf of other users, to sign a vote the voter needs to hash it with the function
+  hashVote, after signing the hash teh voter can share it to other account to be executed.
+  Multiple votes and signed votes can be executed in one transaction.
+*/
+contract ERC20GuildUpgradeable is BaseERC20Guild, Initializable {
+    /// @dev Initializer
+    /// @param _token The ERC20 token that will be used as source of voting power
+    /// @param _proposalTime The amount of time in seconds that a proposal will be active for voting
+    /// @param _timeForExecution The amount of time in seconds that a proposal option will have to execute successfully
+    /// @param _votingPowerPercentageForProposalExecution The percentage of voting power in base 10000 needed to execute a proposal
+    // action
+    /// @param _votingPowerPercentageForProposalCreation The percentage of voting power in base 10000 needed to create a proposal
+    /// @param _name The name of the ERC20Guild
+    /// @param _voteGas The amount of gas in wei unit used for vote refunds
+    /// @param _maxGasPrice The maximum gas price used for vote refunds
+    /// @param _maxActiveProposals The maximum amount of proposals to be active at the same time
+    /// @param _lockTime The minimum amount of seconds that the tokens would be locked
+    /// @param _permissionRegistry The address of the permission registry contract to be used
+    function initialize(
+        address _token,
+        uint256 _proposalTime,
+        uint256 _timeForExecution,
+        uint256 _votingPowerPercentageForProposalExecution,
+        uint256 _votingPowerPercentageForProposalCreation,
+        string memory _name,
+        uint256 _voteGas,
+        uint256 _maxGasPrice,
+        uint256 _maxActiveProposals,
+        uint256 _lockTime,
+        address _permissionRegistry
+    ) public virtual initializer {
+        require(address(_token) != address(0), "ERC20Guild: token cant be zero address");
+        require(_proposalTime > 0, "ERC20Guild: proposal time has to be more than 0");
+        require(_lockTime >= _proposalTime, "ERC20Guild: lockTime has to be higher or equal to proposalTime");
+        require(
+            _votingPowerPercentageForProposalExecution > 0,
+            "ERC20Guild: voting power for execution has to be more than 0"
+        );
+        name = _name;
+        token = IERC20Upgradeable(_token);
+        tokenVault = new TokenVault(address(token), address(this));
+        proposalTime = _proposalTime;
+        timeForExecution = _timeForExecution;
+        votingPowerPercentageForProposalExecution = _votingPowerPercentageForProposalExecution;
+        votingPowerPercentageForProposalCreation = _votingPowerPercentageForProposalCreation;
+        voteGas = _voteGas;
+        maxGasPrice = _maxGasPrice;
+        maxActiveProposals = _maxActiveProposals;
+        lockTime = _lockTime;
+        permissionRegistry = PermissionRegistry(_permissionRegistry);
+    }
+}