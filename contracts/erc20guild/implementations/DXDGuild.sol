// SPDX-License-Identifier: AGPL-3.0
<<<<<<< HEAD
pragma solidity >=0.8.0;
=======
pragma solidity ^0.8.17;
>>>>>>> 3c8b4aa9

import "../ERC20GuildUpgradeable.sol";
import "@openzeppelin/contracts-upgradeable/access/OwnableUpgradeable.sol";
import "@openzeppelin/contracts-upgradeable/utils/math/SafeMathUpgradeable.sol";

/*
  @title DXDGuild
  @author github:AugustoL
  @dev An ERC20GuildUpgradeable for the DXD token designed to execute votes on Genesis Protocol Voting Machine.
*/
contract DXDGuild is ERC20GuildUpgradeable, OwnableUpgradeable {
    using SafeMathUpgradeable for uint256;

    /// @dev Initilizer
    /// @param _token The ERC20 token that will be used as source of voting power
    /// @param _proposalTime The amount of time in seconds that a proposal will be active for voting
    /// @param _timeForExecution The amount of time in seconds that a proposal action will have to execute successfully
    /// @param _votingPowerPercentageForProposalExecution The percentage of voting power in base 10000 needed to execute a proposal
    // action
    /// @param _votingPowerPercentageForProposalCreation The percentage of voting power in base 10000 needed to create a proposal
    /// @param _voteGas The amount of gas in wei unit used for vote refunds
    /// @param _maxGasPrice The maximum gas price used for vote refunds
    /// @param _maxActiveProposals The maximum amount of proposals to be active at the same time
    /// @param _lockTime The minimum amount of seconds that the tokens would be locked
    /// @param _permissionRegistry The address of the permission registry contract to be used
    /// @param _votingMachine The voting machine where the guild will vote
    function initialize(
        address _token,
        uint256 _proposalTime,
        uint256 _timeForExecution,
        uint256 _votingPowerPercentageForProposalExecution,
        uint256 _votingPowerPercentageForProposalCreation,
        uint256 _voteGas,
        uint256 _maxGasPrice,
        uint256 _maxActiveProposals,
        uint256 _lockTime,
        address _permissionRegistry,
        address _votingMachine
    ) public initializer {
        __Ownable_init();
        super.initialize(
            _token,
            _proposalTime,
            _timeForExecution,
            _votingPowerPercentageForProposalExecution,
            _votingPowerPercentageForProposalCreation,
            "DXDGuild",
            _voteGas,
            _maxGasPrice,
            _maxActiveProposals,
            _lockTime,
            _permissionRegistry
        );
        permissionRegistry.setETHPermission(
            address(this),
            _votingMachine,
            bytes4(keccak256("vote(bytes32,uint256,uint256)")),
            0,
            true
        );
    }
}
<|MERGE_RESOLUTION|>--- conflicted
+++ resolved
@@ -1,68 +1,64 @@
-// SPDX-License-Identifier: AGPL-3.0
-<<<<<<< HEAD
-pragma solidity >=0.8.0;
-=======
-pragma solidity ^0.8.17;
->>>>>>> 3c8b4aa9
-
-import "../ERC20GuildUpgradeable.sol";
-import "@openzeppelin/contracts-upgradeable/access/OwnableUpgradeable.sol";
-import "@openzeppelin/contracts-upgradeable/utils/math/SafeMathUpgradeable.sol";
-
-/*
-  @title DXDGuild
-  @author github:AugustoL
-  @dev An ERC20GuildUpgradeable for the DXD token designed to execute votes on Genesis Protocol Voting Machine.
-*/
-contract DXDGuild is ERC20GuildUpgradeable, OwnableUpgradeable {
-    using SafeMathUpgradeable for uint256;
-
-    /// @dev Initilizer
-    /// @param _token The ERC20 token that will be used as source of voting power
-    /// @param _proposalTime The amount of time in seconds that a proposal will be active for voting
-    /// @param _timeForExecution The amount of time in seconds that a proposal action will have to execute successfully
-    /// @param _votingPowerPercentageForProposalExecution The percentage of voting power in base 10000 needed to execute a proposal
-    // action
-    /// @param _votingPowerPercentageForProposalCreation The percentage of voting power in base 10000 needed to create a proposal
-    /// @param _voteGas The amount of gas in wei unit used for vote refunds
-    /// @param _maxGasPrice The maximum gas price used for vote refunds
-    /// @param _maxActiveProposals The maximum amount of proposals to be active at the same time
-    /// @param _lockTime The minimum amount of seconds that the tokens would be locked
-    /// @param _permissionRegistry The address of the permission registry contract to be used
-    /// @param _votingMachine The voting machine where the guild will vote
-    function initialize(
-        address _token,
-        uint256 _proposalTime,
-        uint256 _timeForExecution,
-        uint256 _votingPowerPercentageForProposalExecution,
-        uint256 _votingPowerPercentageForProposalCreation,
-        uint256 _voteGas,
-        uint256 _maxGasPrice,
-        uint256 _maxActiveProposals,
-        uint256 _lockTime,
-        address _permissionRegistry,
-        address _votingMachine
-    ) public initializer {
-        __Ownable_init();
-        super.initialize(
-            _token,
-            _proposalTime,
-            _timeForExecution,
-            _votingPowerPercentageForProposalExecution,
-            _votingPowerPercentageForProposalCreation,
-            "DXDGuild",
-            _voteGas,
-            _maxGasPrice,
-            _maxActiveProposals,
-            _lockTime,
-            _permissionRegistry
-        );
-        permissionRegistry.setETHPermission(
-            address(this),
-            _votingMachine,
-            bytes4(keccak256("vote(bytes32,uint256,uint256)")),
-            0,
-            true
-        );
-    }
-}
+// SPDX-License-Identifier: AGPL-3.0
+pragma solidity >=0.8.0;
+
+import "../ERC20GuildUpgradeable.sol";
+import "@openzeppelin/contracts-upgradeable/access/OwnableUpgradeable.sol";
+import "@openzeppelin/contracts-upgradeable/utils/math/SafeMathUpgradeable.sol";
+
+/*
+  @title DXDGuild
+  @author github:AugustoL
+  @dev An ERC20GuildUpgradeable for the DXD token designed to execute votes on Genesis Protocol Voting Machine.
+*/
+contract DXDGuild is ERC20GuildUpgradeable, OwnableUpgradeable {
+    using SafeMathUpgradeable for uint256;
+
+    /// @dev Initilizer
+    /// @param _token The ERC20 token that will be used as source of voting power
+    /// @param _proposalTime The amount of time in seconds that a proposal will be active for voting
+    /// @param _timeForExecution The amount of time in seconds that a proposal action will have to execute successfully
+    /// @param _votingPowerPercentageForProposalExecution The percentage of voting power in base 10000 needed to execute a proposal
+    // action
+    /// @param _votingPowerPercentageForProposalCreation The percentage of voting power in base 10000 needed to create a proposal
+    /// @param _voteGas The amount of gas in wei unit used for vote refunds
+    /// @param _maxGasPrice The maximum gas price used for vote refunds
+    /// @param _maxActiveProposals The maximum amount of proposals to be active at the same time
+    /// @param _lockTime The minimum amount of seconds that the tokens would be locked
+    /// @param _permissionRegistry The address of the permission registry contract to be used
+    /// @param _votingMachine The voting machine where the guild will vote
+    function initialize(
+        address _token,
+        uint256 _proposalTime,
+        uint256 _timeForExecution,
+        uint256 _votingPowerPercentageForProposalExecution,
+        uint256 _votingPowerPercentageForProposalCreation,
+        uint256 _voteGas,
+        uint256 _maxGasPrice,
+        uint256 _maxActiveProposals,
+        uint256 _lockTime,
+        address _permissionRegistry,
+        address _votingMachine
+    ) public initializer {
+        __Ownable_init();
+        super.initialize(
+            _token,
+            _proposalTime,
+            _timeForExecution,
+            _votingPowerPercentageForProposalExecution,
+            _votingPowerPercentageForProposalCreation,
+            "DXDGuild",
+            _voteGas,
+            _maxGasPrice,
+            _maxActiveProposals,
+            _lockTime,
+            _permissionRegistry
+        );
+        permissionRegistry.setETHPermission(
+            address(this),
+            _votingMachine,
+            bytes4(keccak256("vote(bytes32,uint256,uint256)")),
+            0,
+            true
+        );
+    }
+}