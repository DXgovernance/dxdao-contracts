// SPDX-License-Identifier: AGPL-3.0
pragma solidity ^0.8.8;

import "../ERC20Guild.sol";
import "@openzeppelin/contracts-upgradeable/access/OwnableUpgradeable.sol";
import "@openzeppelin/contracts-upgradeable/utils/math/SafeMathUpgradeable.sol";

/*
  @title GuardedERC20Guild
  @author github:AugustoL
  @dev An ERC20Guild with a guardian, the proposal time can be extended an extra time for the guardian to end the
  proposal like it would happen normally from a base ERC20Guild or reject it directly.
*/
contract GuardedERC20Guild is ERC20Guild, OwnableUpgradeable {
    using SafeMathUpgradeable for uint256;

    address guildGuardian;
    uint256 extraTimeForGuardian;

    // @dev Initilizer
    // @param _token The ERC20 token that will be used as source of voting power
    // @param _proposalTime The amount of time in seconds that a proposal will be active for voting
    // @param _timeForExecution The amount of time in seconds that a proposal action will have to execute successfully
    // @param _votingPowerForProposalExecution The percentage of voting power in base 10000 needed to execute a proposal
    // action
    // @param _votingPowerForProposalCreation The percentage of voting power in base 10000 needed to create a proposal
    // @param _name The name of the ERC20Guild
    // @param _voteGas The amount of gas in wei unit used for vote refunds
    // @param _maxGasPrice The maximum gas price used for vote refunds
    // @param _maxActiveProposals The maximum amount of proposals to be active at the same time
    // @param _lockTime The minimum amount of seconds that the tokens would be locked
    // @param _permissionRegistry The address of the permission registry contract to be used
    function initialize(
        address _token,
        uint256 _proposalTime,
        uint256 _timeForExecution,
        uint256 _votingPowerForProposalExecution,
        uint256 _votingPowerForProposalCreation,
        string memory _name,
        uint256 _voteGas,
        uint256 _maxGasPrice,
        uint256 _maxActiveProposals,
        uint256 _lockTime,
        address _permissionRegistry
<<<<<<< HEAD
    ) public override virtual initializer {
        __Ownable_init();
=======
    ) public virtual override initializer {
>>>>>>> cbee7f08
        super.initialize(
            _token,
            _proposalTime,
            _timeForExecution,
            _votingPowerForProposalExecution,
            _votingPowerForProposalCreation,
            _name,
            _voteGas,
            _maxGasPrice,
            _maxActiveProposals,
            _lockTime,
            _permissionRegistry
        );
        permissionRegistry.setPermission(
            address(0),
            address(this),
            bytes4(keccak256("setGuardianConfig(address,uint256)")),
            0,
            true
        );
    }

    // @dev Executes a proposal that is not votable anymore and can be finished
    // If this function is called by the guild guardian the proposal can end sooner after proposal endTime
    // If this function is not called by the guild guardian the proposal can end sooner after proposal endTime plus
    // the extraTimeForGuardian
    // @param proposalId The id of the proposal to be executed
    function endProposal(bytes32 proposalId) public virtual override {
        require(proposals[proposalId].state == ProposalState.Active, "GuardedERC20Guild: Proposal already executed");
        if (msg.sender == guildGuardian)
            require(
                (proposals[proposalId].endTime < block.timestamp),
                "GuardedERC20Guild: Proposal hasn't ended yet for guardian"
            );
        else
            require(
                proposals[proposalId].endTime.add(extraTimeForGuardian) < block.timestamp,
                "GuardedERC20Guild: Proposal hasn't ended yet for guild"
            );
        super.endProposal(proposalId);
    }

    // @dev Rejects a proposal directly without execution, only callable by the guardian
    // @param proposalId The id of the proposal to be executed
    function rejectProposal(bytes32 proposalId) public {
        require(proposals[proposalId].state == ProposalState.Active, "GuardedERC20Guild: Proposal already executed");
        require((msg.sender == guildGuardian), "GuardedERC20Guild: Proposal can be rejected only by guardian");
        proposals[proposalId].state = ProposalState.Rejected;
        emit ProposalStateChanged(proposalId, uint256(ProposalState.Rejected));
    }

    // @dev Set GuardedERC20Guild guardian configuration
    // @param _guildGuardian The address of the guild guardian
    // @param _extraTimeForGuardian The extra time the proposals would be locked for guardian verification
    function setGuardianConfig(address _guildGuardian, uint256 _extraTimeForGuardian) public {
        require(
            (guildGuardian == address(0)) || (msg.sender == address(this)),
            "GuardedERC20Guild: Only callable by the guild itself when guildGuardian is set"
        );
        require(_guildGuardian != address(0), "GuardedERC20Guild: guildGuardian cant be address 0");
        guildGuardian = _guildGuardian;
        extraTimeForGuardian = _extraTimeForGuardian;
    }

    // @dev Get the guildGuardian address
    function getGuildGuardian() public view returns (address) {
        return guildGuardian;
    }

    // @dev Get the extraTimeForGuardian
    function getExtraTimeForGuardian() public view returns (uint256) {
        return extraTimeForGuardian;
    }
}
<|MERGE_RESOLUTION|>--- conflicted
+++ resolved
@@ -1,124 +1,120 @@
-// SPDX-License-Identifier: AGPL-3.0
-pragma solidity ^0.8.8;
-
-import "../ERC20Guild.sol";
-import "@openzeppelin/contracts-upgradeable/access/OwnableUpgradeable.sol";
-import "@openzeppelin/contracts-upgradeable/utils/math/SafeMathUpgradeable.sol";
-
-/*
-  @title GuardedERC20Guild
-  @author github:AugustoL
-  @dev An ERC20Guild with a guardian, the proposal time can be extended an extra time for the guardian to end the
-  proposal like it would happen normally from a base ERC20Guild or reject it directly.
-*/
-contract GuardedERC20Guild is ERC20Guild, OwnableUpgradeable {
-    using SafeMathUpgradeable for uint256;
-
-    address guildGuardian;
-    uint256 extraTimeForGuardian;
-
-    // @dev Initilizer
-    // @param _token The ERC20 token that will be used as source of voting power
-    // @param _proposalTime The amount of time in seconds that a proposal will be active for voting
-    // @param _timeForExecution The amount of time in seconds that a proposal action will have to execute successfully
-    // @param _votingPowerForProposalExecution The percentage of voting power in base 10000 needed to execute a proposal
-    // action
-    // @param _votingPowerForProposalCreation The percentage of voting power in base 10000 needed to create a proposal
-    // @param _name The name of the ERC20Guild
-    // @param _voteGas The amount of gas in wei unit used for vote refunds
-    // @param _maxGasPrice The maximum gas price used for vote refunds
-    // @param _maxActiveProposals The maximum amount of proposals to be active at the same time
-    // @param _lockTime The minimum amount of seconds that the tokens would be locked
-    // @param _permissionRegistry The address of the permission registry contract to be used
-    function initialize(
-        address _token,
-        uint256 _proposalTime,
-        uint256 _timeForExecution,
-        uint256 _votingPowerForProposalExecution,
-        uint256 _votingPowerForProposalCreation,
-        string memory _name,
-        uint256 _voteGas,
-        uint256 _maxGasPrice,
-        uint256 _maxActiveProposals,
-        uint256 _lockTime,
-        address _permissionRegistry
-<<<<<<< HEAD
-    ) public override virtual initializer {
-        __Ownable_init();
-=======
-    ) public virtual override initializer {
->>>>>>> cbee7f08
-        super.initialize(
-            _token,
-            _proposalTime,
-            _timeForExecution,
-            _votingPowerForProposalExecution,
-            _votingPowerForProposalCreation,
-            _name,
-            _voteGas,
-            _maxGasPrice,
-            _maxActiveProposals,
-            _lockTime,
-            _permissionRegistry
-        );
-        permissionRegistry.setPermission(
-            address(0),
-            address(this),
-            bytes4(keccak256("setGuardianConfig(address,uint256)")),
-            0,
-            true
-        );
-    }
-
-    // @dev Executes a proposal that is not votable anymore and can be finished
-    // If this function is called by the guild guardian the proposal can end sooner after proposal endTime
-    // If this function is not called by the guild guardian the proposal can end sooner after proposal endTime plus
-    // the extraTimeForGuardian
-    // @param proposalId The id of the proposal to be executed
-    function endProposal(bytes32 proposalId) public virtual override {
-        require(proposals[proposalId].state == ProposalState.Active, "GuardedERC20Guild: Proposal already executed");
-        if (msg.sender == guildGuardian)
-            require(
-                (proposals[proposalId].endTime < block.timestamp),
-                "GuardedERC20Guild: Proposal hasn't ended yet for guardian"
-            );
-        else
-            require(
-                proposals[proposalId].endTime.add(extraTimeForGuardian) < block.timestamp,
-                "GuardedERC20Guild: Proposal hasn't ended yet for guild"
-            );
-        super.endProposal(proposalId);
-    }
-
-    // @dev Rejects a proposal directly without execution, only callable by the guardian
-    // @param proposalId The id of the proposal to be executed
-    function rejectProposal(bytes32 proposalId) public {
-        require(proposals[proposalId].state == ProposalState.Active, "GuardedERC20Guild: Proposal already executed");
-        require((msg.sender == guildGuardian), "GuardedERC20Guild: Proposal can be rejected only by guardian");
-        proposals[proposalId].state = ProposalState.Rejected;
-        emit ProposalStateChanged(proposalId, uint256(ProposalState.Rejected));
-    }
-
-    // @dev Set GuardedERC20Guild guardian configuration
-    // @param _guildGuardian The address of the guild guardian
-    // @param _extraTimeForGuardian The extra time the proposals would be locked for guardian verification
-    function setGuardianConfig(address _guildGuardian, uint256 _extraTimeForGuardian) public {
-        require(
-            (guildGuardian == address(0)) || (msg.sender == address(this)),
-            "GuardedERC20Guild: Only callable by the guild itself when guildGuardian is set"
-        );
-        require(_guildGuardian != address(0), "GuardedERC20Guild: guildGuardian cant be address 0");
-        guildGuardian = _guildGuardian;
-        extraTimeForGuardian = _extraTimeForGuardian;
-    }
-
-    // @dev Get the guildGuardian address
-    function getGuildGuardian() public view returns (address) {
-        return guildGuardian;
-    }
-
-    // @dev Get the extraTimeForGuardian
-    function getExtraTimeForGuardian() public view returns (uint256) {
-        return extraTimeForGuardian;
-    }
-}
+// SPDX-License-Identifier: AGPL-3.0
+pragma solidity ^0.8.8;
+
+import "../ERC20Guild.sol";
+import "@openzeppelin/contracts-upgradeable/access/OwnableUpgradeable.sol";
+import "@openzeppelin/contracts-upgradeable/utils/math/SafeMathUpgradeable.sol";
+
+/*
+  @title GuardedERC20Guild
+  @author github:AugustoL
+  @dev An ERC20Guild with a guardian, the proposal time can be extended an extra time for the guardian to end the
+  proposal like it would happen normally from a base ERC20Guild or reject it directly.
+*/
+contract GuardedERC20Guild is ERC20Guild, OwnableUpgradeable {
+    using SafeMathUpgradeable for uint256;
+
+    address guildGuardian;
+    uint256 extraTimeForGuardian;
+
+    // @dev Initilizer
+    // @param _token The ERC20 token that will be used as source of voting power
+    // @param _proposalTime The amount of time in seconds that a proposal will be active for voting
+    // @param _timeForExecution The amount of time in seconds that a proposal action will have to execute successfully
+    // @param _votingPowerForProposalExecution The percentage of voting power in base 10000 needed to execute a proposal
+    // action
+    // @param _votingPowerForProposalCreation The percentage of voting power in base 10000 needed to create a proposal
+    // @param _name The name of the ERC20Guild
+    // @param _voteGas The amount of gas in wei unit used for vote refunds
+    // @param _maxGasPrice The maximum gas price used for vote refunds
+    // @param _maxActiveProposals The maximum amount of proposals to be active at the same time
+    // @param _lockTime The minimum amount of seconds that the tokens would be locked
+    // @param _permissionRegistry The address of the permission registry contract to be used
+    function initialize(
+        address _token,
+        uint256 _proposalTime,
+        uint256 _timeForExecution,
+        uint256 _votingPowerForProposalExecution,
+        uint256 _votingPowerForProposalCreation,
+        string memory _name,
+        uint256 _voteGas,
+        uint256 _maxGasPrice,
+        uint256 _maxActiveProposals,
+        uint256 _lockTime,
+        address _permissionRegistry
+    ) public override virtual initializer {
+        __Ownable_init();
+        super.initialize(
+            _token,
+            _proposalTime,
+            _timeForExecution,
+            _votingPowerForProposalExecution,
+            _votingPowerForProposalCreation,
+            _name,
+            _voteGas,
+            _maxGasPrice,
+            _maxActiveProposals,
+            _lockTime,
+            _permissionRegistry
+        );
+        permissionRegistry.setPermission(
+            address(0),
+            address(this),
+            bytes4(keccak256("setGuardianConfig(address,uint256)")),
+            0,
+            true
+        );
+    }
+
+    // @dev Executes a proposal that is not votable anymore and can be finished
+    // If this function is called by the guild guardian the proposal can end sooner after proposal endTime
+    // If this function is not called by the guild guardian the proposal can end sooner after proposal endTime plus
+    // the extraTimeForGuardian
+    // @param proposalId The id of the proposal to be executed
+    function endProposal(bytes32 proposalId) public virtual override {
+        require(proposals[proposalId].state == ProposalState.Active, "GuardedERC20Guild: Proposal already executed");
+        if (msg.sender == guildGuardian)
+            require(
+                (proposals[proposalId].endTime < block.timestamp),
+                "GuardedERC20Guild: Proposal hasn't ended yet for guardian"
+            );
+        else
+            require(
+                proposals[proposalId].endTime.add(extraTimeForGuardian) < block.timestamp,
+                "GuardedERC20Guild: Proposal hasn't ended yet for guild"
+            );
+        super.endProposal(proposalId);
+    }
+
+    // @dev Rejects a proposal directly without execution, only callable by the guardian
+    // @param proposalId The id of the proposal to be executed
+    function rejectProposal(bytes32 proposalId) public {
+        require(proposals[proposalId].state == ProposalState.Active, "GuardedERC20Guild: Proposal already executed");
+        require((msg.sender == guildGuardian), "GuardedERC20Guild: Proposal can be rejected only by guardian");
+        proposals[proposalId].state = ProposalState.Rejected;
+        emit ProposalStateChanged(proposalId, uint256(ProposalState.Rejected));
+    }
+
+    // @dev Set GuardedERC20Guild guardian configuration
+    // @param _guildGuardian The address of the guild guardian
+    // @param _extraTimeForGuardian The extra time the proposals would be locked for guardian verification
+    function setGuardianConfig(address _guildGuardian, uint256 _extraTimeForGuardian) public {
+        require(
+            (guildGuardian == address(0)) || (msg.sender == address(this)),
+            "GuardedERC20Guild: Only callable by the guild itself when guildGuardian is set"
+        );
+        require(_guildGuardian != address(0), "GuardedERC20Guild: guildGuardian cant be address 0");
+        guildGuardian = _guildGuardian;
+        extraTimeForGuardian = _extraTimeForGuardian;
+    }
+
+    // @dev Get the guildGuardian address
+    function getGuildGuardian() public view returns (address) {
+        return guildGuardian;
+    }
+
+    // @dev Get the extraTimeForGuardian
+    function getExtraTimeForGuardian() public view returns (uint256) {
+        return extraTimeForGuardian;
+    }
+}