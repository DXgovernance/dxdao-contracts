// SPDX-License-Identifier: AGPL-3.0
pragma solidity ^0.8.17;

import "../utils/ERC20/ERC20SnapshotRep.sol";

/**
 * @title DAO Reputation
 * @dev An ERC20 token that is non-transferable, owned and controlled by the DAO.
 * Used by the DAO to vote on proposals.
 * It uses a snapshot mechanism to keep track of the reputation at the moment of
 * each modification of the supply of the token (every mint an burn).
 */
contract DAOReputation is ERC20SnapshotRep {

<<<<<<< HEAD
///@notice Error when trying to transfer reputation
error DAOReputation__NoTransfer();

contract DAOReputation is OwnableUpgradeable, ERC20SnapshotUpgradeable {
    event Mint(address indexed _to, uint256 _amount);
    event Burn(address indexed _from, uint256 _amount);

    function initialize(string memory name, string memory symbol) external initializer {
        __ERC20_init(name, symbol);
        __Ownable_init();
    }

    /**
     * @dev Not allow the transfer of tokens
     */
    function _transfer(
        address sender,
        address recipient,
        uint256 amount
    ) internal virtual override {
        revert DAOReputation__NoTransfer();
    }

    /// @notice Generates `_amount` reputation that are assigned to `_account`
    /// @param _account The address that will be assigned the new reputation
    /// @param _amount The quantity of reputation generated
    /// @return True if the reputation are generated correctly
    function mint(address _account, uint256 _amount) external onlyOwner returns (bool) {
        _mint(_account, _amount);
        _snapshot();
        emit Mint(_account, _amount);
        return true;
    }

    function mintMultiple(address[] memory _accounts, uint256[] memory _amount) external onlyOwner returns (bool) {
        for (uint256 i = 0; i < _accounts.length; i++) {
            _mint(_accounts[i], _amount[i]);
            emit Mint(_accounts[i], _amount[i]);
        }
        return true;
    }

    /// @notice Burns `_amount` reputation from `_account`
    /// @param _account The address that will lose the reputation
    /// @param _amount The quantity of reputation to burn
    /// @return True if the reputation are burned correctly
    function burn(address _account, uint256 _amount) external onlyOwner returns (bool) {
        _burn(_account, _amount);
        _snapshot();
        emit Burn(_account, _amount);
        return true;
    }

    function burnMultiple(address[] memory _accounts, uint256[] memory _amount) external onlyOwner returns (bool) {
        for (uint256 i = 0; i < _accounts.length; i++) {
            _burn(_accounts[i], _amount[i]);
            emit Burn(_accounts[i], _amount[i]);
        }
        return true;
    }

    /**
     * @dev Get the current snapshotId
     */
    function getCurrentSnapshotId() public view returns (uint256) {
        return _getCurrentSnapshotId();
    }
=======
>>>>>>> 0867dbaf
}
<|MERGE_RESOLUTION|>--- conflicted
+++ resolved
@@ -1,85 +1,15 @@
-// SPDX-License-Identifier: AGPL-3.0
-pragma solidity ^0.8.17;
-
-import "../utils/ERC20/ERC20SnapshotRep.sol";
-
-/**
- * @title DAO Reputation
- * @dev An ERC20 token that is non-transferable, owned and controlled by the DAO.
- * Used by the DAO to vote on proposals.
- * It uses a snapshot mechanism to keep track of the reputation at the moment of
- * each modification of the supply of the token (every mint an burn).
- */
-contract DAOReputation is ERC20SnapshotRep {
-
-<<<<<<< HEAD
-///@notice Error when trying to transfer reputation
-error DAOReputation__NoTransfer();
-
-contract DAOReputation is OwnableUpgradeable, ERC20SnapshotUpgradeable {
-    event Mint(address indexed _to, uint256 _amount);
-    event Burn(address indexed _from, uint256 _amount);
-
-    function initialize(string memory name, string memory symbol) external initializer {
-        __ERC20_init(name, symbol);
-        __Ownable_init();
-    }
-
-    /**
-     * @dev Not allow the transfer of tokens
-     */
-    function _transfer(
-        address sender,
-        address recipient,
-        uint256 amount
-    ) internal virtual override {
-        revert DAOReputation__NoTransfer();
-    }
-
-    /// @notice Generates `_amount` reputation that are assigned to `_account`
-    /// @param _account The address that will be assigned the new reputation
-    /// @param _amount The quantity of reputation generated
-    /// @return True if the reputation are generated correctly
-    function mint(address _account, uint256 _amount) external onlyOwner returns (bool) {
-        _mint(_account, _amount);
-        _snapshot();
-        emit Mint(_account, _amount);
-        return true;
-    }
-
-    function mintMultiple(address[] memory _accounts, uint256[] memory _amount) external onlyOwner returns (bool) {
-        for (uint256 i = 0; i < _accounts.length; i++) {
-            _mint(_accounts[i], _amount[i]);
-            emit Mint(_accounts[i], _amount[i]);
-        }
-        return true;
-    }
-
-    /// @notice Burns `_amount` reputation from `_account`
-    /// @param _account The address that will lose the reputation
-    /// @param _amount The quantity of reputation to burn
-    /// @return True if the reputation are burned correctly
-    function burn(address _account, uint256 _amount) external onlyOwner returns (bool) {
-        _burn(_account, _amount);
-        _snapshot();
-        emit Burn(_account, _amount);
-        return true;
-    }
-
-    function burnMultiple(address[] memory _accounts, uint256[] memory _amount) external onlyOwner returns (bool) {
-        for (uint256 i = 0; i < _accounts.length; i++) {
-            _burn(_accounts[i], _amount[i]);
-            emit Burn(_accounts[i], _amount[i]);
-        }
-        return true;
-    }
-
-    /**
-     * @dev Get the current snapshotId
-     */
-    function getCurrentSnapshotId() public view returns (uint256) {
-        return _getCurrentSnapshotId();
-    }
-=======
->>>>>>> 0867dbaf
-}
+// SPDX-License-Identifier: AGPL-3.0
+pragma solidity ^0.8.17;
+
+import "../utils/ERC20/ERC20SnapshotRep.sol";
+
+/**
+ * @title DAO Reputation
+ * @dev An ERC20 token that is non-transferable, owned and controlled by the DAO.
+ * Used by the DAO to vote on proposals.
+ * It uses a snapshot mechanism to keep track of the reputation at the moment of
+ * each modification of the supply of the token (every mint an burn).
+ */
+contract DAOReputation is ERC20SnapshotRep {
+
+}