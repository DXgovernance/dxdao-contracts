// SPDX-License-Identifier: AGPL-3.0
pragma solidity ^0.8.17;

import "@openzeppelin/contracts-upgradeable/access/OwnableUpgradeable.sol";
import "./AccountSnapshot.sol";
import "../utils/ERC20/ERC20SnapshotRep.sol";

/**
 * @title VotingPower
 * @dev This contract provides a function to determine the balance (or voting power) of a specific holder based
 *      on the relative "weights" of two different ERC20SnapshotRep tokens: a DAOReputation token and a DXDInfluence token.
 *      The contract also includes the capability to manage the weights of the underlying tokens, determining the
 *      percentage that each token should represent of the total balance amount at the moment of getting user balance.
 *      Additionally, the contract sets a minimum requirement for the amount of DXDInfluence tokens that must be locked
 *      in order to apply weight to the DXDInfluence token.
 */
contract VotingPower is OwnableUpgradeable, AccountSnapshot {
    /// @notice The reputation token that will be used as source of voting power
    address public reputation;

    /// @notice The influence token that will be used as source of voting power
    address public influence;

    //      tokenAddress   snapshot  weight
    mapping(address => mapping(uint256 => uint256)) public weights;

    struct TokensSnapshot {
        uint128 reputation;
        uint128 influence;
    }

    //      tokenAddress     Internal snapshot  => token snapshot
<<<<<<< HEAD
    mapping(address => mapping(uint256 => uint256)) public snapshots;
=======
    mapping(uint256 => TokensSnapshot) snapshots;
>>>>>>> 43e23f80

    uint256 public constant decimals = 18;
    uint256 public constant precision = 10**decimals;

    /// @notice Revert when using other address than influence or reputation
    error VotingPower_InvalidTokenAddress();

    /// @notice Revert both reputation and influence address are the same
    error VotingPower_ReputationTokenAndInfluenceTokenCannotBeEqual();

    /// @notice SnapshotId provided is bigger than current snapshotId
    error VotingPower_InvalidSnapshotId();

    /// @notice Revert when weights composition is wrong
    error VotingPower_InvalidTokenWeights();

    error VotingPower_PercentCannotExeedMaxPercent();

    /// @notice Minimum staking tokens locked to apply weight (snapshoted)
    mapping(uint256 => uint256) internal minStakingTokensLocked;

    address public constant WEIGHTS_SLOT = address(0x1);
    address public constant MIN_STAKED_SLOT = address(0x2);

    /// @dev Verify if address is one of reputation or influence tokens
    modifier onlyInternalTokens(address tokenAddress) {
        if (tokenAddress != reputation && tokenAddress != influence) {
            revert VotingPower_InvalidTokenAddress();
        }
        _;
    }

    function initialize(
        address _reputation,
        address _dxdInfluence,
        uint256 repWeight,
        uint256 stakingWeight,
        uint256 _minStakingTokensLocked
    ) public virtual initializer {
        __Ownable_init();
        if (_reputation == _dxdInfluence) revert VotingPower_ReputationTokenAndInfluenceTokenCannotBeEqual();
        if (repWeight + stakingWeight != 100) {
            revert VotingPower_InvalidTokenWeights();
        }
        reputation = _reputation;
        influence = _dxdInfluence;
        setMinStakingTokensLocked(_minStakingTokensLocked);
        setComposition(repWeight, stakingWeight);
    }

    /// @dev Set Minimum staking tokens locked to apply staking token weight.
    ///      If staking token totalSupply is under _minStakingTokensLocked, influence token weight will be 0.
    /// @param _minStakingTokensLocked Minimum staking tokens locked to apply weight
    function setMinStakingTokensLocked(uint256 _minStakingTokensLocked) public onlyOwner {
        uint256 snapshotId = _snapshot(MIN_STAKED_SLOT);
        minStakingTokensLocked[snapshotId] = _minStakingTokensLocked;
        snapshots[snapshotId] = TokensSnapshot({
            reputation: snapshots[snapshotId - 1].reputation,
            influence: snapshots[snapshotId - 1].influence
        });
    }

    /// @dev Update tokens weights
    /// @param repWeight Weight of DAOReputation token
    /// @param stakingWeight Weight of DXDStaking token
    function setComposition(uint256 repWeight, uint256 stakingWeight) public onlyOwner {
        if (repWeight + stakingWeight != 100) {
            revert VotingPower_InvalidTokenWeights();
        }
        uint256 snapshotId = _snapshot(WEIGHTS_SLOT);
        weights[reputation][snapshotId] = repWeight;
        weights[influence][snapshotId] = stakingWeight;
        snapshots[snapshotId] = TokensSnapshot({
            reputation: snapshots[snapshotId - 1].reputation,
            influence: snapshots[snapshotId - 1].influence
        });
    }

    /// @dev function to be executed from rep and dxdStake tokens after mint/burn
    /// It stores a reference to the rep/stake token snapshotId from internal snapshotId
    function callback() external onlyInternalTokens(msg.sender) {
        uint256 snapshotId = _snapshot();
        snapshots[snapshotId] = TokensSnapshot({
            reputation: uint128(ERC20SnapshotRep(reputation).getCurrentSnapshotId()),
            influence: uint128(ERC20SnapshotRep(influence).getCurrentSnapshotId())
        });
    }

    /// @dev Get the balance (voting power percentage) of `account` at current snapshotId
    ///      Balance is expressed as percentage in base 1e+18
    ///      1% == 1000000000000000000 | 0.5% == 500000000000000000
    /// @param account Account we want to get voting power from
    /// @return votingPowerPercentage The votingPower of `account` (0 to 100*precision)
    function balanceOf(address account) public view returns (uint256 votingPowerPercentage) {
        return _calculateVotingPower(account, getCurrentSnapshotId());
    }

    /// @dev Get the balance (voting power percentage) of `account` at certain `_snapshotId`.
    ///      Balance is expressed as percentage in base 1e+18
    ///      1% == 1000000000000000000 | 0.5% == 500000000000000000
    /// @param account Account we want to get voting power from
    /// @param snapshotId VPToken SnapshotId we want get votingPower from
    /// @return votingPowerPercentage The votingPower of `account` (0 to 100*precision)
    function balanceOfAt(address account, uint256 snapshotId) public view returns (uint256 votingPowerPercentage) {
        return _calculateVotingPower(account, snapshotId);
    }

    /// @dev Internal function to calculate voting power (balance) of `account` at certain `_snapshotId`
    /// @param account Account we want to get voting power from
    /// @param snapshotId VPToken SnapshotId we want get votingPower from
    /// @return votingPower The votingPower of `account` (0 to 100*precision)
    function _calculateVotingPower(address account, uint256 snapshotId) internal view returns (uint256 votingPower) {
        if (snapshotId > getCurrentSnapshotId()) revert VotingPower_InvalidSnapshotId();
        address[2] memory tokens = [reputation, influence];
        uint256 _votingPower = 0;

        for (uint256 i = 0; i < tokens.length; i++) {
            uint256 tokenSnapshotId = (tokens[i] == reputation)
                ? snapshots[snapshotId].reputation
                : snapshots[snapshotId].influence;
            // Skipping calculation if snapshotId is 0. No minting was done
            if (tokenSnapshotId == 0) continue;
            uint256 tokenWeight = getWeightOfAt(tokens[i], snapshotId);
            // Skipping calculation if weight is 0
            if (tokenWeight == 0) continue;
            uint256 balance = ERC20SnapshotRep(tokens[i]).balanceOfAt(account, tokenSnapshotId);
            // Skipping calculation if user has no balance
            if (balance == 0) continue;
            uint256 supply = ERC20SnapshotRep(tokens[i]).totalSupplyAt(tokenSnapshotId);
            uint256 tokenVotingPowerPercent = getPercent(balance, supply);
            uint256 tokenVotingPowerPercentWeighted = getWeightedVotingPowerPercentage(
                tokenWeight,
                tokenVotingPowerPercent
            );
            _votingPower += tokenVotingPowerPercentWeighted;
        }
        return _votingPower;
    }

    /// @dev Internal function to return weight of `token` at `snapshotId` from
    ///      global config without any minimum tokens locked logic involved.
    /// @param token Address of the token we want to get weight from
    /// @param weight Weight percentage value (0 to 100)
    function _getWeightOfAt(address token, uint256 snapshotId) internal view returns (uint256 weight) {
        return weights[token][snapshotAt(snapshotId, WEIGHTS_SLOT)];
    }

    /// @dev Get token weight from weights config mapping.
    ///      If influence supply > minStakingTokensLocked at given snapshotId, repWeight will default to 100%.
    ///      If not it will retun internal weights config for given `token`
    /// @param token Address of the token we want to get weight from
    /// @param snapshotId VotingPower snapshotId
    /// @return weight Weight percentage value (0 to 100)
    function getWeightOfAt(address token, uint256 snapshotId) public view returns (uint256 weight) {
        uint256 influenceSnapshotId = snapshots[snapshotId].influence;
        if (ERC20SnapshotRep(influence).totalSupplyAt(influenceSnapshotId) < getMinStakingTokensLockedAt(snapshotId)) {
            if (token == reputation) return 100;
            else return 0;
        } else {
            return _getWeightOfAt(token, snapshotId);
        }
    }

    /// @dev Get token weight from weights config mapping.
    ///      If influence supply > minStakingTokensLocked at the time of execution repWeight will default to 100%.
    ///      If not it will retun internal weights config for given `token`
    /// @param token Address of the token we want to get weight from
    /// @return weight Weight percentage value (0 to 100)
    function getWeightOf(address token) public view returns (uint256 weight) {
        return getWeightOfAt(token, getCurrentSnapshotId());
    }

    /// @dev Calculates the percentage of a `numerator` over a `denominator` multiplyed by precision
    /// @param numerator The part being considered
    /// @param denominator The total amount
    /// @return percent The percentage of the numerator over the denominator * precision
    function getPercent(uint256 numerator, uint256 denominator) public pure returns (uint256 percent) {
        if (denominator == 0) return 0;
        return (numerator * precision * 100) / denominator;
    }

    /// @dev Calculates the weighted voting power percentage by multiplying the voting power
    ///      percentage by the weight percent of the token
    /// @param weightPercent Weight percent of the token (0 to 100)
    /// @param votingPowerPercent Voting power percentage (0 to 100 * precision)
    /// @return weightedVotingPowerPercentage Weighted voting power percentage (0 to 100 * precision)
    function getWeightedVotingPowerPercentage(uint256 weightPercent, uint256 votingPowerPercent)
        public
        pure
        returns (uint256 weightedVotingPowerPercentage)
    {
        uint256 maxPercent = 100 * precision;
        if (votingPowerPercent > maxPercent) revert VotingPower_PercentCannotExeedMaxPercent();
        return (votingPowerPercent * weightPercent) / 100;
    }

    /// @dev Returns the last snapshotId stored for given `slot` based on `_snapshotId`
    /// @param  _snapshotId VotingPower Snapshot ID
    /// @param  slot Address used to emit snapshot. One of: WEIGHTS_SLOT, MIN_STAKED_SLOT
    /// @return snapshotId SnapshotId
    function snapshotAt(uint256 _snapshotId, address slot) internal view returns (uint256 snapshotId) {
        return _lastRegisteredSnapshotIdAt(_snapshotId, slot);
    }

    /// @dev Returns global minStakingTokensLocked at `snapshotId`
    /// @param  snapshotId VotingPower Snapshot ID
    /// @return _minStakingTokensLocked Minimum staking tokens locked to apply staking weight
    function getMinStakingTokensLockedAt(uint256 snapshotId) public view returns (uint256 _minStakingTokensLocked) {
        return minStakingTokensLocked[snapshotAt(snapshotId, MIN_STAKED_SLOT)];
    }

    /// @dev Returns global minStakingTokensLocked at currentSnapshotId
    /// @return _minStakingTokensLocked Minimum staking tokens locked to apply staking weight
    function getMinStakingTokensLocked() public view returns (uint256 _minStakingTokensLocked) {
        return getMinStakingTokensLockedAt(getCurrentSnapshotId());
    }

    /// @dev Returns the total supply
    /// @return supply 100% expressed in base 1e+18.
    function totalSupply() external pure returns (uint256 supply) {
        return 100 * precision;
    }

    /// @dev Returns the total supply
    /// @param snapshotId Snapshot ID to get supply at. Since VotingPower is expressed as percent this won't be used.
    /// @return supply 100% expressed in base 1e+18.
    function totalSupplyAt(uint256 snapshotId) external pure returns (uint256 supply) {
        return 100 * precision;
    }

    /// @dev Disabled transfer tokens, not needed in VotingPower
    function transfer(address to, uint256 amount) external pure returns (bool) {
        revert("VotingPower: Cannot call transfer function");
    }

    /// @dev Disabled allowance function, not needed in VotingPower
    function allowance(address owner, address spender) external pure returns (uint256) {
        revert("VotingPower: Cannot call allowance function");
    }

    /// @dev Disabled approve function, not needed in VotingPower
    function approve(address spender, uint256 amount) external pure returns (bool) {
        revert("VotingPower: Cannot call approve function");
    }

    /// @dev Disabled transferFrom function, not needed in VotingPower
    function transferFrom(
        address from,
        address to,
        uint256 amount
    ) external pure returns (bool) {
        revert("VotingPower: Cannot call transferFrom function");
    }
}
<|MERGE_RESOLUTION|>--- conflicted
+++ resolved
@@ -1,291 +1,287 @@
-// SPDX-License-Identifier: AGPL-3.0
-pragma solidity ^0.8.17;
-
-import "@openzeppelin/contracts-upgradeable/access/OwnableUpgradeable.sol";
-import "./AccountSnapshot.sol";
-import "../utils/ERC20/ERC20SnapshotRep.sol";
-
-/**
- * @title VotingPower
- * @dev This contract provides a function to determine the balance (or voting power) of a specific holder based
- *      on the relative "weights" of two different ERC20SnapshotRep tokens: a DAOReputation token and a DXDInfluence token.
- *      The contract also includes the capability to manage the weights of the underlying tokens, determining the
- *      percentage that each token should represent of the total balance amount at the moment of getting user balance.
- *      Additionally, the contract sets a minimum requirement for the amount of DXDInfluence tokens that must be locked
- *      in order to apply weight to the DXDInfluence token.
- */
-contract VotingPower is OwnableUpgradeable, AccountSnapshot {
-    /// @notice The reputation token that will be used as source of voting power
-    address public reputation;
-
-    /// @notice The influence token that will be used as source of voting power
-    address public influence;
-
-    //      tokenAddress   snapshot  weight
-    mapping(address => mapping(uint256 => uint256)) public weights;
-
-    struct TokensSnapshot {
-        uint128 reputation;
-        uint128 influence;
-    }
-
-    //      tokenAddress     Internal snapshot  => token snapshot
-<<<<<<< HEAD
-    mapping(address => mapping(uint256 => uint256)) public snapshots;
-=======
-    mapping(uint256 => TokensSnapshot) snapshots;
->>>>>>> 43e23f80
-
-    uint256 public constant decimals = 18;
-    uint256 public constant precision = 10**decimals;
-
-    /// @notice Revert when using other address than influence or reputation
-    error VotingPower_InvalidTokenAddress();
-
-    /// @notice Revert both reputation and influence address are the same
-    error VotingPower_ReputationTokenAndInfluenceTokenCannotBeEqual();
-
-    /// @notice SnapshotId provided is bigger than current snapshotId
-    error VotingPower_InvalidSnapshotId();
-
-    /// @notice Revert when weights composition is wrong
-    error VotingPower_InvalidTokenWeights();
-
-    error VotingPower_PercentCannotExeedMaxPercent();
-
-    /// @notice Minimum staking tokens locked to apply weight (snapshoted)
-    mapping(uint256 => uint256) internal minStakingTokensLocked;
-
-    address public constant WEIGHTS_SLOT = address(0x1);
-    address public constant MIN_STAKED_SLOT = address(0x2);
-
-    /// @dev Verify if address is one of reputation or influence tokens
-    modifier onlyInternalTokens(address tokenAddress) {
-        if (tokenAddress != reputation && tokenAddress != influence) {
-            revert VotingPower_InvalidTokenAddress();
-        }
-        _;
-    }
-
-    function initialize(
-        address _reputation,
-        address _dxdInfluence,
-        uint256 repWeight,
-        uint256 stakingWeight,
-        uint256 _minStakingTokensLocked
-    ) public virtual initializer {
-        __Ownable_init();
-        if (_reputation == _dxdInfluence) revert VotingPower_ReputationTokenAndInfluenceTokenCannotBeEqual();
-        if (repWeight + stakingWeight != 100) {
-            revert VotingPower_InvalidTokenWeights();
-        }
-        reputation = _reputation;
-        influence = _dxdInfluence;
-        setMinStakingTokensLocked(_minStakingTokensLocked);
-        setComposition(repWeight, stakingWeight);
-    }
-
-    /// @dev Set Minimum staking tokens locked to apply staking token weight.
-    ///      If staking token totalSupply is under _minStakingTokensLocked, influence token weight will be 0.
-    /// @param _minStakingTokensLocked Minimum staking tokens locked to apply weight
-    function setMinStakingTokensLocked(uint256 _minStakingTokensLocked) public onlyOwner {
-        uint256 snapshotId = _snapshot(MIN_STAKED_SLOT);
-        minStakingTokensLocked[snapshotId] = _minStakingTokensLocked;
-        snapshots[snapshotId] = TokensSnapshot({
-            reputation: snapshots[snapshotId - 1].reputation,
-            influence: snapshots[snapshotId - 1].influence
-        });
-    }
-
-    /// @dev Update tokens weights
-    /// @param repWeight Weight of DAOReputation token
-    /// @param stakingWeight Weight of DXDStaking token
-    function setComposition(uint256 repWeight, uint256 stakingWeight) public onlyOwner {
-        if (repWeight + stakingWeight != 100) {
-            revert VotingPower_InvalidTokenWeights();
-        }
-        uint256 snapshotId = _snapshot(WEIGHTS_SLOT);
-        weights[reputation][snapshotId] = repWeight;
-        weights[influence][snapshotId] = stakingWeight;
-        snapshots[snapshotId] = TokensSnapshot({
-            reputation: snapshots[snapshotId - 1].reputation,
-            influence: snapshots[snapshotId - 1].influence
-        });
-    }
-
-    /// @dev function to be executed from rep and dxdStake tokens after mint/burn
-    /// It stores a reference to the rep/stake token snapshotId from internal snapshotId
-    function callback() external onlyInternalTokens(msg.sender) {
-        uint256 snapshotId = _snapshot();
-        snapshots[snapshotId] = TokensSnapshot({
-            reputation: uint128(ERC20SnapshotRep(reputation).getCurrentSnapshotId()),
-            influence: uint128(ERC20SnapshotRep(influence).getCurrentSnapshotId())
-        });
-    }
-
-    /// @dev Get the balance (voting power percentage) of `account` at current snapshotId
-    ///      Balance is expressed as percentage in base 1e+18
-    ///      1% == 1000000000000000000 | 0.5% == 500000000000000000
-    /// @param account Account we want to get voting power from
-    /// @return votingPowerPercentage The votingPower of `account` (0 to 100*precision)
-    function balanceOf(address account) public view returns (uint256 votingPowerPercentage) {
-        return _calculateVotingPower(account, getCurrentSnapshotId());
-    }
-
-    /// @dev Get the balance (voting power percentage) of `account` at certain `_snapshotId`.
-    ///      Balance is expressed as percentage in base 1e+18
-    ///      1% == 1000000000000000000 | 0.5% == 500000000000000000
-    /// @param account Account we want to get voting power from
-    /// @param snapshotId VPToken SnapshotId we want get votingPower from
-    /// @return votingPowerPercentage The votingPower of `account` (0 to 100*precision)
-    function balanceOfAt(address account, uint256 snapshotId) public view returns (uint256 votingPowerPercentage) {
-        return _calculateVotingPower(account, snapshotId);
-    }
-
-    /// @dev Internal function to calculate voting power (balance) of `account` at certain `_snapshotId`
-    /// @param account Account we want to get voting power from
-    /// @param snapshotId VPToken SnapshotId we want get votingPower from
-    /// @return votingPower The votingPower of `account` (0 to 100*precision)
-    function _calculateVotingPower(address account, uint256 snapshotId) internal view returns (uint256 votingPower) {
-        if (snapshotId > getCurrentSnapshotId()) revert VotingPower_InvalidSnapshotId();
-        address[2] memory tokens = [reputation, influence];
-        uint256 _votingPower = 0;
-
-        for (uint256 i = 0; i < tokens.length; i++) {
-            uint256 tokenSnapshotId = (tokens[i] == reputation)
-                ? snapshots[snapshotId].reputation
-                : snapshots[snapshotId].influence;
-            // Skipping calculation if snapshotId is 0. No minting was done
-            if (tokenSnapshotId == 0) continue;
-            uint256 tokenWeight = getWeightOfAt(tokens[i], snapshotId);
-            // Skipping calculation if weight is 0
-            if (tokenWeight == 0) continue;
-            uint256 balance = ERC20SnapshotRep(tokens[i]).balanceOfAt(account, tokenSnapshotId);
-            // Skipping calculation if user has no balance
-            if (balance == 0) continue;
-            uint256 supply = ERC20SnapshotRep(tokens[i]).totalSupplyAt(tokenSnapshotId);
-            uint256 tokenVotingPowerPercent = getPercent(balance, supply);
-            uint256 tokenVotingPowerPercentWeighted = getWeightedVotingPowerPercentage(
-                tokenWeight,
-                tokenVotingPowerPercent
-            );
-            _votingPower += tokenVotingPowerPercentWeighted;
-        }
-        return _votingPower;
-    }
-
-    /// @dev Internal function to return weight of `token` at `snapshotId` from
-    ///      global config without any minimum tokens locked logic involved.
-    /// @param token Address of the token we want to get weight from
-    /// @param weight Weight percentage value (0 to 100)
-    function _getWeightOfAt(address token, uint256 snapshotId) internal view returns (uint256 weight) {
-        return weights[token][snapshotAt(snapshotId, WEIGHTS_SLOT)];
-    }
-
-    /// @dev Get token weight from weights config mapping.
-    ///      If influence supply > minStakingTokensLocked at given snapshotId, repWeight will default to 100%.
-    ///      If not it will retun internal weights config for given `token`
-    /// @param token Address of the token we want to get weight from
-    /// @param snapshotId VotingPower snapshotId
-    /// @return weight Weight percentage value (0 to 100)
-    function getWeightOfAt(address token, uint256 snapshotId) public view returns (uint256 weight) {
-        uint256 influenceSnapshotId = snapshots[snapshotId].influence;
-        if (ERC20SnapshotRep(influence).totalSupplyAt(influenceSnapshotId) < getMinStakingTokensLockedAt(snapshotId)) {
-            if (token == reputation) return 100;
-            else return 0;
-        } else {
-            return _getWeightOfAt(token, snapshotId);
-        }
-    }
-
-    /// @dev Get token weight from weights config mapping.
-    ///      If influence supply > minStakingTokensLocked at the time of execution repWeight will default to 100%.
-    ///      If not it will retun internal weights config for given `token`
-    /// @param token Address of the token we want to get weight from
-    /// @return weight Weight percentage value (0 to 100)
-    function getWeightOf(address token) public view returns (uint256 weight) {
-        return getWeightOfAt(token, getCurrentSnapshotId());
-    }
-
-    /// @dev Calculates the percentage of a `numerator` over a `denominator` multiplyed by precision
-    /// @param numerator The part being considered
-    /// @param denominator The total amount
-    /// @return percent The percentage of the numerator over the denominator * precision
-    function getPercent(uint256 numerator, uint256 denominator) public pure returns (uint256 percent) {
-        if (denominator == 0) return 0;
-        return (numerator * precision * 100) / denominator;
-    }
-
-    /// @dev Calculates the weighted voting power percentage by multiplying the voting power
-    ///      percentage by the weight percent of the token
-    /// @param weightPercent Weight percent of the token (0 to 100)
-    /// @param votingPowerPercent Voting power percentage (0 to 100 * precision)
-    /// @return weightedVotingPowerPercentage Weighted voting power percentage (0 to 100 * precision)
-    function getWeightedVotingPowerPercentage(uint256 weightPercent, uint256 votingPowerPercent)
-        public
-        pure
-        returns (uint256 weightedVotingPowerPercentage)
-    {
-        uint256 maxPercent = 100 * precision;
-        if (votingPowerPercent > maxPercent) revert VotingPower_PercentCannotExeedMaxPercent();
-        return (votingPowerPercent * weightPercent) / 100;
-    }
-
-    /// @dev Returns the last snapshotId stored for given `slot` based on `_snapshotId`
-    /// @param  _snapshotId VotingPower Snapshot ID
-    /// @param  slot Address used to emit snapshot. One of: WEIGHTS_SLOT, MIN_STAKED_SLOT
-    /// @return snapshotId SnapshotId
-    function snapshotAt(uint256 _snapshotId, address slot) internal view returns (uint256 snapshotId) {
-        return _lastRegisteredSnapshotIdAt(_snapshotId, slot);
-    }
-
-    /// @dev Returns global minStakingTokensLocked at `snapshotId`
-    /// @param  snapshotId VotingPower Snapshot ID
-    /// @return _minStakingTokensLocked Minimum staking tokens locked to apply staking weight
-    function getMinStakingTokensLockedAt(uint256 snapshotId) public view returns (uint256 _minStakingTokensLocked) {
-        return minStakingTokensLocked[snapshotAt(snapshotId, MIN_STAKED_SLOT)];
-    }
-
-    /// @dev Returns global minStakingTokensLocked at currentSnapshotId
-    /// @return _minStakingTokensLocked Minimum staking tokens locked to apply staking weight
-    function getMinStakingTokensLocked() public view returns (uint256 _minStakingTokensLocked) {
-        return getMinStakingTokensLockedAt(getCurrentSnapshotId());
-    }
-
-    /// @dev Returns the total supply
-    /// @return supply 100% expressed in base 1e+18.
-    function totalSupply() external pure returns (uint256 supply) {
-        return 100 * precision;
-    }
-
-    /// @dev Returns the total supply
-    /// @param snapshotId Snapshot ID to get supply at. Since VotingPower is expressed as percent this won't be used.
-    /// @return supply 100% expressed in base 1e+18.
-    function totalSupplyAt(uint256 snapshotId) external pure returns (uint256 supply) {
-        return 100 * precision;
-    }
-
-    /// @dev Disabled transfer tokens, not needed in VotingPower
-    function transfer(address to, uint256 amount) external pure returns (bool) {
-        revert("VotingPower: Cannot call transfer function");
-    }
-
-    /// @dev Disabled allowance function, not needed in VotingPower
-    function allowance(address owner, address spender) external pure returns (uint256) {
-        revert("VotingPower: Cannot call allowance function");
-    }
-
-    /// @dev Disabled approve function, not needed in VotingPower
-    function approve(address spender, uint256 amount) external pure returns (bool) {
-        revert("VotingPower: Cannot call approve function");
-    }
-
-    /// @dev Disabled transferFrom function, not needed in VotingPower
-    function transferFrom(
-        address from,
-        address to,
-        uint256 amount
-    ) external pure returns (bool) {
-        revert("VotingPower: Cannot call transferFrom function");
-    }
-}
+// SPDX-License-Identifier: AGPL-3.0
+pragma solidity ^0.8.17;
+
+import "@openzeppelin/contracts-upgradeable/access/OwnableUpgradeable.sol";
+import "./AccountSnapshot.sol";
+import "../utils/ERC20/ERC20SnapshotRep.sol";
+
+/**
+ * @title VotingPower
+ * @dev This contract provides a function to determine the balance (or voting power) of a specific holder based
+ *      on the relative "weights" of two different ERC20SnapshotRep tokens: a DAOReputation token and a DXDInfluence token.
+ *      The contract also includes the capability to manage the weights of the underlying tokens, determining the
+ *      percentage that each token should represent of the total balance amount at the moment of getting user balance.
+ *      Additionally, the contract sets a minimum requirement for the amount of DXDInfluence tokens that must be locked
+ *      in order to apply weight to the DXDInfluence token.
+ */
+contract VotingPower is OwnableUpgradeable, AccountSnapshot {
+    /// @notice The reputation token that will be used as source of voting power
+    address public reputation;
+
+    /// @notice The influence token that will be used as source of voting power
+    address public influence;
+
+    //      tokenAddress   snapshot  weight
+    mapping(address => mapping(uint256 => uint256)) public weights;
+
+    struct TokensSnapshot {
+        uint128 reputation;
+        uint128 influence;
+    }
+
+    //      tokenAddress     Internal snapshot  => token snapshot
+    mapping(uint256 => TokensSnapshot) public snapshots;
+
+    uint256 public constant decimals = 18;
+    uint256 public constant precision = 10**decimals;
+
+    /// @notice Revert when using other address than influence or reputation
+    error VotingPower_InvalidTokenAddress();
+
+    /// @notice Revert both reputation and influence address are the same
+    error VotingPower_ReputationTokenAndInfluenceTokenCannotBeEqual();
+
+    /// @notice SnapshotId provided is bigger than current snapshotId
+    error VotingPower_InvalidSnapshotId();
+
+    /// @notice Revert when weights composition is wrong
+    error VotingPower_InvalidTokenWeights();
+
+    error VotingPower_PercentCannotExeedMaxPercent();
+
+    /// @notice Minimum staking tokens locked to apply weight (snapshoted)
+    mapping(uint256 => uint256) internal minStakingTokensLocked;
+
+    address public constant WEIGHTS_SLOT = address(0x1);
+    address public constant MIN_STAKED_SLOT = address(0x2);
+
+    /// @dev Verify if address is one of reputation or influence tokens
+    modifier onlyInternalTokens(address tokenAddress) {
+        if (tokenAddress != reputation && tokenAddress != influence) {
+            revert VotingPower_InvalidTokenAddress();
+        }
+        _;
+    }
+
+    function initialize(
+        address _reputation,
+        address _dxdInfluence,
+        uint256 repWeight,
+        uint256 stakingWeight,
+        uint256 _minStakingTokensLocked
+    ) public virtual initializer {
+        __Ownable_init();
+        if (_reputation == _dxdInfluence) revert VotingPower_ReputationTokenAndInfluenceTokenCannotBeEqual();
+        if (repWeight + stakingWeight != 100) {
+            revert VotingPower_InvalidTokenWeights();
+        }
+        reputation = _reputation;
+        influence = _dxdInfluence;
+        setMinStakingTokensLocked(_minStakingTokensLocked);
+        setComposition(repWeight, stakingWeight);
+    }
+
+    /// @dev Set Minimum staking tokens locked to apply staking token weight.
+    ///      If staking token totalSupply is under _minStakingTokensLocked, influence token weight will be 0.
+    /// @param _minStakingTokensLocked Minimum staking tokens locked to apply weight
+    function setMinStakingTokensLocked(uint256 _minStakingTokensLocked) public onlyOwner {
+        uint256 snapshotId = _snapshot(MIN_STAKED_SLOT);
+        minStakingTokensLocked[snapshotId] = _minStakingTokensLocked;
+        snapshots[snapshotId] = TokensSnapshot({
+            reputation: snapshots[snapshotId - 1].reputation,
+            influence: snapshots[snapshotId - 1].influence
+        });
+    }
+
+    /// @dev Update tokens weights
+    /// @param repWeight Weight of DAOReputation token
+    /// @param stakingWeight Weight of DXDStaking token
+    function setComposition(uint256 repWeight, uint256 stakingWeight) public onlyOwner {
+        if (repWeight + stakingWeight != 100) {
+            revert VotingPower_InvalidTokenWeights();
+        }
+        uint256 snapshotId = _snapshot(WEIGHTS_SLOT);
+        weights[reputation][snapshotId] = repWeight;
+        weights[influence][snapshotId] = stakingWeight;
+        snapshots[snapshotId] = TokensSnapshot({
+            reputation: snapshots[snapshotId - 1].reputation,
+            influence: snapshots[snapshotId - 1].influence
+        });
+    }
+
+    /// @dev function to be executed from rep and dxdStake tokens after mint/burn
+    /// It stores a reference to the rep/stake token snapshotId from internal snapshotId
+    function callback() external onlyInternalTokens(msg.sender) {
+        uint256 snapshotId = _snapshot();
+        snapshots[snapshotId] = TokensSnapshot({
+            reputation: uint128(ERC20SnapshotRep(reputation).getCurrentSnapshotId()),
+            influence: uint128(ERC20SnapshotRep(influence).getCurrentSnapshotId())
+        });
+    }
+
+    /// @dev Get the balance (voting power percentage) of `account` at current snapshotId
+    ///      Balance is expressed as percentage in base 1e+18
+    ///      1% == 1000000000000000000 | 0.5% == 500000000000000000
+    /// @param account Account we want to get voting power from
+    /// @return votingPowerPercentage The votingPower of `account` (0 to 100*precision)
+    function balanceOf(address account) public view returns (uint256 votingPowerPercentage) {
+        return _calculateVotingPower(account, getCurrentSnapshotId());
+    }
+
+    /// @dev Get the balance (voting power percentage) of `account` at certain `_snapshotId`.
+    ///      Balance is expressed as percentage in base 1e+18
+    ///      1% == 1000000000000000000 | 0.5% == 500000000000000000
+    /// @param account Account we want to get voting power from
+    /// @param snapshotId VPToken SnapshotId we want get votingPower from
+    /// @return votingPowerPercentage The votingPower of `account` (0 to 100*precision)
+    function balanceOfAt(address account, uint256 snapshotId) public view returns (uint256 votingPowerPercentage) {
+        return _calculateVotingPower(account, snapshotId);
+    }
+
+    /// @dev Internal function to calculate voting power (balance) of `account` at certain `_snapshotId`
+    /// @param account Account we want to get voting power from
+    /// @param snapshotId VPToken SnapshotId we want get votingPower from
+    /// @return votingPower The votingPower of `account` (0 to 100*precision)
+    function _calculateVotingPower(address account, uint256 snapshotId) internal view returns (uint256 votingPower) {
+        if (snapshotId > getCurrentSnapshotId()) revert VotingPower_InvalidSnapshotId();
+        address[2] memory tokens = [reputation, influence];
+        uint256 _votingPower = 0;
+
+        for (uint256 i = 0; i < tokens.length; i++) {
+            uint256 tokenSnapshotId = (tokens[i] == reputation)
+                ? snapshots[snapshotId].reputation
+                : snapshots[snapshotId].influence;
+            // Skipping calculation if snapshotId is 0. No minting was done
+            if (tokenSnapshotId == 0) continue;
+            uint256 tokenWeight = getWeightOfAt(tokens[i], snapshotId);
+            // Skipping calculation if weight is 0
+            if (tokenWeight == 0) continue;
+            uint256 balance = ERC20SnapshotRep(tokens[i]).balanceOfAt(account, tokenSnapshotId);
+            // Skipping calculation if user has no balance
+            if (balance == 0) continue;
+            uint256 supply = ERC20SnapshotRep(tokens[i]).totalSupplyAt(tokenSnapshotId);
+            uint256 tokenVotingPowerPercent = getPercent(balance, supply);
+            uint256 tokenVotingPowerPercentWeighted = getWeightedVotingPowerPercentage(
+                tokenWeight,
+                tokenVotingPowerPercent
+            );
+            _votingPower += tokenVotingPowerPercentWeighted;
+        }
+        return _votingPower;
+    }
+
+    /// @dev Internal function to return weight of `token` at `snapshotId` from
+    ///      global config without any minimum tokens locked logic involved.
+    /// @param token Address of the token we want to get weight from
+    /// @param weight Weight percentage value (0 to 100)
+    function _getWeightOfAt(address token, uint256 snapshotId) internal view returns (uint256 weight) {
+        return weights[token][snapshotAt(snapshotId, WEIGHTS_SLOT)];
+    }
+
+    /// @dev Get token weight from weights config mapping.
+    ///      If influence supply > minStakingTokensLocked at given snapshotId, repWeight will default to 100%.
+    ///      If not it will retun internal weights config for given `token`
+    /// @param token Address of the token we want to get weight from
+    /// @param snapshotId VotingPower snapshotId
+    /// @return weight Weight percentage value (0 to 100)
+    function getWeightOfAt(address token, uint256 snapshotId) public view returns (uint256 weight) {
+        uint256 influenceSnapshotId = snapshots[snapshotId].influence;
+        if (ERC20SnapshotRep(influence).totalSupplyAt(influenceSnapshotId) < getMinStakingTokensLockedAt(snapshotId)) {
+            if (token == reputation) return 100;
+            else return 0;
+        } else {
+            return _getWeightOfAt(token, snapshotId);
+        }
+    }
+
+    /// @dev Get token weight from weights config mapping.
+    ///      If influence supply > minStakingTokensLocked at the time of execution repWeight will default to 100%.
+    ///      If not it will retun internal weights config for given `token`
+    /// @param token Address of the token we want to get weight from
+    /// @return weight Weight percentage value (0 to 100)
+    function getWeightOf(address token) public view returns (uint256 weight) {
+        return getWeightOfAt(token, getCurrentSnapshotId());
+    }
+
+    /// @dev Calculates the percentage of a `numerator` over a `denominator` multiplyed by precision
+    /// @param numerator The part being considered
+    /// @param denominator The total amount
+    /// @return percent The percentage of the numerator over the denominator * precision
+    function getPercent(uint256 numerator, uint256 denominator) public pure returns (uint256 percent) {
+        if (denominator == 0) return 0;
+        return (numerator * precision * 100) / denominator;
+    }
+
+    /// @dev Calculates the weighted voting power percentage by multiplying the voting power
+    ///      percentage by the weight percent of the token
+    /// @param weightPercent Weight percent of the token (0 to 100)
+    /// @param votingPowerPercent Voting power percentage (0 to 100 * precision)
+    /// @return weightedVotingPowerPercentage Weighted voting power percentage (0 to 100 * precision)
+    function getWeightedVotingPowerPercentage(uint256 weightPercent, uint256 votingPowerPercent)
+        public
+        pure
+        returns (uint256 weightedVotingPowerPercentage)
+    {
+        uint256 maxPercent = 100 * precision;
+        if (votingPowerPercent > maxPercent) revert VotingPower_PercentCannotExeedMaxPercent();
+        return (votingPowerPercent * weightPercent) / 100;
+    }
+
+    /// @dev Returns the last snapshotId stored for given `slot` based on `_snapshotId`
+    /// @param  _snapshotId VotingPower Snapshot ID
+    /// @param  slot Address used to emit snapshot. One of: WEIGHTS_SLOT, MIN_STAKED_SLOT
+    /// @return snapshotId SnapshotId
+    function snapshotAt(uint256 _snapshotId, address slot) internal view returns (uint256 snapshotId) {
+        return _lastRegisteredSnapshotIdAt(_snapshotId, slot);
+    }
+
+    /// @dev Returns global minStakingTokensLocked at `snapshotId`
+    /// @param  snapshotId VotingPower Snapshot ID
+    /// @return _minStakingTokensLocked Minimum staking tokens locked to apply staking weight
+    function getMinStakingTokensLockedAt(uint256 snapshotId) public view returns (uint256 _minStakingTokensLocked) {
+        return minStakingTokensLocked[snapshotAt(snapshotId, MIN_STAKED_SLOT)];
+    }
+
+    /// @dev Returns global minStakingTokensLocked at currentSnapshotId
+    /// @return _minStakingTokensLocked Minimum staking tokens locked to apply staking weight
+    function getMinStakingTokensLocked() public view returns (uint256 _minStakingTokensLocked) {
+        return getMinStakingTokensLockedAt(getCurrentSnapshotId());
+    }
+
+    /// @dev Returns the total supply
+    /// @return supply 100% expressed in base 1e+18.
+    function totalSupply() external pure returns (uint256 supply) {
+        return 100 * precision;
+    }
+
+    /// @dev Returns the total supply
+    /// @param snapshotId Snapshot ID to get supply at. Since VotingPower is expressed as percent this won't be used.
+    /// @return supply 100% expressed in base 1e+18.
+    function totalSupplyAt(uint256 snapshotId) external pure returns (uint256 supply) {
+        return 100 * precision;
+    }
+
+    /// @dev Disabled transfer tokens, not needed in VotingPower
+    function transfer(address to, uint256 amount) external pure returns (bool) {
+        revert("VotingPower: Cannot call transfer function");
+    }
+
+    /// @dev Disabled allowance function, not needed in VotingPower
+    function allowance(address owner, address spender) external pure returns (uint256) {
+        revert("VotingPower: Cannot call allowance function");
+    }
+
+    /// @dev Disabled approve function, not needed in VotingPower
+    function approve(address spender, uint256 amount) external pure returns (bool) {
+        revert("VotingPower: Cannot call approve function");
+    }
+
+    /// @dev Disabled transferFrom function, not needed in VotingPower
+    function transferFrom(
+        address from,
+        address to,
+        uint256 amount
+    ) external pure returns (bool) {
+        revert("VotingPower: Cannot call transferFrom function");
+    }
+}