pragma solidity ^0.4.11;

import "../controller/Avatar.sol";
import "../controller/Reputation.sol";
import "../controller/MintableToken.sol";
import "../controller/Controller.sol";

/**
 * @title Genesis Scheme that creates organizations
 */

contract GenesisScheme {
    MintableToken nativeToken;
    Reputation nativeReputation;
    Avatar avatar;

    mapping(address=>address) locks;

    event NewOrg (address _avatar);

    address[] addressArray;
    bytes32[] bytes32Array;
    bytes4[] bytes4Array;

    function GenesisScheme( ) {
      addressArray.push(address(this));
      bytes32Array.push(bytes32(0));
      bytes4Array.push(bytes4(0xF));
    }

    /**
     * @dev Create a new organization
     * @param _orgName The name of the new organization
     * @param _tokenName The name of the token associated with the organization
     * @param _tokenSymbol The symbol of the token
     * @param _founders An array with the addresses of the founders of the organization
     * @param _foundersTokenAmount An array of amount of tokens that the founders
     *  receive in the new organization
     * @param _foundersReputationAmount An array of amount of reputation that the
     *   founders receive in the new organization
     *
     * @return The address of the avatar of the controller 
     */
    function forgeOrg (
        bytes32 _orgName,
        string _tokenName,
        string _tokenSymbol,
        address[] _founders,
        uint[] _foundersTokenAmount,
        int[] _foundersReputationAmount
    ) returns(address) {

        // Create Token, Reputation and Avatar:
        nativeToken = new MintableToken(_tokenName, _tokenSymbol);
        nativeReputation = new Reputation();
        avatar =  new Avatar(_orgName, nativeToken, nativeReputation);

        // Create Controller:
        Controller controller = new Controller(avatar, nativeToken, nativeReputation, addressArray, bytes32Array, bytes4Array);
        // Transfer ownership:
        avatar.transferOwnership(controller);
        nativeToken.transferOwnership(controller);
        nativeReputation.transferOwnership(controller);

        // Mint token and reputation for founders:
        for( uint i = 0 ; i < _founders.length ; i++ ) {
            if( ! controller.mintTokens( _foundersTokenAmount[i], _founders[i] ) ) revert();
            if( ! controller.mintReputation( _foundersReputationAmount[i], _founders[i] ) ) revert();
        }

        locks[avatar] = msg.sender;

        NewOrg (address(avatar));
        return (address(avatar));
    }

    /**
     * @dev  register some initial schemes
     */

    function setInitialSchemes (
        Avatar _avatar,
        address[] _schemes,
        bytes32[] _params,
        StandardToken[] _token,
        uint[] _fee,
        bytes4[] _permissions
    ) {
        // this action can only be executed by the account that holds the lock
        // for this controller
        require(locks[address(_avatar)] == msg.sender);

        // register initial schemes:
<<<<<<< HEAD
        Controller controller = Controller(_avatar.owner());
        for( uint i = 0 ; i < _schemes.length ; i++ ) {
          controller.externalTokenApprove(_token[i], _schemes[i], _fee[i]);
          controller.registerScheme(_schemes[i], _params[i], _permissions[i]);
=======
        for (uint i = 0; i < _schemes.length; i++) {
            _controller.registerScheme(_schemes[i], _params[i], _permissions[i]);
>>>>>>> 05ed0409
        }

        // Unregister self:
        controller.unregisterScheme(this);

        // Remove lock:
        delete locks[_avatar];
    }
}<|MERGE_RESOLUTION|>--- conflicted
+++ resolved
@@ -1,4 +1,4 @@
-pragma solidity ^0.4.11;
+pragma solidity ^1.4.11;
 
 import "../controller/Avatar.sol";
 import "../controller/Reputation.sol";
@@ -39,7 +39,7 @@
      * @param _foundersReputationAmount An array of amount of reputation that the
      *   founders receive in the new organization
      *
-     * @return The address of the avatar of the controller 
+     * @return The address of the avatar of the controller
      */
     function forgeOrg (
         bytes32 _orgName,
@@ -91,15 +91,10 @@
         require(locks[address(_avatar)] == msg.sender);
 
         // register initial schemes:
-<<<<<<< HEAD
         Controller controller = Controller(_avatar.owner());
         for( uint i = 0 ; i < _schemes.length ; i++ ) {
           controller.externalTokenApprove(_token[i], _schemes[i], _fee[i]);
           controller.registerScheme(_schemes[i], _params[i], _permissions[i]);
-=======
-        for (uint i = 0; i < _schemes.length; i++) {
-            _controller.registerScheme(_schemes[i], _params[i], _permissions[i]);
->>>>>>> 05ed0409
         }
 
         // Unregister self:
