--- conflicted
+++ resolved
@@ -13,7 +13,7 @@
 
     // a SchemeProposal is a  proposal to add or remove a scheme to/from the an orgaization
     struct SchemeProposal {
-        address scheme; // 
+        address scheme; //
         bytes32 parametersHash;
         uint proposalType; // 1: add a schme, 2: remove a scheme.
         bool isRegistering;
@@ -131,34 +131,17 @@
         Parameters controllerParams = parameters[getParametersFromController(_avatar)];
 
         BoolVoteInterface boolVote = controllerParams.boolVote;
-<<<<<<< HEAD
-
-        bytes32 proposalId = boolVote.propose(controllerParams.voteRegisterParams);
-
-        if (org.proposals[proposalId].proposalType != 0) {
-          revert();
-        }
-
-        org.proposals[proposalId].boolVote = boolVote;
-        org.proposals[proposalId].proposalType = 1;
-        org.proposals[proposalId].scheme = _scheme;
-        org.proposals[proposalId].parametersHash = _parametersHash;
-        org.proposals[proposalId].isRegistering = _isRegistering;
-        org.proposals[proposalId].tokenFee = _tokenFee;
-        org.proposals[proposalId].fee = _fee;
-=======
         bytes32 id = boolVote.propose(controllerParams.voteRegisterParams, _avatar, ExecutableInterface(this));
         if (org.proposals[id].proposalType != 0) {
           revert();
         }
-
+        org.proposals[id].boolVote = boolVote;
         org.proposals[id].proposalType = 1;
         org.proposals[id].scheme = _scheme;
         org.proposals[id].parametersHash = _parametersHash;
         org.proposals[id].isRegistering = _isRegistering;
         org.proposals[id].tokenFee = _tokenFee;
         org.proposals[id].fee = _fee;
->>>>>>> 0b2b67ce
         // vote for this proposal
         boolVote.vote(id, true, msg.sender); // Automatically votes `yes` in the name of the opener.
         return id;
@@ -197,50 +180,6 @@
      * @dev execution of proposals, can only be called by the voting machine in which the vote is held.
      * @param _id the ID of the voting in the voting machine
      * @param _avatar address of the controller
-<<<<<<< HEAD
-     * @param _proposalId the id of the proposal
-     * @param _yes a boolean representing a yes or no vote
-     */
-    // NB: the decisive vote will pay for gas costs for (un)registering the scheme in question
-    function voteScheme(Avatar _avatar, bytes32 _proposalId, bool _yes) returns(bool) {
-
-        // get the contents of the proposal
-        SchemeProposal memory proposal = organizations[_avatar].proposals[_proposalId];
-        BoolVoteInterface boolVote = proposal.boolVote;
-        if (!boolVote.vote(_proposalId, _yes, msg.sender)) {
-            return false;
-        }
-        if (boolVote.voteResults(_proposalId)) { // true if the vote has passed
-            // cancel the proposal
-            if (!boolVote.cancelProposal(_proposalId)) {
-              revert();
-            }
-            Controller controller = Controller(_avatar.owner());
-            // if our proposal is of type2, we unregister the schem in question
-            if (organizations[_avatar].proposals[_proposalId].proposalType == 2 ) {
-                if(!controller.unregisterScheme(proposal.scheme)) revert();
-            }
-            if (organizations[_avatar].proposals[_proposalId].proposalType == 1 ) {
-                if (proposal.fee != 0 )
-                  if (!controller.externalTokenApprove(proposal.tokenFee, proposal.scheme, proposal.fee)) revert();
-                if (proposal.isRegistering == false)
-                  if (!controller.registerScheme(proposal.scheme, proposal.parametersHash, bytes4(1))) revert();
-                else
-                  if (!controller.registerScheme(proposal.scheme, proposal.parametersHash, bytes4(3))) revert();
-            }
-            organizations[_avatar].proposals[_proposalId].proposalType = 0;
-        }
-        return true;
-    }
-
-    /**
-     * @dev get the status of the vote
-     * @param _avatar is the avatar of the organisation it is registered atproposal
-     * @param _proposalId is the id of a proposal
-     * @return [yes, no, ended]
-=======
-     * @param _param a parameter of the voting result, 0 is no and 1 is yes.
->>>>>>> 0b2b67ce
      */
     function execute(bytes32 _id, address _avatar, int _param) returns(bool) {
       // Check if vote was successful:
