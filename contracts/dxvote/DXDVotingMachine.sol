pragma solidity ^0.5.11;

import "../daostack/votingMachines/GenesisProtocol.sol";

/**
 * @title GenesisProtocol implementation designed for DXdao
 *
 * New Features:
 *  - Payable Votes: Any organization can send funds and configure the gas and maxGasPrice to be refunded per vote.
 *  - Signed Votes: Votes can be signed for this or any voting machine, they can shared on this voting machine and
 *    execute votes signed for this voting machine.
 *  - Signal Votes: Voters can signal their decisions with near 50k gas, the signaled votes can be executed on
 *    chain by anyone.
 */
contract DXDVotingMachine is GenesisProtocol {
    uint256 private constant MAX_BOOSTED_PROPOSALS = 4096;

    // organization id scheme => parameters hash => required % of votes in boosted proposal.
    // 100 == 1%, 2500 == 25%.
    mapping(bytes32 => mapping(bytes32 => uint256)) public boostedVoteRequiredPercentage;

    struct OrganizationRefunds {
        uint256 balance;
        uint256 voteGas;
        uint256 maxGasPrice;
    }

    mapping(address => OrganizationRefunds) public organizationRefunds;

    // Event used to share vote signatures on chain
    event VoteSigned(
        address votingMachine,
        bytes32 proposalId,
        address voter,
        uint256 voteDecision,
        uint256 amount,
        bytes signature
    );

    struct VoteDecision {
        uint256 voteDecision;
        uint256 amount;
    }

    mapping(bytes32 => mapping(address => VoteDecision)) public votesSignaled;

    // Event used to signal votes to be executed on chain
    event VoteSignaled(bytes32 proposalId, address voter, uint256 voteDecision, uint256 amount);

    /**
     * @dev Constructor
     */
    constructor(IERC20 _stakingToken) public GenesisProtocol(_stakingToken) {
        require(address(_stakingToken) != address(0), "wrong _stakingToken");
        stakingToken = _stakingToken;
    }

    /**
     * @dev Allows the voting machine to receive ether to be used to refund voting costs
     */
    function() external payable {
        require(
            organizationRefunds[msg.sender].voteGas > 0,
            "DXDVotingMachine: Address not registered in organizationRefounds"
        );
        organizationRefunds[msg.sender].balance = organizationRefunds[msg.sender].balance.add(msg.value);
    }

    /**
     * @dev Config the vote refund for each organization
     * @param _voteGas the amoung of gas that will be used as vote cost
     * @param _maxGasPrice the maximun amount of gas price to be paid, if the gas used is higehr than this value only a
     * portion of the total gas would be refunded
     */
    function setOrganizationRefund(uint256 _voteGas, uint256 _maxGasPrice) external {
        organizationRefunds[msg.sender].voteGas = _voteGas;
        organizationRefunds[msg.sender].maxGasPrice = _maxGasPrice;
    }

    /**
     * @dev Withdraw organization refund balance
     */
    function withdrawRefundBalance() public {
        require(
            organizationRefunds[msg.sender].voteGas > 0,
            "DXDVotingMachine: Address not registered in organizationRefounds"
        );
        require(organizationRefunds[msg.sender].balance > 0, "DXDVotingMachine: Organization refund balance is zero");
        msg.sender.transfer(organizationRefunds[msg.sender].balance);
        organizationRefunds[msg.sender].balance = 0;
    }

    /**
     * @dev Config the requried % of votes needed in a boosted proposal in a scheme, only callable by the avatar
     * @param _scheme the scheme address that wants to be configured
     * @param _paramsHash the paramemeters configuration hashed of the scheme
     * @param _boostedVotePeriodLimit the required % of votes needed in a boosted proposal to be executed on that scheme
     */
    function setBoostedVoteRequiredPercentage(
        address _scheme,
        bytes32 _paramsHash,
        uint256 _boostedVotePeriodLimit
    ) external {
        boostedVoteRequiredPercentage[keccak256(abi.encodePacked(_scheme, msg.sender))][
            _paramsHash
        ] = _boostedVotePeriodLimit;
    }

    /**
     * @dev voting function from old voting machine changing only the logic to refund vote after vote done
     *
     * @param _proposalId id of the proposal
     * @param _vote NO(2) or YES(1).
     * @param _amount the reputation amount to vote with, 0 will use all available REP
     * @param _voter voter address
     * @return bool if the proposal has been executed or not
     */
    function vote(
        bytes32 _proposalId,
        uint256 _vote,
        uint256 _amount,
        address _voter
    ) external votable(_proposalId) returns (bool) {
        Proposal storage proposal = proposals[_proposalId];
        Parameters memory params = parameters[proposal.paramsHash];
        address voter;
        if (params.voteOnBehalf != address(0)) {
<<<<<<< HEAD
            require(msg.sender == params.voteOnBehalf, "address not allowed to vote on behalf");
=======
            require(msg.sender == params.voteOnBehalf, "cannot vote on behalf");
>>>>>>> fe74c569
            voter = _voter;
        } else {
            voter = msg.sender;
        }
        bool voteResult = internalVote(_proposalId, voter, _vote, _amount);
        _refundVote(proposal.organizationId);
        return voteResult;
    }

    /**
     * @dev Share the vote of a proposal for a voting machine on a event log
     *
     * @param votingMachine the voting machine address
     * @param proposalId id of the proposal
     * @param voter address of voter
     * @param voteDecision the vote decision, NO(2) or YES(1).
     * @param amount the reputation amount to vote with, 0 will use all available REP
     * @param signature the encoded vote signature
     */
    function shareSignedVote(
        address votingMachine,
        bytes32 proposalId,
        address voter,
        uint256 voteDecision,
        uint256 amount,
        bytes calldata signature
    ) external {
        require(voteDecision > 0, "invalid voteDecision");
        bytes32 voteHashed = hashVote(votingMachine, proposalId, voter, voteDecision, amount);
        require(voter == voteHashed.toEthSignedMessageHash().recover(signature), "wrong signer");
        emit VoteSigned(votingMachine, proposalId, voter, voteDecision, amount, signature);
    }

    /**
     * @dev Signal the vote of a proposal in this voting machine to be executed later
     *
     * @param proposalId id of the proposal to vote
     * @param voteDecision the vote decisions, NO(2) or YES(1).
     * @param amount the reputation amount to vote with, 0 will use all available REP
     */
    function signalVote(
        bytes32 proposalId,
        uint256 voteDecision,
        uint256 amount
    ) external {
        require(_isVotable(proposalId), "not votable proposal");
        require(voteDecision > 0, "invalid voteDecision");
        require(votesSignaled[proposalId][msg.sender].voteDecision == 0, "already voted");
        votesSignaled[proposalId][msg.sender].voteDecision = voteDecision;
        votesSignaled[proposalId][msg.sender].amount = amount;
        emit VoteSignaled(proposalId, msg.sender, voteDecision, amount);
    }

    /**
     * @dev Execute a signed vote
     *
     * @param votingMachine the voting machine address
     * @param proposalId id of the proposal to execute the vote on
     * @param voter the signer of the vote
     * @param voteDecision the vote decision, NO(2) or YES(1).
     * @param amount the reputation amount to vote with, 0 will use all available REP
     * @param signature the signature of the hashed vote
     */
    function executeSignedVote(
        address votingMachine,
        bytes32 proposalId,
        address voter,
        uint256 voteDecision,
        uint256 amount,
        bytes calldata signature
    ) external {
        require(votingMachine == address(this), "wrong votingMachine");
        require(_isVotable(proposalId), "not votable proposal");
        require(
            voter ==
                hashVote(votingMachine, proposalId, voter, voteDecision, amount).toEthSignedMessageHash().recover(
                    signature
                ),
            "wrong signer"
        );
        internalVote(proposalId, voter, voteDecision, amount);
        _refundVote(proposals[proposalId].organizationId);
    }

    /**
     * @dev Execute a signed vote on a votable proposal
     *
     * @param proposalId id of the proposal to vote
     * @param voter the signer of the vote
     */
    function executeSignaledVote(bytes32 proposalId, address voter) external {
        require(_isVotable(proposalId), "not votable proposal");
        require(votesSignaled[proposalId][voter].voteDecision > 0, "wrong vote shared");
        internalVote(
            proposalId,
            voter,
            votesSignaled[proposalId][voter].voteDecision,
            votesSignaled[proposalId][voter].amount
        );
        delete votesSignaled[proposalId][voter];
        _refundVote(proposals[proposalId].organizationId);
    }

    /**
     * @dev Refund a vote gas cost to an address
     *
     * @param organizationId the id of the organization that should do the refund
     */
    function _refundVote(bytes32 organizationId) internal {
        address orgAddress = organizations[organizationId];
        if (organizationRefunds[orgAddress].voteGas > 0) {
            uint256 gasRefund = organizationRefunds[orgAddress].voteGas.mul(
                tx.gasprice.min(organizationRefunds[orgAddress].maxGasPrice)
            );
            if (organizationRefunds[orgAddress].balance >= gasRefund) {
                organizationRefunds[orgAddress].balance = organizationRefunds[orgAddress].balance.sub(gasRefund);
                msg.sender.transfer(gasRefund);
            }
        }
    }

    /**
     * @dev Hash the vote data that is used for signatures
     *
     * @param votingMachine the voting machine address
     * @param proposalId id of the proposal
     * @param voter the signer of the vote
     * @param voteDecision the vote decision, NO(2) or YES(1).
     * @param amount the reputation amount to vote with, 0 will use all available REP
     */
    function hashVote(
        address votingMachine,
        bytes32 proposalId,
        address voter,
        uint256 voteDecision,
        uint256 amount
    ) public pure returns (bytes32) {
        return keccak256(abi.encodePacked(votingMachine, proposalId, voter, voteDecision, amount));
    }

    /**
     * @dev proposalStatusWithVotes return the total votes, preBoostedVotes and stakes for a given proposal
     * @param _proposalId the ID of the proposal
     * @return uint256 votes YES
     * @return uint256 votes NO
     * @return uint256 preBoostedVotes YES
     * @return uint256 preBoostedVotes NO
     * @return uint256 total stakes YES
     * @return uint256 total stakes NO
     */
    function proposalStatusWithVotes(bytes32 _proposalId)
        external
        view
        returns (
            uint256,
            uint256,
            uint256,
            uint256,
            uint256,
            uint256
        )
    {
        return (
            proposals[_proposalId].votes[YES],
            proposals[_proposalId].votes[NO],
            proposals[_proposalId].preBoostedVotes[YES],
            proposals[_proposalId].preBoostedVotes[NO],
            proposals[_proposalId].stakes[YES],
            proposals[_proposalId].stakes[NO]
        );
    }

    /**
     * @dev Get the requried % of votes needed in a boosted proposal in a scheme
     * @param avatar the avatar address
     * @param scheme the scheme address
     * @param paramsHash the paramemeters configuration hashed of the scheme
     */
    function getBoostedVoteRequiredPercentage(
        address avatar,
        address scheme,
        bytes32 paramsHash
    ) external view returns (uint256) {
        return boostedVoteRequiredPercentage[keccak256(abi.encodePacked(scheme, avatar))][paramsHash];
    }

    /**
     * @dev execute check if the proposal has been decided, and if so, execute the proposal
     * @param _proposalId the id of the proposal
     * @return bool true - the proposal has been executed
     *              false - otherwise.
     */
    // solhint-disable-next-line function-max-lines,code-complexity
    function _execute(bytes32 _proposalId) internal votable(_proposalId) returns (bool) {
        Proposal storage proposal = proposals[_proposalId];
        Parameters memory params = parameters[proposal.paramsHash];
        Proposal memory tmpProposal = proposal;
        uint256 totalReputation = VotingMachineCallbacksInterface(proposal.callbacks).getTotalReputationSupply(
            _proposalId
        );
        //first divide by 100 to prevent overflow
        uint256 executionBar = (totalReputation / 100) * params.queuedVoteRequiredPercentage;
        uint256 _boostedVoteRequiredPercentage = boostedVoteRequiredPercentage[proposal.organizationId][
            proposal.paramsHash
        ];
        uint256 boostedExecutionBar = (totalReputation / 10000) * _boostedVoteRequiredPercentage;
        ExecutionState executionState = ExecutionState.None;
        uint256 averageDownstakesOfBoosted;
        uint256 confidenceThreshold;

        if (proposal.votes[proposal.winningVote] > executionBar) {
            // someone crossed the absolute vote execution bar.
            if (proposal.state == ProposalState.Queued) {
                executionState = ExecutionState.QueueBarCrossed;
            } else if (proposal.state == ProposalState.PreBoosted) {
                executionState = ExecutionState.PreBoostedBarCrossed;
            } else {
                executionState = ExecutionState.BoostedBarCrossed;
            }
            proposal.state = ProposalState.Executed;
        } else {
            if (proposal.state == ProposalState.Queued) {
                // solhint-disable-next-line not-rely-on-time
                if ((now - proposal.times[0]) >= params.queuedVotePeriodLimit) {
                    proposal.state = ProposalState.ExpiredInQueue;
                    proposal.winningVote = NO;
                    executionState = ExecutionState.QueueTimeOut;
                } else {
                    confidenceThreshold = threshold(proposal.paramsHash, proposal.organizationId);
                    if (_score(_proposalId) > confidenceThreshold) {
                        //change proposal mode to PreBoosted mode.
                        proposal.state = ProposalState.PreBoosted;
                        // solhint-disable-next-line not-rely-on-time
                        proposal.times[2] = now;
                        proposal.confidenceThreshold = confidenceThreshold;
                    }
                }
            }

            if (proposal.state == ProposalState.PreBoosted) {
                confidenceThreshold = threshold(proposal.paramsHash, proposal.organizationId);
                // solhint-disable-next-line not-rely-on-time
                if ((now - proposal.times[2]) >= params.preBoostedVotePeriodLimit) {
                    if (_score(_proposalId) > confidenceThreshold) {
                        if (orgBoostedProposalsCnt[proposal.organizationId] < MAX_BOOSTED_PROPOSALS) {
                            //change proposal mode to Boosted mode.
                            proposal.state = ProposalState.Boosted;

                            // ONLY CHANGE IN DXD VOTING MACHINE TO BOOST AUTOMATICALLY
                            proposal.times[1] = proposal.times[2] + params.preBoostedVotePeriodLimit;

                            orgBoostedProposalsCnt[proposal.organizationId]++;
                            //add a value to average -> average = average + ((value - average) / nbValues)
                            averageDownstakesOfBoosted = averagesDownstakesOfBoosted[proposal.organizationId];
                            // solium-disable-next-line indentation
                            averagesDownstakesOfBoosted[proposal.organizationId] = uint256(
                                int256(averageDownstakesOfBoosted) +
                                    ((int256(proposal.stakes[NO]) - int256(averageDownstakesOfBoosted)) /
                                        int256(orgBoostedProposalsCnt[proposal.organizationId]))
                            );
                        }
                    } else {
                        proposal.state = ProposalState.Queued;
                    }
                } else {
                    //check the Confidence level is stable
                    uint256 proposalScore = _score(_proposalId);
                    if (proposalScore <= proposal.confidenceThreshold.min(confidenceThreshold)) {
                        proposal.state = ProposalState.Queued;
                    } else if (proposal.confidenceThreshold > proposalScore) {
                        proposal.confidenceThreshold = confidenceThreshold;
                        emit ConfidenceLevelChange(_proposalId, confidenceThreshold);
                    }
                }
            }
        }

        if ((proposal.state == ProposalState.Boosted) || (proposal.state == ProposalState.QuietEndingPeriod)) {
            // solhint-disable-next-line not-rely-on-time
            if ((now - proposal.times[1]) >= proposal.currentBoostedVotePeriodLimit) {
                if (proposal.votes[proposal.winningVote] >= boostedExecutionBar) {
                    proposal.state = ProposalState.Executed;
                    executionState = ExecutionState.BoostedBarCrossed;
                } else {
                    proposal.state = ProposalState.ExpiredInQueue;
                    proposal.winningVote = NO;
                    executionState = ExecutionState.BoostedTimeOut;
                }
            }
        }

        if (executionState != ExecutionState.None) {
            if (
                (executionState == ExecutionState.BoostedTimeOut) ||
                (executionState == ExecutionState.BoostedBarCrossed)
            ) {
                orgBoostedProposalsCnt[tmpProposal.organizationId] = orgBoostedProposalsCnt[tmpProposal.organizationId]
                    .sub(1);
                //remove a value from average = ((average * nbValues) - value) / (nbValues - 1);
                uint256 boostedProposals = orgBoostedProposalsCnt[tmpProposal.organizationId];
                if (boostedProposals == 0) {
                    averagesDownstakesOfBoosted[proposal.organizationId] = 0;
                } else {
                    averageDownstakesOfBoosted = averagesDownstakesOfBoosted[proposal.organizationId];
                    averagesDownstakesOfBoosted[proposal.organizationId] =
                        (averageDownstakesOfBoosted.mul(boostedProposals + 1).sub(proposal.stakes[NO])) /
                        boostedProposals;
                }
            }
            emit ExecuteProposal(
                _proposalId,
                organizations[proposal.organizationId],
                proposal.winningVote,
                totalReputation
            );
            emit GPExecuteProposal(_proposalId, executionState);
            proposal.daoBounty = proposal.daoBountyRemain;
            ProposalExecuteInterface(proposal.callbacks).executeProposal(_proposalId, int256(proposal.winningVote));
        }
        if (tmpProposal.state != proposal.state) {
            emit StateChange(_proposalId, proposal.state);
        }
        return (executionState != ExecutionState.None);
    }
}
<|MERGE_RESOLUTION|>--- conflicted
+++ resolved
@@ -1,457 +1,453 @@
-pragma solidity ^0.5.11;
-
-import "../daostack/votingMachines/GenesisProtocol.sol";
-
-/**
- * @title GenesisProtocol implementation designed for DXdao
- *
- * New Features:
- *  - Payable Votes: Any organization can send funds and configure the gas and maxGasPrice to be refunded per vote.
- *  - Signed Votes: Votes can be signed for this or any voting machine, they can shared on this voting machine and
- *    execute votes signed for this voting machine.
- *  - Signal Votes: Voters can signal their decisions with near 50k gas, the signaled votes can be executed on
- *    chain by anyone.
- */
-contract DXDVotingMachine is GenesisProtocol {
-    uint256 private constant MAX_BOOSTED_PROPOSALS = 4096;
-
-    // organization id scheme => parameters hash => required % of votes in boosted proposal.
-    // 100 == 1%, 2500 == 25%.
-    mapping(bytes32 => mapping(bytes32 => uint256)) public boostedVoteRequiredPercentage;
-
-    struct OrganizationRefunds {
-        uint256 balance;
-        uint256 voteGas;
-        uint256 maxGasPrice;
-    }
-
-    mapping(address => OrganizationRefunds) public organizationRefunds;
-
-    // Event used to share vote signatures on chain
-    event VoteSigned(
-        address votingMachine,
-        bytes32 proposalId,
-        address voter,
-        uint256 voteDecision,
-        uint256 amount,
-        bytes signature
-    );
-
-    struct VoteDecision {
-        uint256 voteDecision;
-        uint256 amount;
-    }
-
-    mapping(bytes32 => mapping(address => VoteDecision)) public votesSignaled;
-
-    // Event used to signal votes to be executed on chain
-    event VoteSignaled(bytes32 proposalId, address voter, uint256 voteDecision, uint256 amount);
-
-    /**
-     * @dev Constructor
-     */
-    constructor(IERC20 _stakingToken) public GenesisProtocol(_stakingToken) {
-        require(address(_stakingToken) != address(0), "wrong _stakingToken");
-        stakingToken = _stakingToken;
-    }
-
-    /**
-     * @dev Allows the voting machine to receive ether to be used to refund voting costs
-     */
-    function() external payable {
-        require(
-            organizationRefunds[msg.sender].voteGas > 0,
-            "DXDVotingMachine: Address not registered in organizationRefounds"
-        );
-        organizationRefunds[msg.sender].balance = organizationRefunds[msg.sender].balance.add(msg.value);
-    }
-
-    /**
-     * @dev Config the vote refund for each organization
-     * @param _voteGas the amoung of gas that will be used as vote cost
-     * @param _maxGasPrice the maximun amount of gas price to be paid, if the gas used is higehr than this value only a
-     * portion of the total gas would be refunded
-     */
-    function setOrganizationRefund(uint256 _voteGas, uint256 _maxGasPrice) external {
-        organizationRefunds[msg.sender].voteGas = _voteGas;
-        organizationRefunds[msg.sender].maxGasPrice = _maxGasPrice;
-    }
-
-    /**
-     * @dev Withdraw organization refund balance
-     */
-    function withdrawRefundBalance() public {
-        require(
-            organizationRefunds[msg.sender].voteGas > 0,
-            "DXDVotingMachine: Address not registered in organizationRefounds"
-        );
-        require(organizationRefunds[msg.sender].balance > 0, "DXDVotingMachine: Organization refund balance is zero");
-        msg.sender.transfer(organizationRefunds[msg.sender].balance);
-        organizationRefunds[msg.sender].balance = 0;
-    }
-
-    /**
-     * @dev Config the requried % of votes needed in a boosted proposal in a scheme, only callable by the avatar
-     * @param _scheme the scheme address that wants to be configured
-     * @param _paramsHash the paramemeters configuration hashed of the scheme
-     * @param _boostedVotePeriodLimit the required % of votes needed in a boosted proposal to be executed on that scheme
-     */
-    function setBoostedVoteRequiredPercentage(
-        address _scheme,
-        bytes32 _paramsHash,
-        uint256 _boostedVotePeriodLimit
-    ) external {
-        boostedVoteRequiredPercentage[keccak256(abi.encodePacked(_scheme, msg.sender))][
-            _paramsHash
-        ] = _boostedVotePeriodLimit;
-    }
-
-    /**
-     * @dev voting function from old voting machine changing only the logic to refund vote after vote done
-     *
-     * @param _proposalId id of the proposal
-     * @param _vote NO(2) or YES(1).
-     * @param _amount the reputation amount to vote with, 0 will use all available REP
-     * @param _voter voter address
-     * @return bool if the proposal has been executed or not
-     */
-    function vote(
-        bytes32 _proposalId,
-        uint256 _vote,
-        uint256 _amount,
-        address _voter
-    ) external votable(_proposalId) returns (bool) {
-        Proposal storage proposal = proposals[_proposalId];
-        Parameters memory params = parameters[proposal.paramsHash];
-        address voter;
-        if (params.voteOnBehalf != address(0)) {
-<<<<<<< HEAD
-            require(msg.sender == params.voteOnBehalf, "address not allowed to vote on behalf");
-=======
-            require(msg.sender == params.voteOnBehalf, "cannot vote on behalf");
->>>>>>> fe74c569
-            voter = _voter;
-        } else {
-            voter = msg.sender;
-        }
-        bool voteResult = internalVote(_proposalId, voter, _vote, _amount);
-        _refundVote(proposal.organizationId);
-        return voteResult;
-    }
-
-    /**
-     * @dev Share the vote of a proposal for a voting machine on a event log
-     *
-     * @param votingMachine the voting machine address
-     * @param proposalId id of the proposal
-     * @param voter address of voter
-     * @param voteDecision the vote decision, NO(2) or YES(1).
-     * @param amount the reputation amount to vote with, 0 will use all available REP
-     * @param signature the encoded vote signature
-     */
-    function shareSignedVote(
-        address votingMachine,
-        bytes32 proposalId,
-        address voter,
-        uint256 voteDecision,
-        uint256 amount,
-        bytes calldata signature
-    ) external {
-        require(voteDecision > 0, "invalid voteDecision");
-        bytes32 voteHashed = hashVote(votingMachine, proposalId, voter, voteDecision, amount);
-        require(voter == voteHashed.toEthSignedMessageHash().recover(signature), "wrong signer");
-        emit VoteSigned(votingMachine, proposalId, voter, voteDecision, amount, signature);
-    }
-
-    /**
-     * @dev Signal the vote of a proposal in this voting machine to be executed later
-     *
-     * @param proposalId id of the proposal to vote
-     * @param voteDecision the vote decisions, NO(2) or YES(1).
-     * @param amount the reputation amount to vote with, 0 will use all available REP
-     */
-    function signalVote(
-        bytes32 proposalId,
-        uint256 voteDecision,
-        uint256 amount
-    ) external {
-        require(_isVotable(proposalId), "not votable proposal");
-        require(voteDecision > 0, "invalid voteDecision");
-        require(votesSignaled[proposalId][msg.sender].voteDecision == 0, "already voted");
-        votesSignaled[proposalId][msg.sender].voteDecision = voteDecision;
-        votesSignaled[proposalId][msg.sender].amount = amount;
-        emit VoteSignaled(proposalId, msg.sender, voteDecision, amount);
-    }
-
-    /**
-     * @dev Execute a signed vote
-     *
-     * @param votingMachine the voting machine address
-     * @param proposalId id of the proposal to execute the vote on
-     * @param voter the signer of the vote
-     * @param voteDecision the vote decision, NO(2) or YES(1).
-     * @param amount the reputation amount to vote with, 0 will use all available REP
-     * @param signature the signature of the hashed vote
-     */
-    function executeSignedVote(
-        address votingMachine,
-        bytes32 proposalId,
-        address voter,
-        uint256 voteDecision,
-        uint256 amount,
-        bytes calldata signature
-    ) external {
-        require(votingMachine == address(this), "wrong votingMachine");
-        require(_isVotable(proposalId), "not votable proposal");
-        require(
-            voter ==
-                hashVote(votingMachine, proposalId, voter, voteDecision, amount).toEthSignedMessageHash().recover(
-                    signature
-                ),
-            "wrong signer"
-        );
-        internalVote(proposalId, voter, voteDecision, amount);
-        _refundVote(proposals[proposalId].organizationId);
-    }
-
-    /**
-     * @dev Execute a signed vote on a votable proposal
-     *
-     * @param proposalId id of the proposal to vote
-     * @param voter the signer of the vote
-     */
-    function executeSignaledVote(bytes32 proposalId, address voter) external {
-        require(_isVotable(proposalId), "not votable proposal");
-        require(votesSignaled[proposalId][voter].voteDecision > 0, "wrong vote shared");
-        internalVote(
-            proposalId,
-            voter,
-            votesSignaled[proposalId][voter].voteDecision,
-            votesSignaled[proposalId][voter].amount
-        );
-        delete votesSignaled[proposalId][voter];
-        _refundVote(proposals[proposalId].organizationId);
-    }
-
-    /**
-     * @dev Refund a vote gas cost to an address
-     *
-     * @param organizationId the id of the organization that should do the refund
-     */
-    function _refundVote(bytes32 organizationId) internal {
-        address orgAddress = organizations[organizationId];
-        if (organizationRefunds[orgAddress].voteGas > 0) {
-            uint256 gasRefund = organizationRefunds[orgAddress].voteGas.mul(
-                tx.gasprice.min(organizationRefunds[orgAddress].maxGasPrice)
-            );
-            if (organizationRefunds[orgAddress].balance >= gasRefund) {
-                organizationRefunds[orgAddress].balance = organizationRefunds[orgAddress].balance.sub(gasRefund);
-                msg.sender.transfer(gasRefund);
-            }
-        }
-    }
-
-    /**
-     * @dev Hash the vote data that is used for signatures
-     *
-     * @param votingMachine the voting machine address
-     * @param proposalId id of the proposal
-     * @param voter the signer of the vote
-     * @param voteDecision the vote decision, NO(2) or YES(1).
-     * @param amount the reputation amount to vote with, 0 will use all available REP
-     */
-    function hashVote(
-        address votingMachine,
-        bytes32 proposalId,
-        address voter,
-        uint256 voteDecision,
-        uint256 amount
-    ) public pure returns (bytes32) {
-        return keccak256(abi.encodePacked(votingMachine, proposalId, voter, voteDecision, amount));
-    }
-
-    /**
-     * @dev proposalStatusWithVotes return the total votes, preBoostedVotes and stakes for a given proposal
-     * @param _proposalId the ID of the proposal
-     * @return uint256 votes YES
-     * @return uint256 votes NO
-     * @return uint256 preBoostedVotes YES
-     * @return uint256 preBoostedVotes NO
-     * @return uint256 total stakes YES
-     * @return uint256 total stakes NO
-     */
-    function proposalStatusWithVotes(bytes32 _proposalId)
-        external
-        view
-        returns (
-            uint256,
-            uint256,
-            uint256,
-            uint256,
-            uint256,
-            uint256
-        )
-    {
-        return (
-            proposals[_proposalId].votes[YES],
-            proposals[_proposalId].votes[NO],
-            proposals[_proposalId].preBoostedVotes[YES],
-            proposals[_proposalId].preBoostedVotes[NO],
-            proposals[_proposalId].stakes[YES],
-            proposals[_proposalId].stakes[NO]
-        );
-    }
-
-    /**
-     * @dev Get the requried % of votes needed in a boosted proposal in a scheme
-     * @param avatar the avatar address
-     * @param scheme the scheme address
-     * @param paramsHash the paramemeters configuration hashed of the scheme
-     */
-    function getBoostedVoteRequiredPercentage(
-        address avatar,
-        address scheme,
-        bytes32 paramsHash
-    ) external view returns (uint256) {
-        return boostedVoteRequiredPercentage[keccak256(abi.encodePacked(scheme, avatar))][paramsHash];
-    }
-
-    /**
-     * @dev execute check if the proposal has been decided, and if so, execute the proposal
-     * @param _proposalId the id of the proposal
-     * @return bool true - the proposal has been executed
-     *              false - otherwise.
-     */
-    // solhint-disable-next-line function-max-lines,code-complexity
-    function _execute(bytes32 _proposalId) internal votable(_proposalId) returns (bool) {
-        Proposal storage proposal = proposals[_proposalId];
-        Parameters memory params = parameters[proposal.paramsHash];
-        Proposal memory tmpProposal = proposal;
-        uint256 totalReputation = VotingMachineCallbacksInterface(proposal.callbacks).getTotalReputationSupply(
-            _proposalId
-        );
-        //first divide by 100 to prevent overflow
-        uint256 executionBar = (totalReputation / 100) * params.queuedVoteRequiredPercentage;
-        uint256 _boostedVoteRequiredPercentage = boostedVoteRequiredPercentage[proposal.organizationId][
-            proposal.paramsHash
-        ];
-        uint256 boostedExecutionBar = (totalReputation / 10000) * _boostedVoteRequiredPercentage;
-        ExecutionState executionState = ExecutionState.None;
-        uint256 averageDownstakesOfBoosted;
-        uint256 confidenceThreshold;
-
-        if (proposal.votes[proposal.winningVote] > executionBar) {
-            // someone crossed the absolute vote execution bar.
-            if (proposal.state == ProposalState.Queued) {
-                executionState = ExecutionState.QueueBarCrossed;
-            } else if (proposal.state == ProposalState.PreBoosted) {
-                executionState = ExecutionState.PreBoostedBarCrossed;
-            } else {
-                executionState = ExecutionState.BoostedBarCrossed;
-            }
-            proposal.state = ProposalState.Executed;
-        } else {
-            if (proposal.state == ProposalState.Queued) {
-                // solhint-disable-next-line not-rely-on-time
-                if ((now - proposal.times[0]) >= params.queuedVotePeriodLimit) {
-                    proposal.state = ProposalState.ExpiredInQueue;
-                    proposal.winningVote = NO;
-                    executionState = ExecutionState.QueueTimeOut;
-                } else {
-                    confidenceThreshold = threshold(proposal.paramsHash, proposal.organizationId);
-                    if (_score(_proposalId) > confidenceThreshold) {
-                        //change proposal mode to PreBoosted mode.
-                        proposal.state = ProposalState.PreBoosted;
-                        // solhint-disable-next-line not-rely-on-time
-                        proposal.times[2] = now;
-                        proposal.confidenceThreshold = confidenceThreshold;
-                    }
-                }
-            }
-
-            if (proposal.state == ProposalState.PreBoosted) {
-                confidenceThreshold = threshold(proposal.paramsHash, proposal.organizationId);
-                // solhint-disable-next-line not-rely-on-time
-                if ((now - proposal.times[2]) >= params.preBoostedVotePeriodLimit) {
-                    if (_score(_proposalId) > confidenceThreshold) {
-                        if (orgBoostedProposalsCnt[proposal.organizationId] < MAX_BOOSTED_PROPOSALS) {
-                            //change proposal mode to Boosted mode.
-                            proposal.state = ProposalState.Boosted;
-
-                            // ONLY CHANGE IN DXD VOTING MACHINE TO BOOST AUTOMATICALLY
-                            proposal.times[1] = proposal.times[2] + params.preBoostedVotePeriodLimit;
-
-                            orgBoostedProposalsCnt[proposal.organizationId]++;
-                            //add a value to average -> average = average + ((value - average) / nbValues)
-                            averageDownstakesOfBoosted = averagesDownstakesOfBoosted[proposal.organizationId];
-                            // solium-disable-next-line indentation
-                            averagesDownstakesOfBoosted[proposal.organizationId] = uint256(
-                                int256(averageDownstakesOfBoosted) +
-                                    ((int256(proposal.stakes[NO]) - int256(averageDownstakesOfBoosted)) /
-                                        int256(orgBoostedProposalsCnt[proposal.organizationId]))
-                            );
-                        }
-                    } else {
-                        proposal.state = ProposalState.Queued;
-                    }
-                } else {
-                    //check the Confidence level is stable
-                    uint256 proposalScore = _score(_proposalId);
-                    if (proposalScore <= proposal.confidenceThreshold.min(confidenceThreshold)) {
-                        proposal.state = ProposalState.Queued;
-                    } else if (proposal.confidenceThreshold > proposalScore) {
-                        proposal.confidenceThreshold = confidenceThreshold;
-                        emit ConfidenceLevelChange(_proposalId, confidenceThreshold);
-                    }
-                }
-            }
-        }
-
-        if ((proposal.state == ProposalState.Boosted) || (proposal.state == ProposalState.QuietEndingPeriod)) {
-            // solhint-disable-next-line not-rely-on-time
-            if ((now - proposal.times[1]) >= proposal.currentBoostedVotePeriodLimit) {
-                if (proposal.votes[proposal.winningVote] >= boostedExecutionBar) {
-                    proposal.state = ProposalState.Executed;
-                    executionState = ExecutionState.BoostedBarCrossed;
-                } else {
-                    proposal.state = ProposalState.ExpiredInQueue;
-                    proposal.winningVote = NO;
-                    executionState = ExecutionState.BoostedTimeOut;
-                }
-            }
-        }
-
-        if (executionState != ExecutionState.None) {
-            if (
-                (executionState == ExecutionState.BoostedTimeOut) ||
-                (executionState == ExecutionState.BoostedBarCrossed)
-            ) {
-                orgBoostedProposalsCnt[tmpProposal.organizationId] = orgBoostedProposalsCnt[tmpProposal.organizationId]
-                    .sub(1);
-                //remove a value from average = ((average * nbValues) - value) / (nbValues - 1);
-                uint256 boostedProposals = orgBoostedProposalsCnt[tmpProposal.organizationId];
-                if (boostedProposals == 0) {
-                    averagesDownstakesOfBoosted[proposal.organizationId] = 0;
-                } else {
-                    averageDownstakesOfBoosted = averagesDownstakesOfBoosted[proposal.organizationId];
-                    averagesDownstakesOfBoosted[proposal.organizationId] =
-                        (averageDownstakesOfBoosted.mul(boostedProposals + 1).sub(proposal.stakes[NO])) /
-                        boostedProposals;
-                }
-            }
-            emit ExecuteProposal(
-                _proposalId,
-                organizations[proposal.organizationId],
-                proposal.winningVote,
-                totalReputation
-            );
-            emit GPExecuteProposal(_proposalId, executionState);
-            proposal.daoBounty = proposal.daoBountyRemain;
-            ProposalExecuteInterface(proposal.callbacks).executeProposal(_proposalId, int256(proposal.winningVote));
-        }
-        if (tmpProposal.state != proposal.state) {
-            emit StateChange(_proposalId, proposal.state);
-        }
-        return (executionState != ExecutionState.None);
-    }
-}
+pragma solidity ^0.5.11;
+
+import "../daostack/votingMachines/GenesisProtocol.sol";
+
+/**
+ * @title GenesisProtocol implementation designed for DXdao
+ *
+ * New Features:
+ *  - Payable Votes: Any organization can send funds and configure the gas and maxGasPrice to be refunded per vote.
+ *  - Signed Votes: Votes can be signed for this or any voting machine, they can shared on this voting machine and
+ *    execute votes signed for this voting machine.
+ *  - Signal Votes: Voters can signal their decisions with near 50k gas, the signaled votes can be executed on
+ *    chain by anyone.
+ */
+contract DXDVotingMachine is GenesisProtocol {
+    uint256 private constant MAX_BOOSTED_PROPOSALS = 4096;
+
+    // organization id scheme => parameters hash => required % of votes in boosted proposal.
+    // 100 == 1%, 2500 == 25%.
+    mapping(bytes32 => mapping(bytes32 => uint256)) public boostedVoteRequiredPercentage;
+
+    struct OrganizationRefunds {
+        uint256 balance;
+        uint256 voteGas;
+        uint256 maxGasPrice;
+    }
+
+    mapping(address => OrganizationRefunds) public organizationRefunds;
+
+    // Event used to share vote signatures on chain
+    event VoteSigned(
+        address votingMachine,
+        bytes32 proposalId,
+        address voter,
+        uint256 voteDecision,
+        uint256 amount,
+        bytes signature
+    );
+
+    struct VoteDecision {
+        uint256 voteDecision;
+        uint256 amount;
+    }
+
+    mapping(bytes32 => mapping(address => VoteDecision)) public votesSignaled;
+
+    // Event used to signal votes to be executed on chain
+    event VoteSignaled(bytes32 proposalId, address voter, uint256 voteDecision, uint256 amount);
+
+    /**
+     * @dev Constructor
+     */
+    constructor(IERC20 _stakingToken) public GenesisProtocol(_stakingToken) {
+        require(address(_stakingToken) != address(0), "wrong _stakingToken");
+        stakingToken = _stakingToken;
+    }
+
+    /**
+     * @dev Allows the voting machine to receive ether to be used to refund voting costs
+     */
+    function() external payable {
+        require(
+            organizationRefunds[msg.sender].voteGas > 0,
+            "DXDVotingMachine: Address not registered in organizationRefounds"
+        );
+        organizationRefunds[msg.sender].balance = organizationRefunds[msg.sender].balance.add(msg.value);
+    }
+
+    /**
+     * @dev Config the vote refund for each organization
+     * @param _voteGas the amoung of gas that will be used as vote cost
+     * @param _maxGasPrice the maximun amount of gas price to be paid, if the gas used is higehr than this value only a
+     * portion of the total gas would be refunded
+     */
+    function setOrganizationRefund(uint256 _voteGas, uint256 _maxGasPrice) external {
+        organizationRefunds[msg.sender].voteGas = _voteGas;
+        organizationRefunds[msg.sender].maxGasPrice = _maxGasPrice;
+    }
+
+    /**
+     * @dev Withdraw organization refund balance
+     */
+    function withdrawRefundBalance() public {
+        require(
+            organizationRefunds[msg.sender].voteGas > 0,
+            "DXDVotingMachine: Address not registered in organizationRefounds"
+        );
+        require(organizationRefunds[msg.sender].balance > 0, "DXDVotingMachine: Organization refund balance is zero");
+        msg.sender.transfer(organizationRefunds[msg.sender].balance);
+        organizationRefunds[msg.sender].balance = 0;
+    }
+
+    /**
+     * @dev Config the requried % of votes needed in a boosted proposal in a scheme, only callable by the avatar
+     * @param _scheme the scheme address that wants to be configured
+     * @param _paramsHash the paramemeters configuration hashed of the scheme
+     * @param _boostedVotePeriodLimit the required % of votes needed in a boosted proposal to be executed on that scheme
+     */
+    function setBoostedVoteRequiredPercentage(
+        address _scheme,
+        bytes32 _paramsHash,
+        uint256 _boostedVotePeriodLimit
+    ) external {
+        boostedVoteRequiredPercentage[keccak256(abi.encodePacked(_scheme, msg.sender))][
+            _paramsHash
+        ] = _boostedVotePeriodLimit;
+    }
+
+    /**
+     * @dev voting function from old voting machine changing only the logic to refund vote after vote done
+     *
+     * @param _proposalId id of the proposal
+     * @param _vote NO(2) or YES(1).
+     * @param _amount the reputation amount to vote with, 0 will use all available REP
+     * @param _voter voter address
+     * @return bool if the proposal has been executed or not
+     */
+    function vote(
+        bytes32 _proposalId,
+        uint256 _vote,
+        uint256 _amount,
+        address _voter
+    ) external votable(_proposalId) returns (bool) {
+        Proposal storage proposal = proposals[_proposalId];
+        Parameters memory params = parameters[proposal.paramsHash];
+        address voter;
+        if (params.voteOnBehalf != address(0)) {
+            require(msg.sender == params.voteOnBehalf, "address not allowed to vote on behalf");
+            voter = _voter;
+        } else {
+            voter = msg.sender;
+        }
+        bool voteResult = internalVote(_proposalId, voter, _vote, _amount);
+        _refundVote(proposal.organizationId);
+        return voteResult;
+    }
+
+    /**
+     * @dev Share the vote of a proposal for a voting machine on a event log
+     *
+     * @param votingMachine the voting machine address
+     * @param proposalId id of the proposal
+     * @param voter address of voter
+     * @param voteDecision the vote decision, NO(2) or YES(1).
+     * @param amount the reputation amount to vote with, 0 will use all available REP
+     * @param signature the encoded vote signature
+     */
+    function shareSignedVote(
+        address votingMachine,
+        bytes32 proposalId,
+        address voter,
+        uint256 voteDecision,
+        uint256 amount,
+        bytes calldata signature
+    ) external {
+        require(voteDecision > 0, "invalid voteDecision");
+        bytes32 voteHashed = hashVote(votingMachine, proposalId, voter, voteDecision, amount);
+        require(voter == voteHashed.toEthSignedMessageHash().recover(signature), "wrong signer");
+        emit VoteSigned(votingMachine, proposalId, voter, voteDecision, amount, signature);
+    }
+
+    /**
+     * @dev Signal the vote of a proposal in this voting machine to be executed later
+     *
+     * @param proposalId id of the proposal to vote
+     * @param voteDecision the vote decisions, NO(2) or YES(1).
+     * @param amount the reputation amount to vote with, 0 will use all available REP
+     */
+    function signalVote(
+        bytes32 proposalId,
+        uint256 voteDecision,
+        uint256 amount
+    ) external {
+        require(_isVotable(proposalId), "not votable proposal");
+        require(voteDecision > 0, "invalid voteDecision");
+        require(votesSignaled[proposalId][msg.sender].voteDecision == 0, "already voted");
+        votesSignaled[proposalId][msg.sender].voteDecision = voteDecision;
+        votesSignaled[proposalId][msg.sender].amount = amount;
+        emit VoteSignaled(proposalId, msg.sender, voteDecision, amount);
+    }
+
+    /**
+     * @dev Execute a signed vote
+     *
+     * @param votingMachine the voting machine address
+     * @param proposalId id of the proposal to execute the vote on
+     * @param voter the signer of the vote
+     * @param voteDecision the vote decision, NO(2) or YES(1).
+     * @param amount the reputation amount to vote with, 0 will use all available REP
+     * @param signature the signature of the hashed vote
+     */
+    function executeSignedVote(
+        address votingMachine,
+        bytes32 proposalId,
+        address voter,
+        uint256 voteDecision,
+        uint256 amount,
+        bytes calldata signature
+    ) external {
+        require(votingMachine == address(this), "wrong votingMachine");
+        require(_isVotable(proposalId), "not votable proposal");
+        require(
+            voter ==
+                hashVote(votingMachine, proposalId, voter, voteDecision, amount).toEthSignedMessageHash().recover(
+                    signature
+                ),
+            "wrong signer"
+        );
+        internalVote(proposalId, voter, voteDecision, amount);
+        _refundVote(proposals[proposalId].organizationId);
+    }
+
+    /**
+     * @dev Execute a signed vote on a votable proposal
+     *
+     * @param proposalId id of the proposal to vote
+     * @param voter the signer of the vote
+     */
+    function executeSignaledVote(bytes32 proposalId, address voter) external {
+        require(_isVotable(proposalId), "not votable proposal");
+        require(votesSignaled[proposalId][voter].voteDecision > 0, "wrong vote shared");
+        internalVote(
+            proposalId,
+            voter,
+            votesSignaled[proposalId][voter].voteDecision,
+            votesSignaled[proposalId][voter].amount
+        );
+        delete votesSignaled[proposalId][voter];
+        _refundVote(proposals[proposalId].organizationId);
+    }
+
+    /**
+     * @dev Refund a vote gas cost to an address
+     *
+     * @param organizationId the id of the organization that should do the refund
+     */
+    function _refundVote(bytes32 organizationId) internal {
+        address orgAddress = organizations[organizationId];
+        if (organizationRefunds[orgAddress].voteGas > 0) {
+            uint256 gasRefund = organizationRefunds[orgAddress].voteGas.mul(
+                tx.gasprice.min(organizationRefunds[orgAddress].maxGasPrice)
+            );
+            if (organizationRefunds[orgAddress].balance >= gasRefund) {
+                organizationRefunds[orgAddress].balance = organizationRefunds[orgAddress].balance.sub(gasRefund);
+                msg.sender.transfer(gasRefund);
+            }
+        }
+    }
+
+    /**
+     * @dev Hash the vote data that is used for signatures
+     *
+     * @param votingMachine the voting machine address
+     * @param proposalId id of the proposal
+     * @param voter the signer of the vote
+     * @param voteDecision the vote decision, NO(2) or YES(1).
+     * @param amount the reputation amount to vote with, 0 will use all available REP
+     */
+    function hashVote(
+        address votingMachine,
+        bytes32 proposalId,
+        address voter,
+        uint256 voteDecision,
+        uint256 amount
+    ) public pure returns (bytes32) {
+        return keccak256(abi.encodePacked(votingMachine, proposalId, voter, voteDecision, amount));
+    }
+
+    /**
+     * @dev proposalStatusWithVotes return the total votes, preBoostedVotes and stakes for a given proposal
+     * @param _proposalId the ID of the proposal
+     * @return uint256 votes YES
+     * @return uint256 votes NO
+     * @return uint256 preBoostedVotes YES
+     * @return uint256 preBoostedVotes NO
+     * @return uint256 total stakes YES
+     * @return uint256 total stakes NO
+     */
+    function proposalStatusWithVotes(bytes32 _proposalId)
+        external
+        view
+        returns (
+            uint256,
+            uint256,
+            uint256,
+            uint256,
+            uint256,
+            uint256
+        )
+    {
+        return (
+            proposals[_proposalId].votes[YES],
+            proposals[_proposalId].votes[NO],
+            proposals[_proposalId].preBoostedVotes[YES],
+            proposals[_proposalId].preBoostedVotes[NO],
+            proposals[_proposalId].stakes[YES],
+            proposals[_proposalId].stakes[NO]
+        );
+    }
+
+    /**
+     * @dev Get the requried % of votes needed in a boosted proposal in a scheme
+     * @param avatar the avatar address
+     * @param scheme the scheme address
+     * @param paramsHash the paramemeters configuration hashed of the scheme
+     */
+    function getBoostedVoteRequiredPercentage(
+        address avatar,
+        address scheme,
+        bytes32 paramsHash
+    ) external view returns (uint256) {
+        return boostedVoteRequiredPercentage[keccak256(abi.encodePacked(scheme, avatar))][paramsHash];
+    }
+
+    /**
+     * @dev execute check if the proposal has been decided, and if so, execute the proposal
+     * @param _proposalId the id of the proposal
+     * @return bool true - the proposal has been executed
+     *              false - otherwise.
+     */
+    // solhint-disable-next-line function-max-lines,code-complexity
+    function _execute(bytes32 _proposalId) internal votable(_proposalId) returns (bool) {
+        Proposal storage proposal = proposals[_proposalId];
+        Parameters memory params = parameters[proposal.paramsHash];
+        Proposal memory tmpProposal = proposal;
+        uint256 totalReputation = VotingMachineCallbacksInterface(proposal.callbacks).getTotalReputationSupply(
+            _proposalId
+        );
+        //first divide by 100 to prevent overflow
+        uint256 executionBar = (totalReputation / 100) * params.queuedVoteRequiredPercentage;
+        uint256 _boostedVoteRequiredPercentage = boostedVoteRequiredPercentage[proposal.organizationId][
+            proposal.paramsHash
+        ];
+        uint256 boostedExecutionBar = (totalReputation / 10000) * _boostedVoteRequiredPercentage;
+        ExecutionState executionState = ExecutionState.None;
+        uint256 averageDownstakesOfBoosted;
+        uint256 confidenceThreshold;
+
+        if (proposal.votes[proposal.winningVote] > executionBar) {
+            // someone crossed the absolute vote execution bar.
+            if (proposal.state == ProposalState.Queued) {
+                executionState = ExecutionState.QueueBarCrossed;
+            } else if (proposal.state == ProposalState.PreBoosted) {
+                executionState = ExecutionState.PreBoostedBarCrossed;
+            } else {
+                executionState = ExecutionState.BoostedBarCrossed;
+            }
+            proposal.state = ProposalState.Executed;
+        } else {
+            if (proposal.state == ProposalState.Queued) {
+                // solhint-disable-next-line not-rely-on-time
+                if ((now - proposal.times[0]) >= params.queuedVotePeriodLimit) {
+                    proposal.state = ProposalState.ExpiredInQueue;
+                    proposal.winningVote = NO;
+                    executionState = ExecutionState.QueueTimeOut;
+                } else {
+                    confidenceThreshold = threshold(proposal.paramsHash, proposal.organizationId);
+                    if (_score(_proposalId) > confidenceThreshold) {
+                        //change proposal mode to PreBoosted mode.
+                        proposal.state = ProposalState.PreBoosted;
+                        // solhint-disable-next-line not-rely-on-time
+                        proposal.times[2] = now;
+                        proposal.confidenceThreshold = confidenceThreshold;
+                    }
+                }
+            }
+
+            if (proposal.state == ProposalState.PreBoosted) {
+                confidenceThreshold = threshold(proposal.paramsHash, proposal.organizationId);
+                // solhint-disable-next-line not-rely-on-time
+                if ((now - proposal.times[2]) >= params.preBoostedVotePeriodLimit) {
+                    if (_score(_proposalId) > confidenceThreshold) {
+                        if (orgBoostedProposalsCnt[proposal.organizationId] < MAX_BOOSTED_PROPOSALS) {
+                            //change proposal mode to Boosted mode.
+                            proposal.state = ProposalState.Boosted;
+
+                            // ONLY CHANGE IN DXD VOTING MACHINE TO BOOST AUTOMATICALLY
+                            proposal.times[1] = proposal.times[2] + params.preBoostedVotePeriodLimit;
+
+                            orgBoostedProposalsCnt[proposal.organizationId]++;
+                            //add a value to average -> average = average + ((value - average) / nbValues)
+                            averageDownstakesOfBoosted = averagesDownstakesOfBoosted[proposal.organizationId];
+                            // solium-disable-next-line indentation
+                            averagesDownstakesOfBoosted[proposal.organizationId] = uint256(
+                                int256(averageDownstakesOfBoosted) +
+                                    ((int256(proposal.stakes[NO]) - int256(averageDownstakesOfBoosted)) /
+                                        int256(orgBoostedProposalsCnt[proposal.organizationId]))
+                            );
+                        }
+                    } else {
+                        proposal.state = ProposalState.Queued;
+                    }
+                } else {
+                    //check the Confidence level is stable
+                    uint256 proposalScore = _score(_proposalId);
+                    if (proposalScore <= proposal.confidenceThreshold.min(confidenceThreshold)) {
+                        proposal.state = ProposalState.Queued;
+                    } else if (proposal.confidenceThreshold > proposalScore) {
+                        proposal.confidenceThreshold = confidenceThreshold;
+                        emit ConfidenceLevelChange(_proposalId, confidenceThreshold);
+                    }
+                }
+            }
+        }
+
+        if ((proposal.state == ProposalState.Boosted) || (proposal.state == ProposalState.QuietEndingPeriod)) {
+            // solhint-disable-next-line not-rely-on-time
+            if ((now - proposal.times[1]) >= proposal.currentBoostedVotePeriodLimit) {
+                if (proposal.votes[proposal.winningVote] >= boostedExecutionBar) {
+                    proposal.state = ProposalState.Executed;
+                    executionState = ExecutionState.BoostedBarCrossed;
+                } else {
+                    proposal.state = ProposalState.ExpiredInQueue;
+                    proposal.winningVote = NO;
+                    executionState = ExecutionState.BoostedTimeOut;
+                }
+            }
+        }
+
+        if (executionState != ExecutionState.None) {
+            if (
+                (executionState == ExecutionState.BoostedTimeOut) ||
+                (executionState == ExecutionState.BoostedBarCrossed)
+            ) {
+                orgBoostedProposalsCnt[tmpProposal.organizationId] = orgBoostedProposalsCnt[tmpProposal.organizationId]
+                    .sub(1);
+                //remove a value from average = ((average * nbValues) - value) / (nbValues - 1);
+                uint256 boostedProposals = orgBoostedProposalsCnt[tmpProposal.organizationId];
+                if (boostedProposals == 0) {
+                    averagesDownstakesOfBoosted[proposal.organizationId] = 0;
+                } else {
+                    averageDownstakesOfBoosted = averagesDownstakesOfBoosted[proposal.organizationId];
+                    averagesDownstakesOfBoosted[proposal.organizationId] =
+                        (averageDownstakesOfBoosted.mul(boostedProposals + 1).sub(proposal.stakes[NO])) /
+                        boostedProposals;
+                }
+            }
+            emit ExecuteProposal(
+                _proposalId,
+                organizations[proposal.organizationId],
+                proposal.winningVote,
+                totalReputation
+            );
+            emit GPExecuteProposal(_proposalId, executionState);
+            proposal.daoBounty = proposal.daoBountyRemain;
+            ProposalExecuteInterface(proposal.callbacks).executeProposal(_proposalId, int256(proposal.winningVote));
+        }
+        if (tmpProposal.state != proposal.state) {
+            emit StateChange(_proposalId, proposal.state);
+        }
+        return (executionState != ExecutionState.None);
+    }
+}