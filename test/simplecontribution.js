--- conflicted
+++ resolved
@@ -33,15 +33,9 @@
     	const reputationAddress = await controller.nativeReputation();
     	const tokenAddress = await controller.nativeToken();
 
-<<<<<<< HEAD
     	// const votingMachine = await UniversalSimpleVote.new();
       const votingMachine = org.votingMachine;
-
-    	const votingParams = await votingMachine.hashParameters(
-=======
-    	const votingMachine = await SimpleVote.new();
     	const votingParams = await votingMachine.getParametersHash(
->>>>>>> 0b2b67ce
     		reputationAddress,
     		50, // percentage that counts as a majority
     	)
@@ -70,13 +64,6 @@
       const simpleContributionFee = await contributionScheme.fee();
       const simpleContributionFeeToken = await contributionScheme.nativeToken();
 
-<<<<<<< HEAD
-      // check if parametes are known in the voging machine
-      const paramsRegisteredOnVotingMachine = await votingMachine.checkExistingParameters(votingParams);
-      assert.equal(paramsRegisteredOnVotingMachine, true)
-
-=======
->>>>>>> 0b2b67ce
       // check if we our organization is registered
       const isOrganizationRegistered = await schemeRegistrar.isRegistered(avatar.address);
       assert.equal(isOrganizationRegistered, true);
@@ -92,7 +79,8 @@
 
     	return
       const proposalId = tx.logs[0].proposalId
-      await schemeRegistrar.voteScheme(avatar.address, proposalId, true);
+      await votingMachine.vote(proposalId, true, accounts[0]);
+      // await schemeRegistrar.voteScheme(avatar.address, proposalId, true);
 
 
 //         await this.genesis.voteScheme(contributionScheme.address, true, {from: founders[0]});
