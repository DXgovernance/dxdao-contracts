import { ZERO_ADDRESS } from "@openzeppelin/test-helpers/src/constants";
import { assert } from "chai";
import * as helpers from "../../helpers";
const { fixSignature } = require("../../helpers/sign");
const { time, expectRevert } = require("@openzeppelin/test-helpers");

const AvatarScheme = artifacts.require("./AvatarScheme.sol");
const WalletScheme = artifacts.require("./WalletScheme.sol");
const PermissionRegistry = artifacts.require("./PermissionRegistry.sol");
const ERC20Mock = artifacts.require("./ERC20Mock.sol");
const ActionMock = artifacts.require("./ActionMock.sol");

contract("WalletScheme", function (accounts) {
  let standardTokenMock,
    permissionRegistry,
    registrarScheme,
    avatarScheme,
    walletScheme,
    org,
    actionMock,
    votingMachine,
    defaultParamsHash,
    testToken;

  const constants = helpers.constants;
  const executionTimeout = 172800 + 86400; // _queuedVotePeriodLimit + _boostedVotePeriodLimit

  beforeEach(async function () {
    actionMock = await ActionMock.new();
    testToken = await ERC20Mock.new("", "", 1000, accounts[1]);
    standardTokenMock = await ERC20Mock.new("", "", 1000, accounts[1]);

    org = await helpers.deployDao({
      owner: accounts[0],
      votingMachineToken: standardTokenMock.address,
      repHolders: [
        { address: accounts[0], amount: 20000 },
        { address: accounts[1], amount: 10000 },
        { address: accounts[2], amount: 70000 },
      ],
    });

    const defaultParamsHash = await helpers.setDefaultParameters(
      org.votingMachine
    );

    permissionRegistry = await PermissionRegistry.new(accounts[0], 30);
    await permissionRegistry.initialize();

    registrarScheme = await WalletScheme.new();
    await registrarScheme.initialize(
      org.avatar.address,
      org.votingMachine.address,
      org.controller.address,
      permissionRegistry.address,
      "Wallet Scheme Registrar",
      executionTimeout,
      0
    );

    avatarScheme = await AvatarScheme.new();
    await avatarScheme.initialize(
      org.avatar.address,
      org.votingMachine.address,
      org.controller.address,
      permissionRegistry.address,
      "Master Wallet",
      executionTimeout,
      5
    );

    walletScheme = await WalletScheme.new();
    await walletScheme.initialize(
      org.avatar.address,
      org.votingMachine.address,
      org.controller.address,
      permissionRegistry.address,
      "Quick Wallet",
      executionTimeout,
      1
    );

    await permissionRegistry.setETHPermission(
      org.avatar.address,
      constants.NULL_ADDRESS,
      constants.NULL_SIGNATURE,
      constants.MAX_UINT_256,
      true
    );

    await permissionRegistry.setETHPermission(
      registrarScheme.address,
      org.controller.address,
      web3.eth.abi.encodeFunctionSignature(
        "registerScheme(address,bytes32,bool,bool)"
      ),
      0,
      true
    );

    await permissionRegistry.setETHPermission(
      registrarScheme.address,
      org.controller.address,
      web3.eth.abi.encodeFunctionSignature("unregisterScheme(address)"),
      0,
      true
    );

    await permissionRegistry.setETHPermission(
      walletScheme.address,
      constants.NULL_ADDRESS,
      constants.NULL_SIGNATURE,
      constants.MAX_UINT_256,
      true
    );

    await permissionRegistry.setETHPermission(
      org.avatar.address,
      registrarScheme.address,
      web3.eth.abi.encodeFunctionSignature(
        "setMaxSecondsForExecution(uint256)"
      ),
      0,
      true
    );
    await permissionRegistry.setETHPermission(
      org.avatar.address,
      avatarScheme.address,
      web3.eth.abi.encodeFunctionSignature(
        "setMaxSecondsForExecution(uint256)"
      ),
      0,
      true
    );
    await permissionRegistry.setETHPermission(
      org.avatar.address,
      walletScheme.address,
      web3.eth.abi.encodeFunctionSignature(
        "setMaxSecondsForExecution(uint256)"
      ),
      0,
      true
    );
    await permissionRegistry.setETHPermission(
      org.avatar.address,
      actionMock.address,
      web3.eth.abi.encodeFunctionSignature("test(address,uint256)"),
      0,
      true
    );

    await permissionRegistry.setETHPermission(
      org.avatar.address,
      actionMock.address,
      web3.eth.abi.encodeFunctionSignature(
        "executeCall(address,bytes,uint256)"
      ),
      0,
      true
    );
    await permissionRegistry.setETHPermission(
      org.avatar.address,
      actionMock.address,
      web3.eth.abi.encodeFunctionSignature(
        "executeCallWithRequiredSuccess(address,bytes,uint256)"
      ),
      0,
      true
    );
    await permissionRegistry.setETHPermission(
      org.avatar.address,
      actionMock.address,
      web3.eth.abi.encodeFunctionSignature(
        "testWithoutReturnValue(address,uint256)"
      ),
      0,
      true
    );
    await permissionRegistry.setETHPermission(
      walletScheme.address,
      actionMock.address,
      web3.eth.abi.encodeFunctionSignature(
        "testWithoutReturnValue(address,uint256)"
      ),
      0,
      true
    );
    await permissionRegistry.setETHPermission(
      walletScheme.address,
      actionMock.address,
      web3.eth.abi.encodeFunctionSignature("test(address,uint256)"),
      0,
      true
    );
    await permissionRegistry.setETHPermission(
      walletScheme.address,
      actionMock.address,
      web3.eth.abi.encodeFunctionSignature(
        "executeCall(address,bytes,uint256)"
      ),
      0,
      true
    );

    await time.increase(30);

    await org.controller.registerScheme(
      registrarScheme.address,
      defaultParamsHash,
      true,
      false
    );
    await org.controller.registerScheme(
      avatarScheme.address,
      defaultParamsHash,
      false,
      true
    );
    await org.controller.registerScheme(
      walletScheme.address,
      defaultParamsHash,
      false,
      false
    );
  });

  it("Registrar Scheme", async function () {
    await web3.eth.sendTransaction({
      from: accounts[0],
      to: org.avatar.address,
      value: 1000,
    });

    const newWalletScheme = await WalletScheme.new();
    await newWalletScheme.initialize(
      org.avatar.address,
      org.votingMachine.address,
      org.controller.address,
      permissionRegistry.address,
      "New Wallet Scheme",
      executionTimeout,
      0
    );

    await org.votingMachine.setParameters(
      [60, 86400, 3600, 1800, 1050, 0, 60, 10, 15, 10, 0],
      constants.NULL_ADDRESS
    );
    const newParamsHash = await org.votingMachine.getParametersHash(
      [60, 86400, 3600, 1800, 1050, 0, 60, 10, 15, 10, 0],
      constants.NULL_ADDRESS
    );

    const registerSchemeData = web3.eth.abi.encodeFunctionCall(
      org.controller.abi.find(x => x.name === "registerScheme"),
      [newWalletScheme.address, defaultParamsHash, false, false]
    );

    const updateSchemeParamsData = web3.eth.abi.encodeFunctionCall(
      org.controller.abi.find(x => x.name === "registerScheme"),
      [avatarScheme.address, newParamsHash, false, true]
    );

    const unregisterSchemeData = web3.eth.abi.encodeFunctionCall(
      org.controller.abi.find(x => x.name === "unregisterScheme"),
      [walletScheme.address]
    );

    const proposalId1 = await helpers.getValueFromLogs(
      await registrarScheme.proposeCalls(
        [
          org.controller.address,
          org.controller.address,
          org.controller.address,
        ],
        [registerSchemeData, updateSchemeParamsData, unregisterSchemeData],
        [0, 0, 0],
        2,
        constants.TEST_TITLE,
        constants.SOME_HASH
      ),
      "_proposalId"
    );
    await org.votingMachine.vote(proposalId1, 1, 0, constants.NULL_ADDRESS, {
      from: accounts[2],
    });

    const organizationProposal1 = await registrarScheme.getOrganizationProposal(
      proposalId1
    );
    assert.equal(
      organizationProposal1.state,
      constants.WALLET_SCHEME_PROPOSAL_STATES.executionSuccedd
    );
    assert.deepEqual(organizationProposal1.to, [
      org.controller.address,
      org.controller.address,
      org.controller.address,
    ]);
    assert.deepEqual(organizationProposal1.callData, [
      registerSchemeData,
      updateSchemeParamsData,
      unregisterSchemeData,
    ]);
    // assert.deepEqual(organizationProposal1.value, ["0", "0", "0"]);

    assert.equal(
      await org.controller.isSchemeRegistered(newWalletScheme.address),
      true
    );
    assert.equal(
      await org.controller.getSchemeParameters(newWalletScheme.address),
      defaultParamsHash
    );
    assert.equal(
      await org.controller.getSchemeCanManageSchemes(newWalletScheme.address),
      false
    );
    assert.equal(
      await org.controller.getSchemeCanMakeAvatarCalls(newWalletScheme.address),
      false
    );

    assert.equal(
      await org.controller.isSchemeRegistered(walletScheme.address),
      false
    );
    assert.equal(
      await org.controller.getSchemeParameters(walletScheme.address),
      "0x0000000000000000000000000000000000000000000000000000000000000000"
    );
    assert.equal(
      await org.controller.getSchemeCanManageSchemes(walletScheme.address),
      false
    );
    assert.equal(
      await org.controller.getSchemeCanMakeAvatarCalls(walletScheme.address),
      false
    );

    assert.equal(
      await org.controller.isSchemeRegistered(avatarScheme.address),
      true
    );
    assert.equal(
      await org.controller.getSchemeParameters(avatarScheme.address),
      newParamsHash
    );
    assert.equal(
      await org.controller.getSchemeCanManageSchemes(avatarScheme.address),
      false
    );
    assert.equal(
      await org.controller.getSchemeCanMakeAvatarCalls(avatarScheme.address),
      true
    );
  });

  it("MasterWalletScheme - setMaxSecondsForExecution is callable only form the avatar", async function () {
    expectRevert(
      avatarScheme.setMaxSecondsForExecution(executionTimeout + 666),
      "setMaxSecondsForExecution is callable only form the avatar"
    );
    assert.equal(await avatarScheme.maxSecondsForExecution(), executionTimeout);
  });

  it("MasterWalletScheme - proposal to change max proposal time - positive decision - proposal executed", async () => {
    const callData = helpers.encodeMaxSecondsForExecution(
      executionTimeout + 666
    );

    expectRevert(
      avatarScheme.proposeCalls(
        [avatarScheme.address, ZERO_ADDRESS],
        [callData, "0x0"],
        [1, 0],
        2,
        constants.TEST_TITLE,
        constants.SOME_HASH
      ),
      "invalid proposal caller"
    );

    const tx = await avatarScheme.proposeCalls(
      [avatarScheme.address, ZERO_ADDRESS],
      [callData, "0x0"],
      [0, 0],
      2,
      constants.TEST_TITLE,
      constants.SOME_HASH
    );
    const proposalId = await helpers.getValueFromLogs(tx, "_proposalId");

    await org.votingMachine.vote(proposalId, 1, 0, constants.NULL_ADDRESS, {
      from: accounts[2],
    });

    const organizationProposal = await avatarScheme.getOrganizationProposal(
      proposalId
    );
    assert.equal(
      organizationProposal.state,
      constants.WALLET_SCHEME_PROPOSAL_STATES.executionSuccedd
    );
    assert.equal(organizationProposal.callData[0], callData);
    assert.equal(organizationProposal.to[0], avatarScheme.address);
    assert.equal(organizationProposal.value[0], 0);
    assert.equal(
      await avatarScheme.maxSecondsForExecution(),
      executionTimeout + 666
    );
  });

  // eslint-disable-next-line max-len
  it("MasterWalletScheme - proposal to change max proposal time fails- positive decision - proposal fails", async () => {
    const callData = helpers.encodeMaxSecondsForExecution(86400 - 1);

    expectRevert(
      avatarScheme.proposeCalls(
        [avatarScheme.address, ZERO_ADDRESS],
        [callData, "0x0"],
        [1, 0],
        constants.TEST_TITLE,
        constants.SOME_HASH
      ),
      "invalid proposal caller"
    );

    const tx = await avatarScheme.proposeCalls(
      [avatarScheme.address, ZERO_ADDRESS],
      [callData, "0x0"],
      [0, 0],
      2,
      constants.TEST_TITLE,
      constants.SOME_HASH
    );
    const proposalId = await helpers.getValueFromLogs(tx, "_proposalId");
    await expectRevert(
      org.votingMachine.vote(proposalId, 1, 0, constants.NULL_ADDRESS, {
        from: accounts[2],
      }),
      "Proposal call failed"
    );

    await time.increase(executionTimeout);

    await org.votingMachine.vote(proposalId, 1, 0, constants.NULL_ADDRESS, {
      from: accounts[2],
    });

    const organizationProposal = await avatarScheme.getOrganizationProposal(
      proposalId
    );
    assert.equal(
      organizationProposal.state,
      constants.WALLET_SCHEME_PROPOSAL_STATES.executionTimeout
    );
<<<<<<< HEAD
    assert.equal(
      organizationProposal.callData[0],
      setMaxSecondsForExecutionData
    );
    assert.equal(organizationProposal.to[0], avatarScheme.address);
=======
    assert.equal(organizationProposal.callData[0], callData);
    assert.equal(organizationProposal.to[0], masterWalletScheme.address);
>>>>>>> 1cd82ac7
    assert.equal(organizationProposal.value[0], 0);
    assert.equal(await avatarScheme.maxSecondsForExecution(), executionTimeout);
  });

  it("MasterWalletScheme - proposal with data or value to wallet scheme address fail", async function () {
    expectRevert(
      avatarScheme.proposeCalls(
        [avatarScheme.address],
        ["0x00000000"],
        [1],
        constants.TEST_TITLE,
        constants.SOME_HASH
      ),
      "invalid proposal caller"
    );
    expectRevert(
      avatarScheme.proposeCalls(
        [avatarScheme.address],
        ["0x00000000"],
        [1],
        constants.TEST_TITLE,
        constants.SOME_HASH
      ),
      "invalid proposal caller"
    );

    assert.equal(await avatarScheme.getOrganizationProposalsLength(), 0);
  });

  it("MasterWalletScheme - proposing proposal with different length of to and value fail", async function () {
    const callData = helpers.testCallFrom(org.avatar.address);

    expectRevert(
      avatarScheme.proposeCalls(
        [actionMock.address],
        [callData],
        [0, 0],
        constants.TEST_TITLE,
        constants.SOME_HASH
      ),
      "invalid _value length"
    );
    expectRevert(
      avatarScheme.proposeCalls(
        [actionMock.address],
        [callData, callData],
        [0],
        constants.TEST_TITLE,
        constants.SOME_HASH
      ),
      "invalid _callData length"
    );

    assert.equal(await avatarScheme.getOrganizationProposalsLength(), 0);
    assert.equal((await avatarScheme.getOrganizationProposals()).length, 0);
  });

  it("MasterWalletScheme - proposal with data - negative decision - proposal rejected", async function () {
    const callData = helpers.testCallFrom(org.avatar.address);

    let tx = await avatarScheme.proposeCalls(
      [actionMock.address],
      [callData],
      [0],
      constants.TEST_TITLE,
      constants.SOME_HASH
    );
    const proposalId = await helpers.getValueFromLogs(tx, "_proposalId");
    tx = await votingMachine.contract.vote(
      proposalId,
      2,
      0,
      constants.NULL_ADDRESS,
      { from: accounts[2] }
    );
    const stateChangeEvent = helpers.getEventFromTx(tx, "ProposalStateChange");
    assert.equal(stateChangeEvent.args._state, 2);

    const organizationProposal = await avatarScheme.getOrganizationProposal(
      proposalId
    );
    assert.equal(
      organizationProposal.state,
      constants.WALLET_SCHEME_PROPOSAL_STATES.rejected
    );
    assert.equal(organizationProposal.descriptionHash, constants.SOME_HASH);
    assert.equal(organizationProposal.title, constants.TEST_TITLE);
    assert.equal(organizationProposal.callData[0], callData);
    assert.equal(organizationProposal.to[0], actionMock.address);
    assert.equal(organizationProposal.value[0], 0);
  });

  it("MasterWalletScheme - proposal with data - positive decision - proposal executed", async function () {
    const callData = helpers.encodeMaxSecondsForExecution(
      executionTimeout + 666
    );

    const tx = await avatarScheme.proposeCalls(
      [avatarScheme.address, ZERO_ADDRESS],
      [callData, "0x0"],
      [0, 0],
      2,
      constants.TEST_TITLE,
      constants.SOME_HASH
    );
    const proposalId = await helpers.getValueFromLogs(tx, "_proposalId");

    await org.votingMachine.vote(proposalId, 1, 0, constants.NULL_ADDRESS, {
      from: accounts[2],
    });

    const organizationProposal = await avatarScheme.getOrganizationProposal(
      proposalId
    );

    assert.equal(
      organizationProposal.state,
      constants.WALLET_SCHEME_PROPOSAL_STATES.executionSuccedd
    );
    // assert.equal(organizationProposal.callData[0], callData);
    assert.equal(organizationProposal.to[0], avatarScheme.address);
    assert.equal(organizationProposal.value[0], 0);
  });

  it("MasterWalletScheme - proposal with data - positive decision - proposal executed", async function () {
    const callData = helpers.encodeMaxSecondsForExecution(executionTimeout);

    const proposalId1 = helpers.getValueFromLogs(
      await avatarScheme.proposeCalls(
        [actionMock.address, ZERO_ADDRESS],
        [callData, "0x0"],
        [0, 0],
        2,
        constants.TEST_TITLE,
        constants.SOME_HASH
      ),
      "_proposalId"
    );

    // Use signed votes to try to execute a proposal inside a proposal execution
    const voteHash = await org.votingMachine.hashVote(
      org.votingMachine.address,
      proposalId1,
      accounts[2],
      1,
      0
    );
    const voteSignature = fixSignature(
      await web3.eth.sign(voteHash, accounts[2])
    );

    const executeSignedVoteData = await org.votingMachine.contract.methods
      .executeSignedVote(
        org.votingMachine.address,
        proposalId1,
        accounts[2],
        1,
        0,
        voteSignature
      )
      .encodeABI();

    const actionMockExecuteCallWithRequiredData =
      await actionMock.contract.methods
        .executeCallWithRequiredSuccess(
          avatarScheme.address,
          executeSignedVoteData,
          0
        )
        .encodeABI();

    const actionMockExecuteCallData = await actionMock.contract.methods
      .executeCall(avatarScheme.address, executeSignedVoteData, 0)
      .encodeABI();

    // It wont allow submitting a proposal to call the wallet scheme itself, the scheme itself is only callable to call
    // setMaxSecondsForExecution function.
    await expectRevert(
      avatarScheme.proposeCalls(
        [avatarScheme.address, ZERO_ADDRESS],
        [executeSignedVoteData, "0x0"],
        [0, 0],
        2,
        constants.TEST_TITLE,
        constants.SOME_HASH
      ),
      "invalid proposal caller"
    );

    // If we execute the proposal adn we check that it succed it will fail because it does not allow the re execution
    // of a proposal when another is on the way, the revert will happen in the voting action when the proposal is
    // executed
    const proposalId2 = await helpers.getValueFromLogs(
      await avatarScheme.proposeCalls(
        [actionMock.address, ZERO_ADDRESS],
        [actionMockExecuteCallWithRequiredData, "0x0"],
        [0, 0],
        2,
        constants.TEST_TITLE,
        constants.SOME_HASH
      ),
      "_proposalId"
    );

    await expectRevert(
      org.votingMachine.vote(proposalId2, 1, 0, constants.NULL_ADDRESS, {
        from: accounts[2],
      }),
      "call execution failed"
    );

    assert.equal(
      (await avatarScheme.getOrganizationProposal(proposalId1)).state,
      constants.WALLET_SCHEME_PROPOSAL_STATES.submitted
    );

    assert.equal(
      (await avatarScheme.getOrganizationProposal(proposalId2)).state,
      constants.WALLET_SCHEME_PROPOSAL_STATES.submitted
    );

    // If we execute a proposal but we dont check the returned value it will still wont execute.
    // The proposal trying to execute propoposalId1 will success but proposal1 wont be exeucted sucessfuly, it will
    // still be submitted state.
    const proposalId3 = await helpers.getValueFromLogs(
      await avatarScheme.proposeCalls(
        [actionMock.address],
        [actionMockExecuteCallData],
        [0],
        constants.TEST_TITLE,
        constants.SOME_HASH
      ),
      "_proposalId"
    );
    await votingMachine.contract.vote(
      proposalId3,
      1,
      0,
      constants.NULL_ADDRESS,
      { from: accounts[2] }
    );

    assert.equal(
      (await avatarScheme.getOrganizationProposal(proposalId1)).state,
      constants.WALLET_SCHEME_PROPOSAL_STATES.submitted
    );

    assert.equal(
      (await avatarScheme.getOrganizationProposal(proposalId3)).state,
      constants.WALLET_SCHEME_PROPOSAL_STATES.executionSuccedd
    );
  });

  it("Not allowed by permission registry", async function () {
    await permissionRegistry.setETHPermission(
      org.avatar.address,
      constants.NULL_ADDRESS,
      constants.NULL_SIGNATURE,
      constants.MAX_UINT_256,
      false
    );

    const callData = helpers.testCallFrom(org.avatar.address);

    const tx = await avatarScheme.proposeCalls(
      [accounts[1]],
      [callData],
      [0],
      constants.TEST_TITLE,
      constants.SOME_HASH
    );
    const proposalId = await helpers.getValueFromLogs(tx, "_proposalId");
    await expectRevert(
      votingMachine.contract.vote(proposalId, 1, 0, constants.NULL_ADDRESS, {
        from: accounts[2],
      }),
      "PermissionRegistry: Call not allowed"
    );

    assert.equal(
      (await avatarScheme.getOrganizationProposal(proposalId)).state,
      constants.WALLET_SCHEME_PROPOSAL_STATES.submitted
    );

    await time.increase(executionTimeout);

    await votingMachine.contract.vote(
      proposalId,
      1,
      0,
      constants.NULL_ADDRESS,
      { from: accounts[2] }
    );

    assert.equal(
      (await avatarScheme.getOrganizationProposal(proposalId)).state,
      constants.WALLET_SCHEME_PROPOSAL_STATES.executionTimeout
    );
  });

  it("Global ETH transfer value not allowed value by permission registry", async function () {
    await permissionRegistry.setETHPermission(
      org.avatar.address,
      constants.NULL_ADDRESS,
      constants.NULL_SIGNATURE,
      constants.MAX_UINT_256,
      false
    );

    await permissionRegistry.setETHPermission(
      org.avatar.address,
      actionMock.address,
      constants.NULL_SIGNATURE,
      constants.MAX_UINT_256,
      true
    );

    await permissionRegistry.setETHPermission(
      org.avatar.address,
      avatarScheme.address,
      constants.NULL_SIGNATURE,
      100,
      true
    );

    const callData = helpers.testCallFrom(org.avatar.address);

    const tx = await avatarScheme.proposeCalls(
      [actionMock.address],
      [callData],
      [101],
      constants.TEST_TITLE,
      constants.SOME_HASH
    );
    const proposalId = await helpers.getValueFromLogs(tx, "_proposalId");
    await expectRevert(
      votingMachine.contract.vote(proposalId, 1, 0, constants.NULL_ADDRESS, {
        from: accounts[2],
      }),
      "PermissionRegistry: Value limit reached"
    );

    assert.equal(
      (await avatarScheme.getOrganizationProposal(proposalId)).state,
      constants.WALLET_SCHEME_PROPOSAL_STATES.submitted
    );

    await time.increase(executionTimeout + 1);

    await votingMachine.contract.vote(
      proposalId,
      1,
      0,
      constants.NULL_ADDRESS,
      { from: accounts[2] }
    );

    assert.equal(
      (await avatarScheme.getOrganizationProposal(proposalId)).state,
      constants.WALLET_SCHEME_PROPOSAL_STATES.executionTimeout
    );
  });

  // eslint-disable-next-line max-len
  it("MasterWalletScheme - positive decision - proposal executed - not allowed value by permission registry in multiple calls", async function () {
    await web3.eth.sendTransaction({
      from: accounts[0],
      to: org.avatar.address,
      value: constants.TEST_VALUE,
    });

    await permissionRegistry.setETHPermission(
      org.avatar.address,
      constants.NULL_ADDRESS,
      constants.NULL_SIGNATURE,
      52,
      true
    );

    const callData = helpers.testCallFrom(org.avatar.address);

    const tx = await avatarScheme.proposeCalls(
      [actionMock.address, actionMock.address],
      [callData, callData],
      [50, 3],
      constants.TEST_TITLE,
      constants.SOME_HASH
    );
    const proposalId = await helpers.getValueFromLogs(tx, "_proposalId");
    await expectRevert(
      votingMachine.contract.vote(proposalId, 1, 0, constants.NULL_ADDRESS, {
        from: accounts[2],
      }),
      "PermissionRegistry: Value limit reached"
    );

    assert.equal(
      (await avatarScheme.getOrganizationProposal(proposalId)).state,
      constants.WALLET_SCHEME_PROPOSAL_STATES.submitted
    );

    await time.increase(executionTimeout + 1);

    await votingMachine.contract.vote(
      proposalId,
      1,
      0,
      constants.NULL_ADDRESS,
      { from: accounts[2] }
    );

    assert.equal(
      (await avatarScheme.getOrganizationProposal(proposalId)).state,
      constants.WALLET_SCHEME_PROPOSAL_STATES.executionTimeout
    );
  });

  // eslint-disable-next-line max-len
  it("MasterWalletScheme - positive decision - proposal executed - allowed by permission registry from scheme", async () => {
    const callData = helpers.testCallFrom(org.avatar.address);

    assert.notEqual(
      (
        await permissionRegistry.getETHPermission(
          org.avatar.address,
          actionMock.address,
          callData.substring(0, 10)
        )
      ).fromTime.toString(),
      0
    );

    await permissionRegistry.setETHPermission(
      org.avatar.address,
      constants.NULL_ADDRESS,
      constants.NULL_SIGNATURE,
      constants.MAX_UINT_256,
      false
    );

    const setPermissionData = new web3.eth.Contract(
      PermissionRegistry.abi
    ).methods
      .setETHPermission(
        org.avatar.address,
        actionMock.address,
        callData.substring(0, 10),
        666,
        true
      )
      .encodeABI();

    await time.increase(1);

    // Proposal to allow calling actionMock
    const tx = await avatarScheme.proposeCalls(
      [permissionRegistry.address],
      [setPermissionData],
      [0],
      constants.TEST_TITLE,
      constants.SOME_HASH
    );
    const proposalId = await helpers.getValueFromLogs(tx, "_proposalId");
    await votingMachine.contract.vote(
      proposalId,
      1,
      0,
      constants.NULL_ADDRESS,
      { from: accounts[2] }
    );

    const setPermissionTime = Number(await time.latest());

    assert.equal(
      (
        await permissionRegistry.getETHPermission(
          org.avatar.address,
          actionMock.address,
          callData.substring(0, 10)
        )
      ).fromTime.toString(),
      setPermissionTime
    );

    await time.increase(1);

    const tx2 = await avatarScheme.proposeCalls(
      [actionMock.address],
      [callData],
      [0],
      constants.TEST_TITLE,
      constants.SOME_HASH
    );
    const proposalId2 = await helpers.getValueFromLogs(tx2, "_proposalId");
    await votingMachine.contract.vote(
      proposalId2,
      1,
      0,
      constants.NULL_ADDRESS,
      { from: accounts[2] }
    );

    const organizationProposal = await avatarScheme.getOrganizationProposal(
      proposalId2
    );
    assert.equal(
      organizationProposal.state,
      constants.WALLET_SCHEME_PROPOSAL_STATES.executionSuccedd
    );
    assert.equal(organizationProposal.callData[0], callData);
    assert.equal(organizationProposal.to[0], actionMock.address);
    assert.equal(organizationProposal.value[0], 0);
  });

  it("MasterWalletScheme - positive decision - proposal executed with multiple calls and value", async function () {
    var wallet = await Wallet.new();
    await web3.eth.sendTransaction({
      from: accounts[0],
      to: org.avatar.address,
      value: constants.TEST_VALUE,
    });
    await wallet.transferOwnership(org.avatar.address);

    const payCallData = await new web3.eth.Contract(wallet.abi).methods
      .pay(accounts[1])
      .encodeABI();

    permissionRegistry.setETHPermission(
      org.avatar.address,
      wallet.address,
      constants.NULL_SIGNATURE,
      constants.TEST_VALUE,
      true
    );

    permissionRegistry.setETHPermission(
      org.avatar.address,
      wallet.address,
      payCallData.substring(0, 10),
      constants.TEST_VALUE,
      true
    );

    await time.increase(30);

    const tx = await avatarScheme.proposeCalls(
      [wallet.address, wallet.address],
      ["0x0", payCallData],
      [constants.TEST_VALUE, 0],
      constants.TEST_TITLE,
      constants.NULL_HASH
    );
    const proposalId = await helpers.getValueFromLogs(tx, "_proposalId");
    assert.equal(
      await web3.eth.getBalance(org.avatar.address),
      constants.TEST_VALUE
    );
    assert.equal(await web3.eth.getBalance(wallet.address), 0);
    const balanceBeforePay = await web3.eth.getBalance(accounts[1]);

    await votingMachine.contract.vote(
      proposalId,
      1,
      0,
      constants.NULL_ADDRESS,
      { from: accounts[2], gas: 9000000 }
    );
    assert.equal(await web3.eth.getBalance(org.avatar.address), 0);
    assert.equal(await web3.eth.getBalance(wallet.address), 0);
    assert.equal(
      await web3.eth.getBalance(accounts[1]),
      Number(balanceBeforePay) + constants.TEST_VALUE
    );

    const organizationProposal = await avatarScheme.getOrganizationProposal(
      proposalId
    );
    assert.equal(
      organizationProposal.state,
      constants.WALLET_SCHEME_PROPOSAL_STATES.executionSuccedd
    );
    assert.equal(organizationProposal.callData[0], "0x00");
    assert.equal(organizationProposal.to[0], wallet.address);
    assert.equal(organizationProposal.value[0], constants.TEST_VALUE);
    assert.equal(organizationProposal.callData[1], payCallData);
    assert.equal(organizationProposal.to[1], wallet.address);
    assert.equal(organizationProposal.value[1], 0);
  });

  it("MasterWalletScheme - positive decision - proposal execute and show revert in return", async function () {
    const callData = helpers.testCallFrom(constants.NULL_ADDRESS);

    let tx = await avatarScheme.proposeCalls(
      [actionMock.address],
      [callData],
      [0],
      constants.TEST_TITLE,
      constants.SOME_HASH
    );
    const proposalId = await helpers.getValueFromLogs(tx, "_proposalId");

    await expectRevert(
      votingMachine.contract.vote(proposalId, 1, 0, constants.NULL_ADDRESS, {
        from: accounts[2],
      }),
      "call execution failed"
    );

    assert.equal(
      (await avatarScheme.getOrganizationProposal(proposalId)).state,
      constants.WALLET_SCHEME_PROPOSAL_STATES.submitted
    );

    await time.increase(executionTimeout);

    tx = await votingMachine.contract.vote(
      proposalId,
      1,
      0,
      constants.NULL_ADDRESS,
      { from: accounts[2] }
    );

    assert.equal(
      (await avatarScheme.getOrganizationProposal(proposalId)).state,
      constants.WALLET_SCHEME_PROPOSAL_STATES.executionTimeout
    );
  });

  it("MasterWalletScheme - positive decision - proposal executed without return value", async function () {
    const callData = helpers.testCallWithoutReturnValueFrom(org.avatar.address);

    let tx = await avatarScheme.proposeCalls(
      [actionMock.address],
      [callData],
      [0],
      constants.TEST_TITLE,
      constants.SOME_HASH
    );
    const proposalId = await helpers.getValueFromLogs(tx, "_proposalId");
    tx = await votingMachine.contract.vote(
      proposalId,
      1,
      0,
      constants.NULL_ADDRESS,
      { from: accounts[2] }
    );
    const executionEvent = helpers.getEventFromTx(tx, "ExecutionResults");
    const returnValue = web3.eth.abi.decodeParameters(
      ["bool", "bytes"],
      executionEvent.args._callsDataResult[0]
    );
    assert.equal(returnValue["0"], true);
    assert.equal(returnValue["1"], null);

    const organizationProposal = await avatarScheme.getOrganizationProposal(
      proposalId
    );
    assert.equal(
      organizationProposal.state,
      constants.WALLET_SCHEME_PROPOSAL_STATES.executionSuccedd
    );
    assert.equal(organizationProposal.callData[0], callData);
    assert.equal(organizationProposal.to[0], actionMock.address);
    assert.equal(organizationProposal.value[0], 0);
  });

  it("MasterWalletScheme - proposal with REP - execute mintReputation & burnReputation", async function () {
    const callDataMintRep = await org.controller.contract.methods
      .mintReputation(constants.TEST_VALUE, accounts[4], org.avatar.address)
      .encodeABI();
    const callDataBurnRep = await org.controller.contract.methods
      .burnReputation(constants.TEST_VALUE, accounts[4], org.avatar.address)
      .encodeABI();

    var tx = await avatarScheme.proposeCalls(
      [org.controller.address],
      [callDataMintRep],
      [0],
      constants.TEST_TITLE,
      constants.NULL_HASH
    );
    const proposalIdMintRep = await helpers.getValueFromLogs(tx, "_proposalId");
    tx = await avatarScheme.proposeCalls(
      [org.controller.address],
      [callDataBurnRep],
      [0],
      constants.TEST_TITLE,
      constants.NULL_HASH
    );
    const proposalIdBurnRep = await helpers.getValueFromLogs(tx, "_proposalId");

    // Mint Rep
    tx = await votingMachine.contract.vote(
      proposalIdMintRep,
      1,
      0,
      constants.NULL_ADDRESS,
      { from: accounts[2] }
    );
    assert.equal(
      await org.reputation.balanceOf(accounts[4]),
      constants.TEST_VALUE
    );

    // Burn Rep
    tx = await votingMachine.contract.vote(
      proposalIdBurnRep,
      1,
      0,
      constants.NULL_ADDRESS,
      { from: accounts[2] }
    );
    assert.equal(await org.reputation.balanceOf(accounts[4]), 0);

    const mintRepProposal = await avatarScheme.getOrganizationProposalByIndex(
      0
    );
    assert.equal(
      mintRepProposal.state,
      constants.WALLET_SCHEME_PROPOSAL_STATES.executionSuccedd
    );
    assert.equal(mintRepProposal.callData[0], callDataMintRep);
    assert.equal(mintRepProposal.to[0], org.controller.address);
    assert.equal(mintRepProposal.value[0], 0);

    const burnRepProposal = await avatarScheme.getOrganizationProposalByIndex(
      1
    );
    assert.equal(
      burnRepProposal.state,
      constants.WALLET_SCHEME_PROPOSAL_STATES.executionSuccedd
    );
    assert.equal(burnRepProposal.callData[0], callDataBurnRep);
    assert.equal(burnRepProposal.to[0], org.controller.address);
    assert.equal(burnRepProposal.value[0], 0);
  });

  it("MasterWalletScheme - proposal to mint more REP than the % allowed reverts", async function () {
    const totalSupplyWhenExecuting = await org.reputation.totalSupply();
    const maxRepAmountToChange =
      (totalSupplyWhenExecuting * 105) / 100 - totalSupplyWhenExecuting;

    const data0 = await org.controller.contract.methods
      .mintReputation(maxRepAmountToChange + 1, accounts[4], org.avatar.address)
      .encodeABI();

    const data1 = await org.controller.contract.methods
      .mintReputation(maxRepAmountToChange, accounts[4], org.avatar.address)
      .encodeABI();
    var tx = await avatarScheme.proposeCalls(
      [org.controller.address],
      [data0],
      [0],
      constants.TEST_TITLE,
      constants.NULL_HASH
    );
    const proposalIdMintRepToFail = await helpers.getValueFromLogs(
      tx,
      "_proposalId"
    );

    tx = await avatarScheme.proposeCalls(
      [org.controller.address],
      [data1],
      [0],
      constants.TEST_TITLE,
      constants.NULL_HASH
    );
    const proposalIdMintRep = await helpers.getValueFromLogs(tx, "_proposalId");

    await expectRevert(
      votingMachine.contract.vote(
        proposalIdMintRepToFail,
        1,
        0,
        constants.NULL_ADDRESS,
        { from: accounts[2] }
      ),
      "WalletScheme: maxRepPercentageChange passed"
    );

    await votingMachine.contract.vote(
      proposalIdMintRep,
      1,
      0,
      constants.NULL_ADDRESS,
      { from: accounts[2] }
    );

    assert.equal(
      await org.reputation.balanceOf(accounts[4]),
      maxRepAmountToChange
    );

    assert.equal(
      (await avatarScheme.getOrganizationProposal(proposalIdMintRepToFail))
        .state,
      constants.WALLET_SCHEME_PROPOSAL_STATES.submitted
    );
    assert.equal(
      (await avatarScheme.getOrganizationProposal(proposalIdMintRep)).state,
      constants.WALLET_SCHEME_PROPOSAL_STATES.executionSuccedd
    );
  });

  it("MasterWalletScheme - proposal to burn more REP than the % allowed reverts", async function () {
    const voterRep = await org.reputation.balanceOf(accounts[2]);
    const totalSupplyWhenExecuting = await org.reputation.totalSupply();
    const maxRepAmountToChange = -(
      (totalSupplyWhenExecuting * 95) / 100 -
      totalSupplyWhenExecuting
    );

    const data0 = await org.controller.contract.methods
      .burnReputation(maxRepAmountToChange + 1, accounts[2], org.avatar.address)
      .encodeABI();

    const data1 = await org.controller.contract.methods
      .burnReputation(maxRepAmountToChange, accounts[2], org.avatar.address)
      .encodeABI();
    var tx = await avatarScheme.proposeCalls(
      [org.controller.address],
      [data0],
      [0],
      constants.TEST_TITLE,
      constants.NULL_HASH
    );
    const proposalIdMintRepToFail = await helpers.getValueFromLogs(
      tx,
      "_proposalId"
    );

    tx = await avatarScheme.proposeCalls(
      [org.controller.address],
      [data1],
      [0],
      constants.TEST_TITLE,
      constants.NULL_HASH
    );
    const proposalIdMintRep = await helpers.getValueFromLogs(tx, "_proposalId");

    await expectRevert(
      votingMachine.contract.vote(
        proposalIdMintRepToFail,
        1,
        0,
        constants.NULL_ADDRESS,
        { from: accounts[2] }
      ),
      "maxRepPercentageChange passed"
    );
    await votingMachine.contract.vote(
      proposalIdMintRep,
      1,
      0,
      constants.NULL_ADDRESS,
      { from: accounts[2] }
    );

    // Here we use approximately because we loose a bit of precition on calculating to a lower percentage of 100%
    assert.approximately(
      (await org.reputation.balanceOf(accounts[2])).toNumber(),
      voterRep - maxRepAmountToChange,
      2
    );

    assert.equal(
      (await avatarScheme.getOrganizationProposal(proposalIdMintRepToFail))
        .state,
      constants.WALLET_SCHEME_PROPOSAL_STATES.submitted
    );
    assert.equal(
      (await avatarScheme.getOrganizationProposal(proposalIdMintRep)).state,
      constants.WALLET_SCHEME_PROPOSAL_STATES.executionSuccedd
    );
  });

  // eslint-disable-next-line max-len
  it("MasterWalletScheme - proposals adding/removing schemes - execute registerScheme & removeScheme fails", async function () {
    const callDataRegisterScheme = await org.controller.contract.methods
      .registerScheme(
        constants.SOME_ADDRESS,
        constants.SOME_HASH,
        "0x0000000F",
        org.avatar.address
      )
      .encodeABI();
    const callDataRemoveScheme = await org.controller.contract.methods
      .unregisterScheme(walletScheme.address, org.avatar.address)
      .encodeABI();
    var tx = await avatarScheme.proposeCalls(
      [org.controller.address],
      [callDataRegisterScheme],
      [0],
      constants.TEST_TITLE,
      constants.NULL_HASH
    );
    const proposalIdAddScheme = await helpers.getValueFromLogs(
      tx,
      "_proposalId"
    );
    tx = await avatarScheme.proposeCalls(
      [org.controller.address],
      [callDataRemoveScheme],
      [0],
      constants.TEST_TITLE,
      constants.NULL_HASH
    );
    const proposalIdRemoveScheme = await helpers.getValueFromLogs(
      tx,
      "_proposalId"
    );

    // Add Scheme
    await expectRevert(
      votingMachine.contract.vote(
        proposalIdAddScheme,
        1,
        0,
        constants.NULL_ADDRESS,
        { from: accounts[2] }
      ),
      "call execution failed"
    );

    const addedScheme = await org.controller.schemes(constants.SOME_ADDRESS);
    assert.equal(
      addedScheme.paramsHash,
      "0x0000000000000000000000000000000000000000000000000000000000000000"
    );
    assert.equal(addedScheme.permissions, "0x00000000");

    // Remove Scheme
    await expectRevert(
      votingMachine.contract.vote(
        proposalIdRemoveScheme,
        1,
        0,
        constants.NULL_ADDRESS,
        { from: accounts[2] }
      ),
      "call execution failed"
    );

    const removedScheme = await org.controller.schemes(walletScheme.address);
    assert.equal(removedScheme.paramsHash, votingMachine.params);
    assert.equal(removedScheme.permissions, "0x00000001");
  });

  it("MasterWalletScheme - execute should fail if not passed/executed from votingMachine", async function () {
    const callData = helpers.testCallFrom(org.avatar.address);
    var tx = await avatarScheme.proposeCalls(
      [actionMock.address],
      [callData],
      [0],
      constants.TEST_TITLE,
      constants.NULL_HASH
    );
    const proposalId = await helpers.getValueFromLogs(tx, "_proposalId");
    await votingMachine.contract.execute(proposalId);
    const organizationProposal = await avatarScheme.getOrganizationProposal(
      proposalId
    );
    assert.equal(
      organizationProposal.state,
      constants.WALLET_SCHEME_PROPOSAL_STATES.submitted
    );
  });

  it("MasterWalletScheme - positive decision - proposal executed with transfer, pay and mint rep", async function () {
    var wallet = await Wallet.new();
    await web3.eth.sendTransaction({
      from: accounts[0],
      to: org.avatar.address,
      value: constants.TEST_VALUE,
    });
    await wallet.transferOwnership(org.avatar.address);

    const payCallData = await new web3.eth.Contract(wallet.abi).methods
      .pay(accounts[1])
      .encodeABI();

    const callDataMintRep = await org.controller.contract.methods
      .mintReputation(constants.TEST_VALUE, accounts[4], org.avatar.address)
      .encodeABI();

    await permissionRegistry.setETHPermission(
      org.avatar.address,
      wallet.address,
      payCallData.substring(0, 10),
      constants.TEST_VALUE,
      true
    );

    await time.increase(100);

    const tx = await avatarScheme.proposeCalls(
      [wallet.address, wallet.address, org.controller.address],
      ["0x0", payCallData, callDataMintRep],
      [constants.TEST_VALUE, 0, 0],
      constants.TEST_TITLE,
      constants.SOME_HASH
    );
    const proposalId = await helpers.getValueFromLogs(tx, "_proposalId");
    assert.equal(
      await web3.eth.getBalance(org.avatar.address),
      constants.TEST_VALUE
    );
    assert.equal(await web3.eth.getBalance(wallet.address), 0);
    assert.equal(await org.reputation.balanceOf(accounts[4]), 0);

    const balanceBeforePay = await web3.eth.getBalance(accounts[1]);
    await votingMachine.contract.vote(
      proposalId,
      1,
      0,
      constants.NULL_ADDRESS,
      { from: accounts[2] }
    );
    assert.equal(await web3.eth.getBalance(org.avatar.address), 0);
    assert.equal(await web3.eth.getBalance(wallet.address), 0);
    assert.equal(
      await web3.eth.getBalance(accounts[1]),
      Number(balanceBeforePay) + constants.TEST_VALUE
    );
    assert.equal(
      await org.reputation.balanceOf(accounts[4]),
      constants.TEST_VALUE
    );

    const organizationProposal = await avatarScheme.getOrganizationProposal(
      proposalId
    );
    assert.equal(
      organizationProposal.state,
      constants.WALLET_SCHEME_PROPOSAL_STATES.executionSuccedd
    );
    assert.equal(organizationProposal.descriptionHash, constants.SOME_HASH);
    assert.equal(organizationProposal.callData[0], "0x00");
    assert.equal(organizationProposal.to[0], wallet.address);
    assert.equal(organizationProposal.value[0], constants.TEST_VALUE);
    assert.equal(organizationProposal.callData[1], payCallData);
    assert.equal(organizationProposal.to[1], wallet.address);
    assert.equal(organizationProposal.value[1], 0);
    assert.equal(organizationProposal.callData[2], callDataMintRep);
    assert.equal(organizationProposal.to[2], org.controller.address);
    assert.equal(organizationProposal.value[2], 0);
  });

  it("MasterWalletScheme - cant initialize with wrong values", async function () {
    const unitializedWalletScheme = await WalletScheme.new();

    await expectRevert(
      unitializedWalletScheme.initialize(
        org.avatar.address,
        accounts[0],
        org.controller.address,
        permissionRegistry.address,
        "Master Wallet",
        86400 - 1,
        5
      ),
      "_maxSecondsForExecution cant be less than 86400 seconds"
    );
    await expectRevert(
      unitializedWalletScheme.initialize(
        constants.NULL_ADDRESS,
        accounts[0],
        org.controller.address,
        permissionRegistry.address,
        "Master Wallet",
        executionTimeout,
        5
      ),
      "avatar cannot be zero"
    );
  });

  it("MasterWalletScheme - cannot initialize twice", async function () {
    await expectRevert(
      avatarScheme.initialize(
        org.avatar.address,
        accounts[0],
        org.controller.address,
        permissionRegistry.address,
        "Master Wallet",
        executionTimeout,
        5
      ),
      "cannot init twice"
    );
  });

  it("MasterWalletScheme cant receive value in contract", async function () {
    await expectRevert(
      web3.eth.sendTransaction({
        from: accounts[0],
        to: avatarScheme.address,
        value: constants.TEST_VALUE,
      }),
      "Cant receive if it will make generic calls to avatar"
    );
  });

  it("QuickWalletScheme can receive value in contract", async function () {
    await web3.eth.sendTransaction({
      from: accounts[0],
      to: walletScheme.address,
      value: constants.TEST_VALUE,
    });
  });

  it("QuickWalletScheme - proposal with data - negative decision - proposal rejected", async function () {
    const callData = helpers.testCallFrom(walletScheme.address);

    let tx = await walletScheme.proposeCalls(
      [actionMock.address],
      [callData],
      [0],
      constants.TEST_TITLE,
      constants.SOME_HASH
    );
    const proposalId = await helpers.getValueFromLogs(tx, "_proposalId");
    tx = await votingMachine.contract.vote(
      proposalId,
      2,
      0,
      constants.NULL_ADDRESS,
      { from: accounts[2] }
    );
    const stateChangeEvent = helpers.getEventFromTx(tx, "ProposalStateChange");
    assert.equal(stateChangeEvent.args._state, 2);

    const organizationProposal = await walletScheme.getOrganizationProposal(
      proposalId
    );
    assert.equal(
      organizationProposal.state,
      constants.WALLET_SCHEME_PROPOSAL_STATES.rejected
    );
    assert.equal(organizationProposal.callData[0], callData);
    assert.equal(organizationProposal.to[0], actionMock.address);
    assert.equal(organizationProposal.value[0], 0);
  });

  it("QuickWalletScheme - proposal with data - positive decision - proposal executed", async function () {
    const callData = helpers.testCallFrom(walletScheme.address);

    const tx = await walletScheme.proposeCalls(
      [actionMock.address],
      [callData],
      [0],
      constants.TEST_TITLE,
      constants.SOME_HASH
    );
    const proposalId = await helpers.getValueFromLogs(tx, "_proposalId");
    await votingMachine.contract.vote(
      proposalId,
      1,
      0,
      constants.NULL_ADDRESS,
      { from: accounts[2] }
    );

    const organizationProposal = await walletScheme.getOrganizationProposal(
      proposalId
    );
    assert.equal(
      organizationProposal.state,
      constants.WALLET_SCHEME_PROPOSAL_STATES.executionSuccedd
    );
    assert.equal(organizationProposal.callData[0], callData);
    assert.equal(organizationProposal.to[0], actionMock.address);
    assert.equal(organizationProposal.value[0], 0);
  });

  // eslint-disable-next-line max-len
  it("QuickWalletScheme - proposal with data - positive decision - proposal executed with multiple calls and value", async function () {
    var wallet = await Wallet.new();
    await web3.eth.sendTransaction({
      from: accounts[0],
      to: walletScheme.address,
      value: constants.TEST_VALUE,
    });
    await wallet.transferOwnership(walletScheme.address);

    const payCallData = await new web3.eth.Contract(wallet.abi).methods
      .pay(accounts[1])
      .encodeABI();

    await permissionRegistry.setETHPermission(
      walletScheme.address,
      wallet.address,
      payCallData.substring(0, 10),
      constants.TEST_VALUE,
      true
    );
    await time.increase(100);

    const tx = await walletScheme.proposeCalls(
      [wallet.address, wallet.address],
      ["0x0", payCallData],
      [constants.TEST_VALUE, 0],
      constants.TEST_TITLE,
      constants.NULL_HASH
    );
    true;
    const proposalId = await helpers.getValueFromLogs(tx, "_proposalId");
    assert.equal(
      await web3.eth.getBalance(walletScheme.address),
      constants.TEST_VALUE
    );
    assert.equal(await web3.eth.getBalance(wallet.address), 0);
    const balanceBeforePay = await web3.eth.getBalance(accounts[1]);
    await votingMachine.contract.vote(
      proposalId,
      1,
      0,
      constants.NULL_ADDRESS,
      { from: accounts[2] }
    );
    assert.equal(await web3.eth.getBalance(walletScheme.address), 0);
    assert.equal(await web3.eth.getBalance(wallet.address), 0);
    assert.equal(
      await web3.eth.getBalance(accounts[1]),
      Number(balanceBeforePay) + constants.TEST_VALUE
    );

    const organizationProposal = await walletScheme.getOrganizationProposal(
      proposalId
    );
    assert.equal(
      organizationProposal.state,
      constants.WALLET_SCHEME_PROPOSAL_STATES.executionSuccedd
    );
    assert.equal(organizationProposal.callData[0], "0x00");
    assert.equal(organizationProposal.to[0], wallet.address);
    assert.equal(organizationProposal.value[0], constants.TEST_VALUE);
    assert.equal(organizationProposal.callData[1], payCallData);
    assert.equal(organizationProposal.to[1], wallet.address);
    assert.equal(organizationProposal.value[1], 0);
  });

  it("QuickWalletScheme - proposal with data - positive decision - proposal execution fail and timeout", async () => {
    const callData = helpers.testCallFrom(constants.NULL_ADDRESS);

    let tx = await walletScheme.proposeCalls(
      [actionMock.address],
      [callData],
      [0],
      constants.TEST_TITLE,
      constants.SOME_HASH
    );
    const proposalId = await helpers.getValueFromLogs(tx, "_proposalId");

    await expectRevert(
      votingMachine.contract.vote(proposalId, 1, 0, constants.NULL_ADDRESS, {
        from: accounts[2],
      }),
      "call execution failed"
    );

    assert.equal(
      (await walletScheme.getOrganizationProposal(proposalId)).state,
      constants.WALLET_SCHEME_PROPOSAL_STATES.submitted
    );

    await time.increase(executionTimeout);

    tx = await votingMachine.contract.vote(
      proposalId,
      1,
      0,
      constants.NULL_ADDRESS,
      { from: accounts[2] }
    );

    assert.equal(
      (await walletScheme.getOrganizationProposal(proposalId)).state,
      constants.WALLET_SCHEME_PROPOSAL_STATES.executionTimeout
    );
  });

  // eslint-disable-next-line max-len
  it("QuickWalletScheme - proposal with data - positive decision - proposal executed without return value", async function () {
    const callData = helpers.testCallWithoutReturnValueFrom(
      walletScheme.address
    );

    let tx = await walletScheme.proposeCalls(
      [actionMock.address],
      [callData],
      [0],
      constants.TEST_TITLE,
      constants.SOME_HASH
    );
    const proposalId = await helpers.getValueFromLogs(tx, "_proposalId");
    tx = await votingMachine.contract.vote(
      proposalId,
      1,
      0,
      constants.NULL_ADDRESS,
      { from: accounts[2] }
    );
    const executionEvent = helpers.getEventFromTx(tx, "ExecutionResults");

    const returnValues = executionEvent.args._callsDataResult[0];
    assert.equal(returnValues, "0x");

    const organizationProposal = await walletScheme.getOrganizationProposal(
      proposalId
    );
    assert.equal(
      organizationProposal.state,
      constants.WALLET_SCHEME_PROPOSAL_STATES.executionSuccedd
    );
    assert.equal(organizationProposal.callData[0], callData);
    assert.equal(organizationProposal.to[0], actionMock.address);
    assert.equal(organizationProposal.value[0], 0);
  });

  it("QuickWalletScheme - proposal with REP - execute mintReputation & burnReputation", async function () {
    const callDataMintRep = await org.controller.contract.methods
      .mintReputation(constants.TEST_VALUE, accounts[4], org.avatar.address)
      .encodeABI();
    const callDataBurnRep = await org.controller.contract.methods
      .burnReputation(constants.TEST_VALUE, accounts[4], org.avatar.address)
      .encodeABI();

    var tx = await walletScheme.proposeCalls(
      [org.controller.address],
      [callDataMintRep],
      [0],
      constants.TEST_TITLE,
      constants.NULL_HASH
    );
    const proposalIdMintRep = await helpers.getValueFromLogs(tx, "_proposalId");
    tx = await walletScheme.proposeCalls(
      [org.controller.address],
      [callDataBurnRep],
      [0],
      constants.TEST_TITLE,
      constants.NULL_HASH
    );
    const proposalIdBurnRep = await helpers.getValueFromLogs(tx, "_proposalId");

    // Mint Rep
    await votingMachine.contract.vote(
      proposalIdMintRep,
      1,
      0,
      constants.NULL_ADDRESS,
      { from: accounts[2] }
    );
    assert.equal(
      await org.reputation.balanceOf(accounts[4]),
      constants.TEST_VALUE
    );

    // Burn Rep
    await votingMachine.contract.vote(
      proposalIdBurnRep,
      1,
      0,
      constants.NULL_ADDRESS,
      { from: accounts[2] }
    );
    assert.equal(await org.reputation.balanceOf(accounts[4]), 0);
  });

  // eslint-disable-next-line max-len
  it("QuickWalletScheme - proposals adding/removing schemes - should fail on registerScheme & removeScheme", async function () {
    await permissionRegistry.setETHPermission(
      walletScheme.address,
      org.controller.address,
      web3.eth.abi.encodeFunctionSignature(
        "registerScheme(address,bytes32,bytes4,address)"
      ),
      0,
      true
    );
    await permissionRegistry.setETHPermission(
      walletScheme.address,
      org.controller.address,
      web3.eth.abi.encodeFunctionSignature("unregisterScheme(address,address)"),
      0,
      true
    );

    const callDataRegisterScheme = await org.controller.contract.methods
      .registerScheme(
        constants.SOME_ADDRESS,
        constants.SOME_HASH,
        "0x0000000F",
        org.avatar.address
      )
      .encodeABI();
    const callDataRemoveScheme = await org.controller.contract.methods
      .unregisterScheme(avatarScheme.address, org.avatar.address)
      .encodeABI();

    var tx = await walletScheme.proposeCalls(
      [org.controller.address],
      [callDataRegisterScheme],
      [0],
      constants.TEST_TITLE,
      constants.NULL_HASH
    );
    const proposalIdAddScheme = await helpers.getValueFromLogs(
      tx,
      "_proposalId"
    );
    tx = await walletScheme.proposeCalls(
      [org.controller.address],
      [callDataRemoveScheme],
      [0],
      constants.TEST_TITLE,
      constants.NULL_HASH
    );
    const proposalIdRemoveScheme = await helpers.getValueFromLogs(
      tx,
      "_proposalId"
    );

    // Add Scheme
    await expectRevert(
      votingMachine.contract.vote(
        proposalIdAddScheme,
        1,
        0,
        constants.NULL_ADDRESS,
        { from: accounts[2] }
      ),
      "call execution failed"
    );
    assert.equal(
      (await walletScheme.getOrganizationProposal(proposalIdAddScheme)).state,
      constants.WALLET_SCHEME_PROPOSAL_STATES.submitted
    );

    const addedScheme = await org.controller.schemes(constants.SOME_ADDRESS);
    assert.equal(
      addedScheme.paramsHash,
      "0x0000000000000000000000000000000000000000000000000000000000000000"
    );
    assert.equal(addedScheme.permissions, "0x00000000");

    // Remove Scheme
    await expectRevert(
      votingMachine.contract.vote(
        proposalIdRemoveScheme,
        1,
        0,
        constants.NULL_ADDRESS,
        { from: accounts[2] }
      ),
      "call execution failed"
    );
    assert.equal(
      (await walletScheme.getOrganizationProposal(proposalIdRemoveScheme))
        .state,
      constants.WALLET_SCHEME_PROPOSAL_STATES.submitted
    );

    const removedScheme = await org.controller.schemes(avatarScheme.address);
    assert.equal(removedScheme.paramsHash, votingMachine.params);
    assert.equal(removedScheme.permissions, "0x00000011");

    await time.increase(executionTimeout);
    await votingMachine.contract.vote(
      proposalIdAddScheme,
      1,
      0,
      constants.NULL_ADDRESS,
      { from: accounts[2] }
    );
    assert.equal(
      (await walletScheme.getOrganizationProposal(proposalIdAddScheme)).state,
      constants.WALLET_SCHEME_PROPOSAL_STATES.executionTimeout
    );

    await votingMachine.contract.vote(
      proposalIdRemoveScheme,
      1,
      0,
      constants.NULL_ADDRESS,
      { from: accounts[2] }
    );
    assert.equal(
      (await walletScheme.getOrganizationProposal(proposalIdRemoveScheme))
        .state,
      constants.WALLET_SCHEME_PROPOSAL_STATES.executionTimeout
    );
  });

  // eslint-disable-next-line max-len
  it("QuickWalletScheme - positive decision - proposal executed - allowed by permission registry from scheme", async function () {
    const callData = helpers.testCallFrom(walletScheme.address);

    assert.notEqual(
      (
        await permissionRegistry.getETHPermission(
          walletScheme.address,
          actionMock.address,
          callData.substring(0, 10)
        )
      ).fromTime.toString(),
      0
    );

    await permissionRegistry.setETHPermission(
      walletScheme.address,
      actionMock.address,
      callData.substring(0, 10),
      0,
      false
    );

    assert.equal(
      (
        await permissionRegistry.getETHPermission(
          walletScheme.address,
          actionMock.address,
          callData.substring(0, 10)
        )
      ).fromTime.toString(),
      0
    );

    const setPermissionData = new web3.eth.Contract(
      PermissionRegistry.abi
    ).methods
      .setETHPermission(
        walletScheme.address,
        actionMock.address,
        callData.substring(0, 10),
        constants.MAX_UINT_256,
        true
      )
      .encodeABI();

    await time.increase(1);

    // Proposal to allow calling actionMock
    const tx = await walletScheme.proposeCalls(
      [permissionRegistry.address],
      [setPermissionData],
      [0],
      constants.TEST_TITLE,
      constants.SOME_HASH
    );
    const proposalId = await helpers.getValueFromLogs(tx, "_proposalId");
    await votingMachine.contract.vote(
      proposalId,
      1,
      0,
      constants.NULL_ADDRESS,
      { from: accounts[2] }
    );
    const setPermissionTime = Number(await time.latest());

    assert.equal(
      (
        await permissionRegistry.getETHPermission(
          walletScheme.address,
          actionMock.address,
          callData.substring(0, 10)
        )
      ).fromTime.toString(),
      setPermissionTime
    );

    await time.increase(1);

    const tx2 = await walletScheme.proposeCalls(
      [actionMock.address],
      [callData],
      [0],
      constants.TEST_TITLE,
      constants.SOME_HASH
    );
    const proposalId2 = await helpers.getValueFromLogs(tx2, "_proposalId");
    await votingMachine.contract.vote(
      proposalId2,
      1,
      0,
      constants.NULL_ADDRESS,
      { from: accounts[2] }
    );

    const organizationProposal = await walletScheme.getOrganizationProposal(
      proposalId2
    );
    assert.equal(
      organizationProposal.state,
      constants.WALLET_SCHEME_PROPOSAL_STATES.executionSuccedd
    );
    assert.equal(organizationProposal.callData[0], callData);
    assert.equal(organizationProposal.to[0], actionMock.address);
    assert.equal(organizationProposal.value[0], 0);
  });

  it("QuickWalletScheme - positive decision - proposal executed with transfer, pay and mint rep", async function () {
    var wallet = await Wallet.new();
    await web3.eth.sendTransaction({
      from: accounts[0],
      to: walletScheme.address,
      value: 100000000,
    });
    await wallet.transferOwnership(walletScheme.address);

    const payCallData = await new web3.eth.Contract(wallet.abi).methods
      .pay(accounts[1])
      .encodeABI();
    const callDataMintRep = await org.controller.contract.methods
      .mintReputation(constants.TEST_VALUE, accounts[4], org.avatar.address)
      .encodeABI();

    await permissionRegistry.setETHPermission(
      walletScheme.address,
      wallet.address,
      payCallData.substring(0, 10),
      constants.TEST_VALUE,
      true
    );

    let tx = await walletScheme.proposeCalls(
      [wallet.address, wallet.address, org.controller.address],
      ["0x0", payCallData, callDataMintRep],
      [constants.TEST_VALUE, 0, 0],
      constants.TEST_TITLE,
      constants.SOME_HASH
    );
    const proposalId = await helpers.getValueFromLogs(tx, "_proposalId");
    assert.equal(await web3.eth.getBalance(walletScheme.address), 100000000);
    assert.equal(await web3.eth.getBalance(wallet.address), 0);
    assert.equal(await org.reputation.balanceOf(accounts[4]), 0);

    const balanceBeforePay = await web3.eth.getBalance(accounts[1]);
    tx = await votingMachine.contract.vote(
      proposalId,
      1,
      0,
      constants.NULL_ADDRESS,
      { from: accounts[2] }
    );
    const executionEvent = helpers.getEventFromTx(tx, "ExecutionResults");
    assert.equal(executionEvent.args._callsSucessResult[0], true);
    assert.equal(executionEvent.args._callsSucessResult[1], true);
    assert.equal(executionEvent.args._callsSucessResult[2], true);
    assert.equal(executionEvent.args._callsDataResult[0], "0x");
    assert.equal(executionEvent.args._callsDataResult[1], "0x");
    assert.equal(
      executionEvent.args._callsDataResult[2],
      "0x0000000000000000000000000000000000000000000000000000000000000001"
    );

    assert.equal(await web3.eth.getBalance(org.avatar.address), 0);
    assert.equal(await web3.eth.getBalance(wallet.address), 0);
    assert.equal(
      await web3.eth.getBalance(accounts[1]),
      Number(balanceBeforePay) + constants.TEST_VALUE
    );
    assert.equal(
      await org.reputation.balanceOf(accounts[4]),
      constants.TEST_VALUE
    );

    const organizationProposal = await walletScheme.getOrganizationProposal(
      proposalId
    );
    assert.equal(
      organizationProposal.state,
      constants.WALLET_SCHEME_PROPOSAL_STATES.executionSuccedd
    );
    assert.equal(organizationProposal.callData[0], "0x00");
    assert.equal(organizationProposal.to[0], wallet.address);
    assert.equal(organizationProposal.value[0], constants.TEST_VALUE);
    assert.equal(organizationProposal.callData[1], payCallData);
    assert.equal(organizationProposal.to[1], wallet.address);
    assert.equal(organizationProposal.value[1], 0);
    assert.equal(organizationProposal.callData[2], callDataMintRep);
    assert.equal(organizationProposal.to[2], org.controller.address);
    assert.equal(organizationProposal.value[2], 0);
  });

  describe("ERC20 Transfers", async function () {
    // eslint-disable-next-line max-len
    it("MasterWalletScheme - positive decision - proposal executed - ERC20 transfer allowed by permission registry from scheme", async function () {
      await testToken.transfer(org.avatar.address, 200, { from: accounts[1] });

      await permissionRegistry.setETHPermission(
        org.avatar.address,
        testToken.address,
        web3.eth.abi.encodeFunctionSignature("transfer(address,uint256)"),
        0,
        true
      );

      await permissionRegistry.transferOwnership(org.avatar.address);

      const addERC20LimitData = new web3.eth.Contract(
        PermissionRegistry.abi
      ).methods
        .addERC20Limit(avatarScheme.address, testToken.address, 100, 0)
        .encodeABI();

      await time.increase(1);

      // Proposal to allow calling actionMock
      const tx = await avatarScheme.proposeCalls(
        [permissionRegistry.address],
        [addERC20LimitData],
        [0],
        constants.TEST_TITLE,
        constants.SOME_HASH
      );
      const proposalId = await helpers.getValueFromLogs(tx, "_proposalId");
      await votingMachine.contract.vote(
        proposalId,
        1,
        0,
        constants.NULL_ADDRESS,
        { from: accounts[2] }
      );

      const erc20TransferPermission = await permissionRegistry.getERC20Limit(
        avatarScheme.address,
        testToken.address
      );

      assert.equal(erc20TransferPermission.toString(), "100");

      await time.increase(1);

      const transferData = await new web3.eth.Contract(testToken.abi).methods
        .transfer(actionMock.address, "50")
        .encodeABI();
      assert.equal(await testToken.balanceOf(org.avatar.address), "200");

      const tx2 = await avatarScheme.proposeCalls(
        [testToken.address],
        [transferData],
        [0],
        constants.TEST_TITLE,
        constants.SOME_HASH
      );
      const proposalId2 = await helpers.getValueFromLogs(tx2, "_proposalId");
      await votingMachine.contract.vote(
        proposalId2,
        1,
        0,
        constants.NULL_ADDRESS,
        { from: accounts[2], gas: constants.GAS_LIMIT }
      );
      assert.equal(await testToken.balanceOf(org.avatar.address), "150");

      const organizationProposal = await avatarScheme.getOrganizationProposal(
        proposalId2
      );
      assert.equal(
        organizationProposal.state,
        constants.WALLET_SCHEME_PROPOSAL_STATES.executionSuccedd
      );
      assert.equal(organizationProposal.callData[0], transferData);
      assert.equal(organizationProposal.to[0], testToken.address);
      assert.equal(organizationProposal.value[0], 0);
    });

    // eslint-disable-next-line max-len
    it("MasterWalletScheme - positive decision - proposal executed - not allowed ERC20 value by permission registry in multiple calls", async function () {
      await testToken.transfer(org.avatar.address, 200, { from: accounts[1] });

      await permissionRegistry.setETHPermission(
        org.avatar.address,
        testToken.address,
        web3.eth.abi.encodeFunctionSignature("transfer(address,uint256)"),
        0,
        true
      );
      await permissionRegistry.addERC20Limit(
        org.avatar.address,
        testToken.address,
        100,
        0
      );

      assert.equal(
        await permissionRegistry.getERC20Limit(
          org.avatar.address,
          testToken.address
        ),
        100
      );

      const transferData = await new web3.eth.Contract(testToken.abi).methods
        .transfer(actionMock.address, "101")
        .encodeABI();

      const tx = await avatarScheme.proposeCalls(
        [testToken.address],
        [transferData],
        [0],
        constants.TEST_TITLE,
        constants.SOME_HASH
      );
      const proposalId = await helpers.getValueFromLogs(tx, "_proposalId");
      await expectRevert(
        votingMachine.contract.vote(proposalId, 1, 0, constants.NULL_ADDRESS, {
          from: accounts[2],
        }),
        "PermissionRegistry: Value limit reached"
      );

      assert.equal(
        (await avatarScheme.getOrganizationProposal(proposalId)).state,
        constants.WALLET_SCHEME_PROPOSAL_STATES.submitted
      );

      await time.increase(executionTimeout);
      await votingMachine.contract.vote(
        proposalId,
        1,
        0,
        constants.NULL_ADDRESS,
        { from: accounts[2] }
      );

      assert.equal(
        (await avatarScheme.getOrganizationProposal(proposalId)).state,
        constants.WALLET_SCHEME_PROPOSAL_STATES.executionTimeout
      );
    });

    // eslint-disable-next-line max-len
    it("QuickWalletScheme - positive decision - proposal executed - not allowed ERC20 value by permission registry in multiple calls", async function () {
      await testToken.transfer(walletScheme.address, 200, {
        from: accounts[1],
      });

      await permissionRegistry.setETHPermission(
        walletScheme.address,
        testToken.address,
        web3.eth.abi.encodeFunctionSignature("transfer(address,uint256)"),
        0,
        true
      );
      await permissionRegistry.addERC20Limit(
        walletScheme.address,
        testToken.address,
        100,
        0
      );

      assert.equal(
        await permissionRegistry.getERC20Limit(
          walletScheme.address,
          testToken.address
        ),
        100
      );

      const transferData = await new web3.eth.Contract(testToken.abi).methods
        .transfer(actionMock.address, "101")
        .encodeABI();

      const tx = await walletScheme.proposeCalls(
        [testToken.address],
        [transferData],
        [0],
        constants.TEST_TITLE,
        constants.SOME_HASH
      );
      const proposalId = await helpers.getValueFromLogs(tx, "_proposalId");
      await expectRevert(
        votingMachine.contract.vote(proposalId, 1, 0, constants.NULL_ADDRESS, {
          from: accounts[2],
        }),
        "PermissionRegistry: Value limit reached"
      );

      assert.equal(
        (await walletScheme.getOrganizationProposal(proposalId)).state,
        constants.WALLET_SCHEME_PROPOSAL_STATES.submitted
      );

      await time.increase(executionTimeout);

      await votingMachine.contract.vote(
        proposalId,
        1,
        0,
        constants.NULL_ADDRESS,
        { from: accounts[2] }
      );

      assert.equal(
        (await walletScheme.getOrganizationProposal(proposalId)).state,
        constants.WALLET_SCHEME_PROPOSAL_STATES.executionTimeout
      );
    });

    // eslint-disable-next-line max-len
    it("MasterWalletScheme - positive decision - proposal executed - not allowed ERC20 transfer with value", async () => {
      await permissionRegistry.addERC20Limit(
        org.avatar.address,
        testToken.address,
        101,
        0
      );

      const transferData = await new web3.eth.Contract(testToken.abi).methods
        .transfer(actionMock.address, "100")
        .encodeABI();

      await expectRevert(
        avatarScheme.proposeCalls(
          [testToken.address],
          [transferData],
          [1],
          constants.TEST_TITLE,
          constants.SOME_HASH
        ),
        "cant propose ERC20 transfers with value"
      );
    });

    // eslint-disable-next-line max-len
    it("QuickWalletScheme - positive decision - proposal executed - ERC20 transfer allowed by permission registry from scheme", async function () {
      await testToken.transfer(walletScheme.address, 200, {
        from: accounts[1],
      });

      await permissionRegistry.setETHPermission(
        walletScheme.address,
        testToken.address,
        web3.eth.abi.encodeFunctionSignature("transfer(address,uint256)"),
        0,
        true
      );

      const addERC20LimitData = new web3.eth.Contract(
        PermissionRegistry.abi
      ).methods
        .addERC20Limit(walletScheme.address, testToken.address, 100, 0)
        .encodeABI();

      // Proposal to allow calling actionMock
      const tx = await walletScheme.proposeCalls(
        [permissionRegistry.address],
        [addERC20LimitData],
        [0],
        constants.TEST_TITLE,
        constants.SOME_HASH
      );
      const proposalId = await helpers.getValueFromLogs(tx, "_proposalId");
      await votingMachine.contract.vote(
        proposalId,
        1,
        0,
        constants.NULL_ADDRESS,
        { from: accounts[2] }
      );

      assert.equal(
        await permissionRegistry.getERC20Limit(
          walletScheme.address,
          testToken.address
        ),
        100
      );
      await time.increase(1);

      const transferData = await new web3.eth.Contract(testToken.abi).methods
        .transfer(actionMock.address, "50")
        .encodeABI();
      assert.equal(await testToken.balanceOf(walletScheme.address), "200");

      const tx2 = await walletScheme.proposeCalls(
        [testToken.address],
        [transferData],
        [0],
        constants.TEST_TITLE,
        constants.SOME_HASH
      );
      const proposalId2 = await helpers.getValueFromLogs(tx2, "_proposalId");

      await votingMachine.contract.vote(
        proposalId2,
        1,
        0,
        constants.NULL_ADDRESS,
        { from: accounts[2] }
      );
      assert.equal(await testToken.balanceOf(walletScheme.address), "150");

      const organizationProposal = await walletScheme.getOrganizationProposal(
        proposalId2
      );
      assert.equal(
        organizationProposal.state,
        constants.WALLET_SCHEME_PROPOSAL_STATES.executionSuccedd
      );
      assert.equal(organizationProposal.callData[0], transferData);
      assert.equal(organizationProposal.to[0], testToken.address);
      assert.equal(organizationProposal.value[0], 0);
    });
  });
});
<|MERGE_RESOLUTION|>--- conflicted
+++ resolved
@@ -1,2477 +1,2469 @@
-import { ZERO_ADDRESS } from "@openzeppelin/test-helpers/src/constants";
-import { assert } from "chai";
-import * as helpers from "../../helpers";
-const { fixSignature } = require("../../helpers/sign");
-const { time, expectRevert } = require("@openzeppelin/test-helpers");
-
-const AvatarScheme = artifacts.require("./AvatarScheme.sol");
-const WalletScheme = artifacts.require("./WalletScheme.sol");
-const PermissionRegistry = artifacts.require("./PermissionRegistry.sol");
-const ERC20Mock = artifacts.require("./ERC20Mock.sol");
-const ActionMock = artifacts.require("./ActionMock.sol");
-
-contract("WalletScheme", function (accounts) {
-  let standardTokenMock,
-    permissionRegistry,
-    registrarScheme,
-    avatarScheme,
-    walletScheme,
-    org,
-    actionMock,
-    votingMachine,
-    defaultParamsHash,
-    testToken;
-
-  const constants = helpers.constants;
-  const executionTimeout = 172800 + 86400; // _queuedVotePeriodLimit + _boostedVotePeriodLimit
-
-  beforeEach(async function () {
-    actionMock = await ActionMock.new();
-    testToken = await ERC20Mock.new("", "", 1000, accounts[1]);
-    standardTokenMock = await ERC20Mock.new("", "", 1000, accounts[1]);
-
-    org = await helpers.deployDao({
-      owner: accounts[0],
-      votingMachineToken: standardTokenMock.address,
-      repHolders: [
-        { address: accounts[0], amount: 20000 },
-        { address: accounts[1], amount: 10000 },
-        { address: accounts[2], amount: 70000 },
-      ],
-    });
-
-    const defaultParamsHash = await helpers.setDefaultParameters(
-      org.votingMachine
-    );
-
-    permissionRegistry = await PermissionRegistry.new(accounts[0], 30);
-    await permissionRegistry.initialize();
-
-    registrarScheme = await WalletScheme.new();
-    await registrarScheme.initialize(
-      org.avatar.address,
-      org.votingMachine.address,
-      org.controller.address,
-      permissionRegistry.address,
-      "Wallet Scheme Registrar",
-      executionTimeout,
-      0
-    );
-
-    avatarScheme = await AvatarScheme.new();
-    await avatarScheme.initialize(
-      org.avatar.address,
-      org.votingMachine.address,
-      org.controller.address,
-      permissionRegistry.address,
-      "Master Wallet",
-      executionTimeout,
-      5
-    );
-
-    walletScheme = await WalletScheme.new();
-    await walletScheme.initialize(
-      org.avatar.address,
-      org.votingMachine.address,
-      org.controller.address,
-      permissionRegistry.address,
-      "Quick Wallet",
-      executionTimeout,
-      1
-    );
-
-    await permissionRegistry.setETHPermission(
-      org.avatar.address,
-      constants.NULL_ADDRESS,
-      constants.NULL_SIGNATURE,
-      constants.MAX_UINT_256,
-      true
-    );
-
-    await permissionRegistry.setETHPermission(
-      registrarScheme.address,
-      org.controller.address,
-      web3.eth.abi.encodeFunctionSignature(
-        "registerScheme(address,bytes32,bool,bool)"
-      ),
-      0,
-      true
-    );
-
-    await permissionRegistry.setETHPermission(
-      registrarScheme.address,
-      org.controller.address,
-      web3.eth.abi.encodeFunctionSignature("unregisterScheme(address)"),
-      0,
-      true
-    );
-
-    await permissionRegistry.setETHPermission(
-      walletScheme.address,
-      constants.NULL_ADDRESS,
-      constants.NULL_SIGNATURE,
-      constants.MAX_UINT_256,
-      true
-    );
-
-    await permissionRegistry.setETHPermission(
-      org.avatar.address,
-      registrarScheme.address,
-      web3.eth.abi.encodeFunctionSignature(
-        "setMaxSecondsForExecution(uint256)"
-      ),
-      0,
-      true
-    );
-    await permissionRegistry.setETHPermission(
-      org.avatar.address,
-      avatarScheme.address,
-      web3.eth.abi.encodeFunctionSignature(
-        "setMaxSecondsForExecution(uint256)"
-      ),
-      0,
-      true
-    );
-    await permissionRegistry.setETHPermission(
-      org.avatar.address,
-      walletScheme.address,
-      web3.eth.abi.encodeFunctionSignature(
-        "setMaxSecondsForExecution(uint256)"
-      ),
-      0,
-      true
-    );
-    await permissionRegistry.setETHPermission(
-      org.avatar.address,
-      actionMock.address,
-      web3.eth.abi.encodeFunctionSignature("test(address,uint256)"),
-      0,
-      true
-    );
-
-    await permissionRegistry.setETHPermission(
-      org.avatar.address,
-      actionMock.address,
-      web3.eth.abi.encodeFunctionSignature(
-        "executeCall(address,bytes,uint256)"
-      ),
-      0,
-      true
-    );
-    await permissionRegistry.setETHPermission(
-      org.avatar.address,
-      actionMock.address,
-      web3.eth.abi.encodeFunctionSignature(
-        "executeCallWithRequiredSuccess(address,bytes,uint256)"
-      ),
-      0,
-      true
-    );
-    await permissionRegistry.setETHPermission(
-      org.avatar.address,
-      actionMock.address,
-      web3.eth.abi.encodeFunctionSignature(
-        "testWithoutReturnValue(address,uint256)"
-      ),
-      0,
-      true
-    );
-    await permissionRegistry.setETHPermission(
-      walletScheme.address,
-      actionMock.address,
-      web3.eth.abi.encodeFunctionSignature(
-        "testWithoutReturnValue(address,uint256)"
-      ),
-      0,
-      true
-    );
-    await permissionRegistry.setETHPermission(
-      walletScheme.address,
-      actionMock.address,
-      web3.eth.abi.encodeFunctionSignature("test(address,uint256)"),
-      0,
-      true
-    );
-    await permissionRegistry.setETHPermission(
-      walletScheme.address,
-      actionMock.address,
-      web3.eth.abi.encodeFunctionSignature(
-        "executeCall(address,bytes,uint256)"
-      ),
-      0,
-      true
-    );
-
-    await time.increase(30);
-
-    await org.controller.registerScheme(
-      registrarScheme.address,
-      defaultParamsHash,
-      true,
-      false
-    );
-    await org.controller.registerScheme(
-      avatarScheme.address,
-      defaultParamsHash,
-      false,
-      true
-    );
-    await org.controller.registerScheme(
-      walletScheme.address,
-      defaultParamsHash,
-      false,
-      false
-    );
-  });
-
-  it("Registrar Scheme", async function () {
-    await web3.eth.sendTransaction({
-      from: accounts[0],
-      to: org.avatar.address,
-      value: 1000,
-    });
-
-    const newWalletScheme = await WalletScheme.new();
-    await newWalletScheme.initialize(
-      org.avatar.address,
-      org.votingMachine.address,
-      org.controller.address,
-      permissionRegistry.address,
-      "New Wallet Scheme",
-      executionTimeout,
-      0
-    );
-
-    await org.votingMachine.setParameters(
-      [60, 86400, 3600, 1800, 1050, 0, 60, 10, 15, 10, 0],
-      constants.NULL_ADDRESS
-    );
-    const newParamsHash = await org.votingMachine.getParametersHash(
-      [60, 86400, 3600, 1800, 1050, 0, 60, 10, 15, 10, 0],
-      constants.NULL_ADDRESS
-    );
-
-    const registerSchemeData = web3.eth.abi.encodeFunctionCall(
-      org.controller.abi.find(x => x.name === "registerScheme"),
-      [newWalletScheme.address, defaultParamsHash, false, false]
-    );
-
-    const updateSchemeParamsData = web3.eth.abi.encodeFunctionCall(
-      org.controller.abi.find(x => x.name === "registerScheme"),
-      [avatarScheme.address, newParamsHash, false, true]
-    );
-
-    const unregisterSchemeData = web3.eth.abi.encodeFunctionCall(
-      org.controller.abi.find(x => x.name === "unregisterScheme"),
-      [walletScheme.address]
-    );
-
-    const proposalId1 = await helpers.getValueFromLogs(
-      await registrarScheme.proposeCalls(
-        [
-          org.controller.address,
-          org.controller.address,
-          org.controller.address,
-        ],
-        [registerSchemeData, updateSchemeParamsData, unregisterSchemeData],
-        [0, 0, 0],
-        2,
-        constants.TEST_TITLE,
-        constants.SOME_HASH
-      ),
-      "_proposalId"
-    );
-    await org.votingMachine.vote(proposalId1, 1, 0, constants.NULL_ADDRESS, {
-      from: accounts[2],
-    });
-
-    const organizationProposal1 = await registrarScheme.getOrganizationProposal(
-      proposalId1
-    );
-    assert.equal(
-      organizationProposal1.state,
-      constants.WALLET_SCHEME_PROPOSAL_STATES.executionSuccedd
-    );
-    assert.deepEqual(organizationProposal1.to, [
-      org.controller.address,
-      org.controller.address,
-      org.controller.address,
-    ]);
-    assert.deepEqual(organizationProposal1.callData, [
-      registerSchemeData,
-      updateSchemeParamsData,
-      unregisterSchemeData,
-    ]);
-    // assert.deepEqual(organizationProposal1.value, ["0", "0", "0"]);
-
-    assert.equal(
-      await org.controller.isSchemeRegistered(newWalletScheme.address),
-      true
-    );
-    assert.equal(
-      await org.controller.getSchemeParameters(newWalletScheme.address),
-      defaultParamsHash
-    );
-    assert.equal(
-      await org.controller.getSchemeCanManageSchemes(newWalletScheme.address),
-      false
-    );
-    assert.equal(
-      await org.controller.getSchemeCanMakeAvatarCalls(newWalletScheme.address),
-      false
-    );
-
-    assert.equal(
-      await org.controller.isSchemeRegistered(walletScheme.address),
-      false
-    );
-    assert.equal(
-      await org.controller.getSchemeParameters(walletScheme.address),
-      "0x0000000000000000000000000000000000000000000000000000000000000000"
-    );
-    assert.equal(
-      await org.controller.getSchemeCanManageSchemes(walletScheme.address),
-      false
-    );
-    assert.equal(
-      await org.controller.getSchemeCanMakeAvatarCalls(walletScheme.address),
-      false
-    );
-
-    assert.equal(
-      await org.controller.isSchemeRegistered(avatarScheme.address),
-      true
-    );
-    assert.equal(
-      await org.controller.getSchemeParameters(avatarScheme.address),
-      newParamsHash
-    );
-    assert.equal(
-      await org.controller.getSchemeCanManageSchemes(avatarScheme.address),
-      false
-    );
-    assert.equal(
-      await org.controller.getSchemeCanMakeAvatarCalls(avatarScheme.address),
-      true
-    );
-  });
-
-  it("MasterWalletScheme - setMaxSecondsForExecution is callable only form the avatar", async function () {
-    expectRevert(
-      avatarScheme.setMaxSecondsForExecution(executionTimeout + 666),
-      "setMaxSecondsForExecution is callable only form the avatar"
-    );
-    assert.equal(await avatarScheme.maxSecondsForExecution(), executionTimeout);
-  });
-
-  it("MasterWalletScheme - proposal to change max proposal time - positive decision - proposal executed", async () => {
-    const callData = helpers.encodeMaxSecondsForExecution(
-      executionTimeout + 666
-    );
-
-    expectRevert(
-      avatarScheme.proposeCalls(
-        [avatarScheme.address, ZERO_ADDRESS],
-        [callData, "0x0"],
-        [1, 0],
-        2,
-        constants.TEST_TITLE,
-        constants.SOME_HASH
-      ),
-      "invalid proposal caller"
-    );
-
-    const tx = await avatarScheme.proposeCalls(
-      [avatarScheme.address, ZERO_ADDRESS],
-      [callData, "0x0"],
-      [0, 0],
-      2,
-      constants.TEST_TITLE,
-      constants.SOME_HASH
-    );
-    const proposalId = await helpers.getValueFromLogs(tx, "_proposalId");
-
-    await org.votingMachine.vote(proposalId, 1, 0, constants.NULL_ADDRESS, {
-      from: accounts[2],
-    });
-
-    const organizationProposal = await avatarScheme.getOrganizationProposal(
-      proposalId
-    );
-    assert.equal(
-      organizationProposal.state,
-      constants.WALLET_SCHEME_PROPOSAL_STATES.executionSuccedd
-    );
-    assert.equal(organizationProposal.callData[0], callData);
-    assert.equal(organizationProposal.to[0], avatarScheme.address);
-    assert.equal(organizationProposal.value[0], 0);
-    assert.equal(
-      await avatarScheme.maxSecondsForExecution(),
-      executionTimeout + 666
-    );
-  });
-
-  // eslint-disable-next-line max-len
-  it("MasterWalletScheme - proposal to change max proposal time fails- positive decision - proposal fails", async () => {
-    const callData = helpers.encodeMaxSecondsForExecution(86400 - 1);
-
-    expectRevert(
-      avatarScheme.proposeCalls(
-        [avatarScheme.address, ZERO_ADDRESS],
-        [callData, "0x0"],
-        [1, 0],
-        constants.TEST_TITLE,
-        constants.SOME_HASH
-      ),
-      "invalid proposal caller"
-    );
-
-    const tx = await avatarScheme.proposeCalls(
-      [avatarScheme.address, ZERO_ADDRESS],
-      [callData, "0x0"],
-      [0, 0],
-      2,
-      constants.TEST_TITLE,
-      constants.SOME_HASH
-    );
-    const proposalId = await helpers.getValueFromLogs(tx, "_proposalId");
-    await expectRevert(
-      org.votingMachine.vote(proposalId, 1, 0, constants.NULL_ADDRESS, {
-        from: accounts[2],
-      }),
-      "Proposal call failed"
-    );
-
-    await time.increase(executionTimeout);
-
-    await org.votingMachine.vote(proposalId, 1, 0, constants.NULL_ADDRESS, {
-      from: accounts[2],
-    });
-
-    const organizationProposal = await avatarScheme.getOrganizationProposal(
-      proposalId
-    );
-    assert.equal(
-      organizationProposal.state,
-      constants.WALLET_SCHEME_PROPOSAL_STATES.executionTimeout
-    );
-<<<<<<< HEAD
-    assert.equal(
-      organizationProposal.callData[0],
-      setMaxSecondsForExecutionData
-    );
-    assert.equal(organizationProposal.to[0], avatarScheme.address);
-=======
-    assert.equal(organizationProposal.callData[0], callData);
-    assert.equal(organizationProposal.to[0], masterWalletScheme.address);
->>>>>>> 1cd82ac7
-    assert.equal(organizationProposal.value[0], 0);
-    assert.equal(await avatarScheme.maxSecondsForExecution(), executionTimeout);
-  });
-
-  it("MasterWalletScheme - proposal with data or value to wallet scheme address fail", async function () {
-    expectRevert(
-      avatarScheme.proposeCalls(
-        [avatarScheme.address],
-        ["0x00000000"],
-        [1],
-        constants.TEST_TITLE,
-        constants.SOME_HASH
-      ),
-      "invalid proposal caller"
-    );
-    expectRevert(
-      avatarScheme.proposeCalls(
-        [avatarScheme.address],
-        ["0x00000000"],
-        [1],
-        constants.TEST_TITLE,
-        constants.SOME_HASH
-      ),
-      "invalid proposal caller"
-    );
-
-    assert.equal(await avatarScheme.getOrganizationProposalsLength(), 0);
-  });
-
-  it("MasterWalletScheme - proposing proposal with different length of to and value fail", async function () {
-    const callData = helpers.testCallFrom(org.avatar.address);
-
-    expectRevert(
-      avatarScheme.proposeCalls(
-        [actionMock.address],
-        [callData],
-        [0, 0],
-        constants.TEST_TITLE,
-        constants.SOME_HASH
-      ),
-      "invalid _value length"
-    );
-    expectRevert(
-      avatarScheme.proposeCalls(
-        [actionMock.address],
-        [callData, callData],
-        [0],
-        constants.TEST_TITLE,
-        constants.SOME_HASH
-      ),
-      "invalid _callData length"
-    );
-
-    assert.equal(await avatarScheme.getOrganizationProposalsLength(), 0);
-    assert.equal((await avatarScheme.getOrganizationProposals()).length, 0);
-  });
-
-  it("MasterWalletScheme - proposal with data - negative decision - proposal rejected", async function () {
-    const callData = helpers.testCallFrom(org.avatar.address);
-
-    let tx = await avatarScheme.proposeCalls(
-      [actionMock.address],
-      [callData],
-      [0],
-      constants.TEST_TITLE,
-      constants.SOME_HASH
-    );
-    const proposalId = await helpers.getValueFromLogs(tx, "_proposalId");
-    tx = await votingMachine.contract.vote(
-      proposalId,
-      2,
-      0,
-      constants.NULL_ADDRESS,
-      { from: accounts[2] }
-    );
-    const stateChangeEvent = helpers.getEventFromTx(tx, "ProposalStateChange");
-    assert.equal(stateChangeEvent.args._state, 2);
-
-    const organizationProposal = await avatarScheme.getOrganizationProposal(
-      proposalId
-    );
-    assert.equal(
-      organizationProposal.state,
-      constants.WALLET_SCHEME_PROPOSAL_STATES.rejected
-    );
-    assert.equal(organizationProposal.descriptionHash, constants.SOME_HASH);
-    assert.equal(organizationProposal.title, constants.TEST_TITLE);
-    assert.equal(organizationProposal.callData[0], callData);
-    assert.equal(organizationProposal.to[0], actionMock.address);
-    assert.equal(organizationProposal.value[0], 0);
-  });
-
-  it("MasterWalletScheme - proposal with data - positive decision - proposal executed", async function () {
-    const callData = helpers.encodeMaxSecondsForExecution(
-      executionTimeout + 666
-    );
-
-    const tx = await avatarScheme.proposeCalls(
-      [avatarScheme.address, ZERO_ADDRESS],
-      [callData, "0x0"],
-      [0, 0],
-      2,
-      constants.TEST_TITLE,
-      constants.SOME_HASH
-    );
-    const proposalId = await helpers.getValueFromLogs(tx, "_proposalId");
-
-    await org.votingMachine.vote(proposalId, 1, 0, constants.NULL_ADDRESS, {
-      from: accounts[2],
-    });
-
-    const organizationProposal = await avatarScheme.getOrganizationProposal(
-      proposalId
-    );
-
-    assert.equal(
-      organizationProposal.state,
-      constants.WALLET_SCHEME_PROPOSAL_STATES.executionSuccedd
-    );
-    // assert.equal(organizationProposal.callData[0], callData);
-    assert.equal(organizationProposal.to[0], avatarScheme.address);
-    assert.equal(organizationProposal.value[0], 0);
-  });
-
-  it("MasterWalletScheme - proposal with data - positive decision - proposal executed", async function () {
-    const callData = helpers.encodeMaxSecondsForExecution(executionTimeout);
-
-    const proposalId1 = helpers.getValueFromLogs(
-      await avatarScheme.proposeCalls(
-        [actionMock.address, ZERO_ADDRESS],
-        [callData, "0x0"],
-        [0, 0],
-        2,
-        constants.TEST_TITLE,
-        constants.SOME_HASH
-      ),
-      "_proposalId"
-    );
-
-    // Use signed votes to try to execute a proposal inside a proposal execution
-    const voteHash = await org.votingMachine.hashVote(
-      org.votingMachine.address,
-      proposalId1,
-      accounts[2],
-      1,
-      0
-    );
-    const voteSignature = fixSignature(
-      await web3.eth.sign(voteHash, accounts[2])
-    );
-
-    const executeSignedVoteData = await org.votingMachine.contract.methods
-      .executeSignedVote(
-        org.votingMachine.address,
-        proposalId1,
-        accounts[2],
-        1,
-        0,
-        voteSignature
-      )
-      .encodeABI();
-
-    const actionMockExecuteCallWithRequiredData =
-      await actionMock.contract.methods
-        .executeCallWithRequiredSuccess(
-          avatarScheme.address,
-          executeSignedVoteData,
-          0
-        )
-        .encodeABI();
-
-    const actionMockExecuteCallData = await actionMock.contract.methods
-      .executeCall(avatarScheme.address, executeSignedVoteData, 0)
-      .encodeABI();
-
-    // It wont allow submitting a proposal to call the wallet scheme itself, the scheme itself is only callable to call
-    // setMaxSecondsForExecution function.
-    await expectRevert(
-      avatarScheme.proposeCalls(
-        [avatarScheme.address, ZERO_ADDRESS],
-        [executeSignedVoteData, "0x0"],
-        [0, 0],
-        2,
-        constants.TEST_TITLE,
-        constants.SOME_HASH
-      ),
-      "invalid proposal caller"
-    );
-
-    // If we execute the proposal adn we check that it succed it will fail because it does not allow the re execution
-    // of a proposal when another is on the way, the revert will happen in the voting action when the proposal is
-    // executed
-    const proposalId2 = await helpers.getValueFromLogs(
-      await avatarScheme.proposeCalls(
-        [actionMock.address, ZERO_ADDRESS],
-        [actionMockExecuteCallWithRequiredData, "0x0"],
-        [0, 0],
-        2,
-        constants.TEST_TITLE,
-        constants.SOME_HASH
-      ),
-      "_proposalId"
-    );
-
-    await expectRevert(
-      org.votingMachine.vote(proposalId2, 1, 0, constants.NULL_ADDRESS, {
-        from: accounts[2],
-      }),
-      "call execution failed"
-    );
-
-    assert.equal(
-      (await avatarScheme.getOrganizationProposal(proposalId1)).state,
-      constants.WALLET_SCHEME_PROPOSAL_STATES.submitted
-    );
-
-    assert.equal(
-      (await avatarScheme.getOrganizationProposal(proposalId2)).state,
-      constants.WALLET_SCHEME_PROPOSAL_STATES.submitted
-    );
-
-    // If we execute a proposal but we dont check the returned value it will still wont execute.
-    // The proposal trying to execute propoposalId1 will success but proposal1 wont be exeucted sucessfuly, it will
-    // still be submitted state.
-    const proposalId3 = await helpers.getValueFromLogs(
-      await avatarScheme.proposeCalls(
-        [actionMock.address],
-        [actionMockExecuteCallData],
-        [0],
-        constants.TEST_TITLE,
-        constants.SOME_HASH
-      ),
-      "_proposalId"
-    );
-    await votingMachine.contract.vote(
-      proposalId3,
-      1,
-      0,
-      constants.NULL_ADDRESS,
-      { from: accounts[2] }
-    );
-
-    assert.equal(
-      (await avatarScheme.getOrganizationProposal(proposalId1)).state,
-      constants.WALLET_SCHEME_PROPOSAL_STATES.submitted
-    );
-
-    assert.equal(
-      (await avatarScheme.getOrganizationProposal(proposalId3)).state,
-      constants.WALLET_SCHEME_PROPOSAL_STATES.executionSuccedd
-    );
-  });
-
-  it("Not allowed by permission registry", async function () {
-    await permissionRegistry.setETHPermission(
-      org.avatar.address,
-      constants.NULL_ADDRESS,
-      constants.NULL_SIGNATURE,
-      constants.MAX_UINT_256,
-      false
-    );
-
-    const callData = helpers.testCallFrom(org.avatar.address);
-
-    const tx = await avatarScheme.proposeCalls(
-      [accounts[1]],
-      [callData],
-      [0],
-      constants.TEST_TITLE,
-      constants.SOME_HASH
-    );
-    const proposalId = await helpers.getValueFromLogs(tx, "_proposalId");
-    await expectRevert(
-      votingMachine.contract.vote(proposalId, 1, 0, constants.NULL_ADDRESS, {
-        from: accounts[2],
-      }),
-      "PermissionRegistry: Call not allowed"
-    );
-
-    assert.equal(
-      (await avatarScheme.getOrganizationProposal(proposalId)).state,
-      constants.WALLET_SCHEME_PROPOSAL_STATES.submitted
-    );
-
-    await time.increase(executionTimeout);
-
-    await votingMachine.contract.vote(
-      proposalId,
-      1,
-      0,
-      constants.NULL_ADDRESS,
-      { from: accounts[2] }
-    );
-
-    assert.equal(
-      (await avatarScheme.getOrganizationProposal(proposalId)).state,
-      constants.WALLET_SCHEME_PROPOSAL_STATES.executionTimeout
-    );
-  });
-
-  it("Global ETH transfer value not allowed value by permission registry", async function () {
-    await permissionRegistry.setETHPermission(
-      org.avatar.address,
-      constants.NULL_ADDRESS,
-      constants.NULL_SIGNATURE,
-      constants.MAX_UINT_256,
-      false
-    );
-
-    await permissionRegistry.setETHPermission(
-      org.avatar.address,
-      actionMock.address,
-      constants.NULL_SIGNATURE,
-      constants.MAX_UINT_256,
-      true
-    );
-
-    await permissionRegistry.setETHPermission(
-      org.avatar.address,
-      avatarScheme.address,
-      constants.NULL_SIGNATURE,
-      100,
-      true
-    );
-
-    const callData = helpers.testCallFrom(org.avatar.address);
-
-    const tx = await avatarScheme.proposeCalls(
-      [actionMock.address],
-      [callData],
-      [101],
-      constants.TEST_TITLE,
-      constants.SOME_HASH
-    );
-    const proposalId = await helpers.getValueFromLogs(tx, "_proposalId");
-    await expectRevert(
-      votingMachine.contract.vote(proposalId, 1, 0, constants.NULL_ADDRESS, {
-        from: accounts[2],
-      }),
-      "PermissionRegistry: Value limit reached"
-    );
-
-    assert.equal(
-      (await avatarScheme.getOrganizationProposal(proposalId)).state,
-      constants.WALLET_SCHEME_PROPOSAL_STATES.submitted
-    );
-
-    await time.increase(executionTimeout + 1);
-
-    await votingMachine.contract.vote(
-      proposalId,
-      1,
-      0,
-      constants.NULL_ADDRESS,
-      { from: accounts[2] }
-    );
-
-    assert.equal(
-      (await avatarScheme.getOrganizationProposal(proposalId)).state,
-      constants.WALLET_SCHEME_PROPOSAL_STATES.executionTimeout
-    );
-  });
-
-  // eslint-disable-next-line max-len
-  it("MasterWalletScheme - positive decision - proposal executed - not allowed value by permission registry in multiple calls", async function () {
-    await web3.eth.sendTransaction({
-      from: accounts[0],
-      to: org.avatar.address,
-      value: constants.TEST_VALUE,
-    });
-
-    await permissionRegistry.setETHPermission(
-      org.avatar.address,
-      constants.NULL_ADDRESS,
-      constants.NULL_SIGNATURE,
-      52,
-      true
-    );
-
-    const callData = helpers.testCallFrom(org.avatar.address);
-
-    const tx = await avatarScheme.proposeCalls(
-      [actionMock.address, actionMock.address],
-      [callData, callData],
-      [50, 3],
-      constants.TEST_TITLE,
-      constants.SOME_HASH
-    );
-    const proposalId = await helpers.getValueFromLogs(tx, "_proposalId");
-    await expectRevert(
-      votingMachine.contract.vote(proposalId, 1, 0, constants.NULL_ADDRESS, {
-        from: accounts[2],
-      }),
-      "PermissionRegistry: Value limit reached"
-    );
-
-    assert.equal(
-      (await avatarScheme.getOrganizationProposal(proposalId)).state,
-      constants.WALLET_SCHEME_PROPOSAL_STATES.submitted
-    );
-
-    await time.increase(executionTimeout + 1);
-
-    await votingMachine.contract.vote(
-      proposalId,
-      1,
-      0,
-      constants.NULL_ADDRESS,
-      { from: accounts[2] }
-    );
-
-    assert.equal(
-      (await avatarScheme.getOrganizationProposal(proposalId)).state,
-      constants.WALLET_SCHEME_PROPOSAL_STATES.executionTimeout
-    );
-  });
-
-  // eslint-disable-next-line max-len
-  it("MasterWalletScheme - positive decision - proposal executed - allowed by permission registry from scheme", async () => {
-    const callData = helpers.testCallFrom(org.avatar.address);
-
-    assert.notEqual(
-      (
-        await permissionRegistry.getETHPermission(
-          org.avatar.address,
-          actionMock.address,
-          callData.substring(0, 10)
-        )
-      ).fromTime.toString(),
-      0
-    );
-
-    await permissionRegistry.setETHPermission(
-      org.avatar.address,
-      constants.NULL_ADDRESS,
-      constants.NULL_SIGNATURE,
-      constants.MAX_UINT_256,
-      false
-    );
-
-    const setPermissionData = new web3.eth.Contract(
-      PermissionRegistry.abi
-    ).methods
-      .setETHPermission(
-        org.avatar.address,
-        actionMock.address,
-        callData.substring(0, 10),
-        666,
-        true
-      )
-      .encodeABI();
-
-    await time.increase(1);
-
-    // Proposal to allow calling actionMock
-    const tx = await avatarScheme.proposeCalls(
-      [permissionRegistry.address],
-      [setPermissionData],
-      [0],
-      constants.TEST_TITLE,
-      constants.SOME_HASH
-    );
-    const proposalId = await helpers.getValueFromLogs(tx, "_proposalId");
-    await votingMachine.contract.vote(
-      proposalId,
-      1,
-      0,
-      constants.NULL_ADDRESS,
-      { from: accounts[2] }
-    );
-
-    const setPermissionTime = Number(await time.latest());
-
-    assert.equal(
-      (
-        await permissionRegistry.getETHPermission(
-          org.avatar.address,
-          actionMock.address,
-          callData.substring(0, 10)
-        )
-      ).fromTime.toString(),
-      setPermissionTime
-    );
-
-    await time.increase(1);
-
-    const tx2 = await avatarScheme.proposeCalls(
-      [actionMock.address],
-      [callData],
-      [0],
-      constants.TEST_TITLE,
-      constants.SOME_HASH
-    );
-    const proposalId2 = await helpers.getValueFromLogs(tx2, "_proposalId");
-    await votingMachine.contract.vote(
-      proposalId2,
-      1,
-      0,
-      constants.NULL_ADDRESS,
-      { from: accounts[2] }
-    );
-
-    const organizationProposal = await avatarScheme.getOrganizationProposal(
-      proposalId2
-    );
-    assert.equal(
-      organizationProposal.state,
-      constants.WALLET_SCHEME_PROPOSAL_STATES.executionSuccedd
-    );
-    assert.equal(organizationProposal.callData[0], callData);
-    assert.equal(organizationProposal.to[0], actionMock.address);
-    assert.equal(organizationProposal.value[0], 0);
-  });
-
-  it("MasterWalletScheme - positive decision - proposal executed with multiple calls and value", async function () {
-    var wallet = await Wallet.new();
-    await web3.eth.sendTransaction({
-      from: accounts[0],
-      to: org.avatar.address,
-      value: constants.TEST_VALUE,
-    });
-    await wallet.transferOwnership(org.avatar.address);
-
-    const payCallData = await new web3.eth.Contract(wallet.abi).methods
-      .pay(accounts[1])
-      .encodeABI();
-
-    permissionRegistry.setETHPermission(
-      org.avatar.address,
-      wallet.address,
-      constants.NULL_SIGNATURE,
-      constants.TEST_VALUE,
-      true
-    );
-
-    permissionRegistry.setETHPermission(
-      org.avatar.address,
-      wallet.address,
-      payCallData.substring(0, 10),
-      constants.TEST_VALUE,
-      true
-    );
-
-    await time.increase(30);
-
-    const tx = await avatarScheme.proposeCalls(
-      [wallet.address, wallet.address],
-      ["0x0", payCallData],
-      [constants.TEST_VALUE, 0],
-      constants.TEST_TITLE,
-      constants.NULL_HASH
-    );
-    const proposalId = await helpers.getValueFromLogs(tx, "_proposalId");
-    assert.equal(
-      await web3.eth.getBalance(org.avatar.address),
-      constants.TEST_VALUE
-    );
-    assert.equal(await web3.eth.getBalance(wallet.address), 0);
-    const balanceBeforePay = await web3.eth.getBalance(accounts[1]);
-
-    await votingMachine.contract.vote(
-      proposalId,
-      1,
-      0,
-      constants.NULL_ADDRESS,
-      { from: accounts[2], gas: 9000000 }
-    );
-    assert.equal(await web3.eth.getBalance(org.avatar.address), 0);
-    assert.equal(await web3.eth.getBalance(wallet.address), 0);
-    assert.equal(
-      await web3.eth.getBalance(accounts[1]),
-      Number(balanceBeforePay) + constants.TEST_VALUE
-    );
-
-    const organizationProposal = await avatarScheme.getOrganizationProposal(
-      proposalId
-    );
-    assert.equal(
-      organizationProposal.state,
-      constants.WALLET_SCHEME_PROPOSAL_STATES.executionSuccedd
-    );
-    assert.equal(organizationProposal.callData[0], "0x00");
-    assert.equal(organizationProposal.to[0], wallet.address);
-    assert.equal(organizationProposal.value[0], constants.TEST_VALUE);
-    assert.equal(organizationProposal.callData[1], payCallData);
-    assert.equal(organizationProposal.to[1], wallet.address);
-    assert.equal(organizationProposal.value[1], 0);
-  });
-
-  it("MasterWalletScheme - positive decision - proposal execute and show revert in return", async function () {
-    const callData = helpers.testCallFrom(constants.NULL_ADDRESS);
-
-    let tx = await avatarScheme.proposeCalls(
-      [actionMock.address],
-      [callData],
-      [0],
-      constants.TEST_TITLE,
-      constants.SOME_HASH
-    );
-    const proposalId = await helpers.getValueFromLogs(tx, "_proposalId");
-
-    await expectRevert(
-      votingMachine.contract.vote(proposalId, 1, 0, constants.NULL_ADDRESS, {
-        from: accounts[2],
-      }),
-      "call execution failed"
-    );
-
-    assert.equal(
-      (await avatarScheme.getOrganizationProposal(proposalId)).state,
-      constants.WALLET_SCHEME_PROPOSAL_STATES.submitted
-    );
-
-    await time.increase(executionTimeout);
-
-    tx = await votingMachine.contract.vote(
-      proposalId,
-      1,
-      0,
-      constants.NULL_ADDRESS,
-      { from: accounts[2] }
-    );
-
-    assert.equal(
-      (await avatarScheme.getOrganizationProposal(proposalId)).state,
-      constants.WALLET_SCHEME_PROPOSAL_STATES.executionTimeout
-    );
-  });
-
-  it("MasterWalletScheme - positive decision - proposal executed without return value", async function () {
-    const callData = helpers.testCallWithoutReturnValueFrom(org.avatar.address);
-
-    let tx = await avatarScheme.proposeCalls(
-      [actionMock.address],
-      [callData],
-      [0],
-      constants.TEST_TITLE,
-      constants.SOME_HASH
-    );
-    const proposalId = await helpers.getValueFromLogs(tx, "_proposalId");
-    tx = await votingMachine.contract.vote(
-      proposalId,
-      1,
-      0,
-      constants.NULL_ADDRESS,
-      { from: accounts[2] }
-    );
-    const executionEvent = helpers.getEventFromTx(tx, "ExecutionResults");
-    const returnValue = web3.eth.abi.decodeParameters(
-      ["bool", "bytes"],
-      executionEvent.args._callsDataResult[0]
-    );
-    assert.equal(returnValue["0"], true);
-    assert.equal(returnValue["1"], null);
-
-    const organizationProposal = await avatarScheme.getOrganizationProposal(
-      proposalId
-    );
-    assert.equal(
-      organizationProposal.state,
-      constants.WALLET_SCHEME_PROPOSAL_STATES.executionSuccedd
-    );
-    assert.equal(organizationProposal.callData[0], callData);
-    assert.equal(organizationProposal.to[0], actionMock.address);
-    assert.equal(organizationProposal.value[0], 0);
-  });
-
-  it("MasterWalletScheme - proposal with REP - execute mintReputation & burnReputation", async function () {
-    const callDataMintRep = await org.controller.contract.methods
-      .mintReputation(constants.TEST_VALUE, accounts[4], org.avatar.address)
-      .encodeABI();
-    const callDataBurnRep = await org.controller.contract.methods
-      .burnReputation(constants.TEST_VALUE, accounts[4], org.avatar.address)
-      .encodeABI();
-
-    var tx = await avatarScheme.proposeCalls(
-      [org.controller.address],
-      [callDataMintRep],
-      [0],
-      constants.TEST_TITLE,
-      constants.NULL_HASH
-    );
-    const proposalIdMintRep = await helpers.getValueFromLogs(tx, "_proposalId");
-    tx = await avatarScheme.proposeCalls(
-      [org.controller.address],
-      [callDataBurnRep],
-      [0],
-      constants.TEST_TITLE,
-      constants.NULL_HASH
-    );
-    const proposalIdBurnRep = await helpers.getValueFromLogs(tx, "_proposalId");
-
-    // Mint Rep
-    tx = await votingMachine.contract.vote(
-      proposalIdMintRep,
-      1,
-      0,
-      constants.NULL_ADDRESS,
-      { from: accounts[2] }
-    );
-    assert.equal(
-      await org.reputation.balanceOf(accounts[4]),
-      constants.TEST_VALUE
-    );
-
-    // Burn Rep
-    tx = await votingMachine.contract.vote(
-      proposalIdBurnRep,
-      1,
-      0,
-      constants.NULL_ADDRESS,
-      { from: accounts[2] }
-    );
-    assert.equal(await org.reputation.balanceOf(accounts[4]), 0);
-
-    const mintRepProposal = await avatarScheme.getOrganizationProposalByIndex(
-      0
-    );
-    assert.equal(
-      mintRepProposal.state,
-      constants.WALLET_SCHEME_PROPOSAL_STATES.executionSuccedd
-    );
-    assert.equal(mintRepProposal.callData[0], callDataMintRep);
-    assert.equal(mintRepProposal.to[0], org.controller.address);
-    assert.equal(mintRepProposal.value[0], 0);
-
-    const burnRepProposal = await avatarScheme.getOrganizationProposalByIndex(
-      1
-    );
-    assert.equal(
-      burnRepProposal.state,
-      constants.WALLET_SCHEME_PROPOSAL_STATES.executionSuccedd
-    );
-    assert.equal(burnRepProposal.callData[0], callDataBurnRep);
-    assert.equal(burnRepProposal.to[0], org.controller.address);
-    assert.equal(burnRepProposal.value[0], 0);
-  });
-
-  it("MasterWalletScheme - proposal to mint more REP than the % allowed reverts", async function () {
-    const totalSupplyWhenExecuting = await org.reputation.totalSupply();
-    const maxRepAmountToChange =
-      (totalSupplyWhenExecuting * 105) / 100 - totalSupplyWhenExecuting;
-
-    const data0 = await org.controller.contract.methods
-      .mintReputation(maxRepAmountToChange + 1, accounts[4], org.avatar.address)
-      .encodeABI();
-
-    const data1 = await org.controller.contract.methods
-      .mintReputation(maxRepAmountToChange, accounts[4], org.avatar.address)
-      .encodeABI();
-    var tx = await avatarScheme.proposeCalls(
-      [org.controller.address],
-      [data0],
-      [0],
-      constants.TEST_TITLE,
-      constants.NULL_HASH
-    );
-    const proposalIdMintRepToFail = await helpers.getValueFromLogs(
-      tx,
-      "_proposalId"
-    );
-
-    tx = await avatarScheme.proposeCalls(
-      [org.controller.address],
-      [data1],
-      [0],
-      constants.TEST_TITLE,
-      constants.NULL_HASH
-    );
-    const proposalIdMintRep = await helpers.getValueFromLogs(tx, "_proposalId");
-
-    await expectRevert(
-      votingMachine.contract.vote(
-        proposalIdMintRepToFail,
-        1,
-        0,
-        constants.NULL_ADDRESS,
-        { from: accounts[2] }
-      ),
-      "WalletScheme: maxRepPercentageChange passed"
-    );
-
-    await votingMachine.contract.vote(
-      proposalIdMintRep,
-      1,
-      0,
-      constants.NULL_ADDRESS,
-      { from: accounts[2] }
-    );
-
-    assert.equal(
-      await org.reputation.balanceOf(accounts[4]),
-      maxRepAmountToChange
-    );
-
-    assert.equal(
-      (await avatarScheme.getOrganizationProposal(proposalIdMintRepToFail))
-        .state,
-      constants.WALLET_SCHEME_PROPOSAL_STATES.submitted
-    );
-    assert.equal(
-      (await avatarScheme.getOrganizationProposal(proposalIdMintRep)).state,
-      constants.WALLET_SCHEME_PROPOSAL_STATES.executionSuccedd
-    );
-  });
-
-  it("MasterWalletScheme - proposal to burn more REP than the % allowed reverts", async function () {
-    const voterRep = await org.reputation.balanceOf(accounts[2]);
-    const totalSupplyWhenExecuting = await org.reputation.totalSupply();
-    const maxRepAmountToChange = -(
-      (totalSupplyWhenExecuting * 95) / 100 -
-      totalSupplyWhenExecuting
-    );
-
-    const data0 = await org.controller.contract.methods
-      .burnReputation(maxRepAmountToChange + 1, accounts[2], org.avatar.address)
-      .encodeABI();
-
-    const data1 = await org.controller.contract.methods
-      .burnReputation(maxRepAmountToChange, accounts[2], org.avatar.address)
-      .encodeABI();
-    var tx = await avatarScheme.proposeCalls(
-      [org.controller.address],
-      [data0],
-      [0],
-      constants.TEST_TITLE,
-      constants.NULL_HASH
-    );
-    const proposalIdMintRepToFail = await helpers.getValueFromLogs(
-      tx,
-      "_proposalId"
-    );
-
-    tx = await avatarScheme.proposeCalls(
-      [org.controller.address],
-      [data1],
-      [0],
-      constants.TEST_TITLE,
-      constants.NULL_HASH
-    );
-    const proposalIdMintRep = await helpers.getValueFromLogs(tx, "_proposalId");
-
-    await expectRevert(
-      votingMachine.contract.vote(
-        proposalIdMintRepToFail,
-        1,
-        0,
-        constants.NULL_ADDRESS,
-        { from: accounts[2] }
-      ),
-      "maxRepPercentageChange passed"
-    );
-    await votingMachine.contract.vote(
-      proposalIdMintRep,
-      1,
-      0,
-      constants.NULL_ADDRESS,
-      { from: accounts[2] }
-    );
-
-    // Here we use approximately because we loose a bit of precition on calculating to a lower percentage of 100%
-    assert.approximately(
-      (await org.reputation.balanceOf(accounts[2])).toNumber(),
-      voterRep - maxRepAmountToChange,
-      2
-    );
-
-    assert.equal(
-      (await avatarScheme.getOrganizationProposal(proposalIdMintRepToFail))
-        .state,
-      constants.WALLET_SCHEME_PROPOSAL_STATES.submitted
-    );
-    assert.equal(
-      (await avatarScheme.getOrganizationProposal(proposalIdMintRep)).state,
-      constants.WALLET_SCHEME_PROPOSAL_STATES.executionSuccedd
-    );
-  });
-
-  // eslint-disable-next-line max-len
-  it("MasterWalletScheme - proposals adding/removing schemes - execute registerScheme & removeScheme fails", async function () {
-    const callDataRegisterScheme = await org.controller.contract.methods
-      .registerScheme(
-        constants.SOME_ADDRESS,
-        constants.SOME_HASH,
-        "0x0000000F",
-        org.avatar.address
-      )
-      .encodeABI();
-    const callDataRemoveScheme = await org.controller.contract.methods
-      .unregisterScheme(walletScheme.address, org.avatar.address)
-      .encodeABI();
-    var tx = await avatarScheme.proposeCalls(
-      [org.controller.address],
-      [callDataRegisterScheme],
-      [0],
-      constants.TEST_TITLE,
-      constants.NULL_HASH
-    );
-    const proposalIdAddScheme = await helpers.getValueFromLogs(
-      tx,
-      "_proposalId"
-    );
-    tx = await avatarScheme.proposeCalls(
-      [org.controller.address],
-      [callDataRemoveScheme],
-      [0],
-      constants.TEST_TITLE,
-      constants.NULL_HASH
-    );
-    const proposalIdRemoveScheme = await helpers.getValueFromLogs(
-      tx,
-      "_proposalId"
-    );
-
-    // Add Scheme
-    await expectRevert(
-      votingMachine.contract.vote(
-        proposalIdAddScheme,
-        1,
-        0,
-        constants.NULL_ADDRESS,
-        { from: accounts[2] }
-      ),
-      "call execution failed"
-    );
-
-    const addedScheme = await org.controller.schemes(constants.SOME_ADDRESS);
-    assert.equal(
-      addedScheme.paramsHash,
-      "0x0000000000000000000000000000000000000000000000000000000000000000"
-    );
-    assert.equal(addedScheme.permissions, "0x00000000");
-
-    // Remove Scheme
-    await expectRevert(
-      votingMachine.contract.vote(
-        proposalIdRemoveScheme,
-        1,
-        0,
-        constants.NULL_ADDRESS,
-        { from: accounts[2] }
-      ),
-      "call execution failed"
-    );
-
-    const removedScheme = await org.controller.schemes(walletScheme.address);
-    assert.equal(removedScheme.paramsHash, votingMachine.params);
-    assert.equal(removedScheme.permissions, "0x00000001");
-  });
-
-  it("MasterWalletScheme - execute should fail if not passed/executed from votingMachine", async function () {
-    const callData = helpers.testCallFrom(org.avatar.address);
-    var tx = await avatarScheme.proposeCalls(
-      [actionMock.address],
-      [callData],
-      [0],
-      constants.TEST_TITLE,
-      constants.NULL_HASH
-    );
-    const proposalId = await helpers.getValueFromLogs(tx, "_proposalId");
-    await votingMachine.contract.execute(proposalId);
-    const organizationProposal = await avatarScheme.getOrganizationProposal(
-      proposalId
-    );
-    assert.equal(
-      organizationProposal.state,
-      constants.WALLET_SCHEME_PROPOSAL_STATES.submitted
-    );
-  });
-
-  it("MasterWalletScheme - positive decision - proposal executed with transfer, pay and mint rep", async function () {
-    var wallet = await Wallet.new();
-    await web3.eth.sendTransaction({
-      from: accounts[0],
-      to: org.avatar.address,
-      value: constants.TEST_VALUE,
-    });
-    await wallet.transferOwnership(org.avatar.address);
-
-    const payCallData = await new web3.eth.Contract(wallet.abi).methods
-      .pay(accounts[1])
-      .encodeABI();
-
-    const callDataMintRep = await org.controller.contract.methods
-      .mintReputation(constants.TEST_VALUE, accounts[4], org.avatar.address)
-      .encodeABI();
-
-    await permissionRegistry.setETHPermission(
-      org.avatar.address,
-      wallet.address,
-      payCallData.substring(0, 10),
-      constants.TEST_VALUE,
-      true
-    );
-
-    await time.increase(100);
-
-    const tx = await avatarScheme.proposeCalls(
-      [wallet.address, wallet.address, org.controller.address],
-      ["0x0", payCallData, callDataMintRep],
-      [constants.TEST_VALUE, 0, 0],
-      constants.TEST_TITLE,
-      constants.SOME_HASH
-    );
-    const proposalId = await helpers.getValueFromLogs(tx, "_proposalId");
-    assert.equal(
-      await web3.eth.getBalance(org.avatar.address),
-      constants.TEST_VALUE
-    );
-    assert.equal(await web3.eth.getBalance(wallet.address), 0);
-    assert.equal(await org.reputation.balanceOf(accounts[4]), 0);
-
-    const balanceBeforePay = await web3.eth.getBalance(accounts[1]);
-    await votingMachine.contract.vote(
-      proposalId,
-      1,
-      0,
-      constants.NULL_ADDRESS,
-      { from: accounts[2] }
-    );
-    assert.equal(await web3.eth.getBalance(org.avatar.address), 0);
-    assert.equal(await web3.eth.getBalance(wallet.address), 0);
-    assert.equal(
-      await web3.eth.getBalance(accounts[1]),
-      Number(balanceBeforePay) + constants.TEST_VALUE
-    );
-    assert.equal(
-      await org.reputation.balanceOf(accounts[4]),
-      constants.TEST_VALUE
-    );
-
-    const organizationProposal = await avatarScheme.getOrganizationProposal(
-      proposalId
-    );
-    assert.equal(
-      organizationProposal.state,
-      constants.WALLET_SCHEME_PROPOSAL_STATES.executionSuccedd
-    );
-    assert.equal(organizationProposal.descriptionHash, constants.SOME_HASH);
-    assert.equal(organizationProposal.callData[0], "0x00");
-    assert.equal(organizationProposal.to[0], wallet.address);
-    assert.equal(organizationProposal.value[0], constants.TEST_VALUE);
-    assert.equal(organizationProposal.callData[1], payCallData);
-    assert.equal(organizationProposal.to[1], wallet.address);
-    assert.equal(organizationProposal.value[1], 0);
-    assert.equal(organizationProposal.callData[2], callDataMintRep);
-    assert.equal(organizationProposal.to[2], org.controller.address);
-    assert.equal(organizationProposal.value[2], 0);
-  });
-
-  it("MasterWalletScheme - cant initialize with wrong values", async function () {
-    const unitializedWalletScheme = await WalletScheme.new();
-
-    await expectRevert(
-      unitializedWalletScheme.initialize(
-        org.avatar.address,
-        accounts[0],
-        org.controller.address,
-        permissionRegistry.address,
-        "Master Wallet",
-        86400 - 1,
-        5
-      ),
-      "_maxSecondsForExecution cant be less than 86400 seconds"
-    );
-    await expectRevert(
-      unitializedWalletScheme.initialize(
-        constants.NULL_ADDRESS,
-        accounts[0],
-        org.controller.address,
-        permissionRegistry.address,
-        "Master Wallet",
-        executionTimeout,
-        5
-      ),
-      "avatar cannot be zero"
-    );
-  });
-
-  it("MasterWalletScheme - cannot initialize twice", async function () {
-    await expectRevert(
-      avatarScheme.initialize(
-        org.avatar.address,
-        accounts[0],
-        org.controller.address,
-        permissionRegistry.address,
-        "Master Wallet",
-        executionTimeout,
-        5
-      ),
-      "cannot init twice"
-    );
-  });
-
-  it("MasterWalletScheme cant receive value in contract", async function () {
-    await expectRevert(
-      web3.eth.sendTransaction({
-        from: accounts[0],
-        to: avatarScheme.address,
-        value: constants.TEST_VALUE,
-      }),
-      "Cant receive if it will make generic calls to avatar"
-    );
-  });
-
-  it("QuickWalletScheme can receive value in contract", async function () {
-    await web3.eth.sendTransaction({
-      from: accounts[0],
-      to: walletScheme.address,
-      value: constants.TEST_VALUE,
-    });
-  });
-
-  it("QuickWalletScheme - proposal with data - negative decision - proposal rejected", async function () {
-    const callData = helpers.testCallFrom(walletScheme.address);
-
-    let tx = await walletScheme.proposeCalls(
-      [actionMock.address],
-      [callData],
-      [0],
-      constants.TEST_TITLE,
-      constants.SOME_HASH
-    );
-    const proposalId = await helpers.getValueFromLogs(tx, "_proposalId");
-    tx = await votingMachine.contract.vote(
-      proposalId,
-      2,
-      0,
-      constants.NULL_ADDRESS,
-      { from: accounts[2] }
-    );
-    const stateChangeEvent = helpers.getEventFromTx(tx, "ProposalStateChange");
-    assert.equal(stateChangeEvent.args._state, 2);
-
-    const organizationProposal = await walletScheme.getOrganizationProposal(
-      proposalId
-    );
-    assert.equal(
-      organizationProposal.state,
-      constants.WALLET_SCHEME_PROPOSAL_STATES.rejected
-    );
-    assert.equal(organizationProposal.callData[0], callData);
-    assert.equal(organizationProposal.to[0], actionMock.address);
-    assert.equal(organizationProposal.value[0], 0);
-  });
-
-  it("QuickWalletScheme - proposal with data - positive decision - proposal executed", async function () {
-    const callData = helpers.testCallFrom(walletScheme.address);
-
-    const tx = await walletScheme.proposeCalls(
-      [actionMock.address],
-      [callData],
-      [0],
-      constants.TEST_TITLE,
-      constants.SOME_HASH
-    );
-    const proposalId = await helpers.getValueFromLogs(tx, "_proposalId");
-    await votingMachine.contract.vote(
-      proposalId,
-      1,
-      0,
-      constants.NULL_ADDRESS,
-      { from: accounts[2] }
-    );
-
-    const organizationProposal = await walletScheme.getOrganizationProposal(
-      proposalId
-    );
-    assert.equal(
-      organizationProposal.state,
-      constants.WALLET_SCHEME_PROPOSAL_STATES.executionSuccedd
-    );
-    assert.equal(organizationProposal.callData[0], callData);
-    assert.equal(organizationProposal.to[0], actionMock.address);
-    assert.equal(organizationProposal.value[0], 0);
-  });
-
-  // eslint-disable-next-line max-len
-  it("QuickWalletScheme - proposal with data - positive decision - proposal executed with multiple calls and value", async function () {
-    var wallet = await Wallet.new();
-    await web3.eth.sendTransaction({
-      from: accounts[0],
-      to: walletScheme.address,
-      value: constants.TEST_VALUE,
-    });
-    await wallet.transferOwnership(walletScheme.address);
-
-    const payCallData = await new web3.eth.Contract(wallet.abi).methods
-      .pay(accounts[1])
-      .encodeABI();
-
-    await permissionRegistry.setETHPermission(
-      walletScheme.address,
-      wallet.address,
-      payCallData.substring(0, 10),
-      constants.TEST_VALUE,
-      true
-    );
-    await time.increase(100);
-
-    const tx = await walletScheme.proposeCalls(
-      [wallet.address, wallet.address],
-      ["0x0", payCallData],
-      [constants.TEST_VALUE, 0],
-      constants.TEST_TITLE,
-      constants.NULL_HASH
-    );
-    true;
-    const proposalId = await helpers.getValueFromLogs(tx, "_proposalId");
-    assert.equal(
-      await web3.eth.getBalance(walletScheme.address),
-      constants.TEST_VALUE
-    );
-    assert.equal(await web3.eth.getBalance(wallet.address), 0);
-    const balanceBeforePay = await web3.eth.getBalance(accounts[1]);
-    await votingMachine.contract.vote(
-      proposalId,
-      1,
-      0,
-      constants.NULL_ADDRESS,
-      { from: accounts[2] }
-    );
-    assert.equal(await web3.eth.getBalance(walletScheme.address), 0);
-    assert.equal(await web3.eth.getBalance(wallet.address), 0);
-    assert.equal(
-      await web3.eth.getBalance(accounts[1]),
-      Number(balanceBeforePay) + constants.TEST_VALUE
-    );
-
-    const organizationProposal = await walletScheme.getOrganizationProposal(
-      proposalId
-    );
-    assert.equal(
-      organizationProposal.state,
-      constants.WALLET_SCHEME_PROPOSAL_STATES.executionSuccedd
-    );
-    assert.equal(organizationProposal.callData[0], "0x00");
-    assert.equal(organizationProposal.to[0], wallet.address);
-    assert.equal(organizationProposal.value[0], constants.TEST_VALUE);
-    assert.equal(organizationProposal.callData[1], payCallData);
-    assert.equal(organizationProposal.to[1], wallet.address);
-    assert.equal(organizationProposal.value[1], 0);
-  });
-
-  it("QuickWalletScheme - proposal with data - positive decision - proposal execution fail and timeout", async () => {
-    const callData = helpers.testCallFrom(constants.NULL_ADDRESS);
-
-    let tx = await walletScheme.proposeCalls(
-      [actionMock.address],
-      [callData],
-      [0],
-      constants.TEST_TITLE,
-      constants.SOME_HASH
-    );
-    const proposalId = await helpers.getValueFromLogs(tx, "_proposalId");
-
-    await expectRevert(
-      votingMachine.contract.vote(proposalId, 1, 0, constants.NULL_ADDRESS, {
-        from: accounts[2],
-      }),
-      "call execution failed"
-    );
-
-    assert.equal(
-      (await walletScheme.getOrganizationProposal(proposalId)).state,
-      constants.WALLET_SCHEME_PROPOSAL_STATES.submitted
-    );
-
-    await time.increase(executionTimeout);
-
-    tx = await votingMachine.contract.vote(
-      proposalId,
-      1,
-      0,
-      constants.NULL_ADDRESS,
-      { from: accounts[2] }
-    );
-
-    assert.equal(
-      (await walletScheme.getOrganizationProposal(proposalId)).state,
-      constants.WALLET_SCHEME_PROPOSAL_STATES.executionTimeout
-    );
-  });
-
-  // eslint-disable-next-line max-len
-  it("QuickWalletScheme - proposal with data - positive decision - proposal executed without return value", async function () {
-    const callData = helpers.testCallWithoutReturnValueFrom(
-      walletScheme.address
-    );
-
-    let tx = await walletScheme.proposeCalls(
-      [actionMock.address],
-      [callData],
-      [0],
-      constants.TEST_TITLE,
-      constants.SOME_HASH
-    );
-    const proposalId = await helpers.getValueFromLogs(tx, "_proposalId");
-    tx = await votingMachine.contract.vote(
-      proposalId,
-      1,
-      0,
-      constants.NULL_ADDRESS,
-      { from: accounts[2] }
-    );
-    const executionEvent = helpers.getEventFromTx(tx, "ExecutionResults");
-
-    const returnValues = executionEvent.args._callsDataResult[0];
-    assert.equal(returnValues, "0x");
-
-    const organizationProposal = await walletScheme.getOrganizationProposal(
-      proposalId
-    );
-    assert.equal(
-      organizationProposal.state,
-      constants.WALLET_SCHEME_PROPOSAL_STATES.executionSuccedd
-    );
-    assert.equal(organizationProposal.callData[0], callData);
-    assert.equal(organizationProposal.to[0], actionMock.address);
-    assert.equal(organizationProposal.value[0], 0);
-  });
-
-  it("QuickWalletScheme - proposal with REP - execute mintReputation & burnReputation", async function () {
-    const callDataMintRep = await org.controller.contract.methods
-      .mintReputation(constants.TEST_VALUE, accounts[4], org.avatar.address)
-      .encodeABI();
-    const callDataBurnRep = await org.controller.contract.methods
-      .burnReputation(constants.TEST_VALUE, accounts[4], org.avatar.address)
-      .encodeABI();
-
-    var tx = await walletScheme.proposeCalls(
-      [org.controller.address],
-      [callDataMintRep],
-      [0],
-      constants.TEST_TITLE,
-      constants.NULL_HASH
-    );
-    const proposalIdMintRep = await helpers.getValueFromLogs(tx, "_proposalId");
-    tx = await walletScheme.proposeCalls(
-      [org.controller.address],
-      [callDataBurnRep],
-      [0],
-      constants.TEST_TITLE,
-      constants.NULL_HASH
-    );
-    const proposalIdBurnRep = await helpers.getValueFromLogs(tx, "_proposalId");
-
-    // Mint Rep
-    await votingMachine.contract.vote(
-      proposalIdMintRep,
-      1,
-      0,
-      constants.NULL_ADDRESS,
-      { from: accounts[2] }
-    );
-    assert.equal(
-      await org.reputation.balanceOf(accounts[4]),
-      constants.TEST_VALUE
-    );
-
-    // Burn Rep
-    await votingMachine.contract.vote(
-      proposalIdBurnRep,
-      1,
-      0,
-      constants.NULL_ADDRESS,
-      { from: accounts[2] }
-    );
-    assert.equal(await org.reputation.balanceOf(accounts[4]), 0);
-  });
-
-  // eslint-disable-next-line max-len
-  it("QuickWalletScheme - proposals adding/removing schemes - should fail on registerScheme & removeScheme", async function () {
-    await permissionRegistry.setETHPermission(
-      walletScheme.address,
-      org.controller.address,
-      web3.eth.abi.encodeFunctionSignature(
-        "registerScheme(address,bytes32,bytes4,address)"
-      ),
-      0,
-      true
-    );
-    await permissionRegistry.setETHPermission(
-      walletScheme.address,
-      org.controller.address,
-      web3.eth.abi.encodeFunctionSignature("unregisterScheme(address,address)"),
-      0,
-      true
-    );
-
-    const callDataRegisterScheme = await org.controller.contract.methods
-      .registerScheme(
-        constants.SOME_ADDRESS,
-        constants.SOME_HASH,
-        "0x0000000F",
-        org.avatar.address
-      )
-      .encodeABI();
-    const callDataRemoveScheme = await org.controller.contract.methods
-      .unregisterScheme(avatarScheme.address, org.avatar.address)
-      .encodeABI();
-
-    var tx = await walletScheme.proposeCalls(
-      [org.controller.address],
-      [callDataRegisterScheme],
-      [0],
-      constants.TEST_TITLE,
-      constants.NULL_HASH
-    );
-    const proposalIdAddScheme = await helpers.getValueFromLogs(
-      tx,
-      "_proposalId"
-    );
-    tx = await walletScheme.proposeCalls(
-      [org.controller.address],
-      [callDataRemoveScheme],
-      [0],
-      constants.TEST_TITLE,
-      constants.NULL_HASH
-    );
-    const proposalIdRemoveScheme = await helpers.getValueFromLogs(
-      tx,
-      "_proposalId"
-    );
-
-    // Add Scheme
-    await expectRevert(
-      votingMachine.contract.vote(
-        proposalIdAddScheme,
-        1,
-        0,
-        constants.NULL_ADDRESS,
-        { from: accounts[2] }
-      ),
-      "call execution failed"
-    );
-    assert.equal(
-      (await walletScheme.getOrganizationProposal(proposalIdAddScheme)).state,
-      constants.WALLET_SCHEME_PROPOSAL_STATES.submitted
-    );
-
-    const addedScheme = await org.controller.schemes(constants.SOME_ADDRESS);
-    assert.equal(
-      addedScheme.paramsHash,
-      "0x0000000000000000000000000000000000000000000000000000000000000000"
-    );
-    assert.equal(addedScheme.permissions, "0x00000000");
-
-    // Remove Scheme
-    await expectRevert(
-      votingMachine.contract.vote(
-        proposalIdRemoveScheme,
-        1,
-        0,
-        constants.NULL_ADDRESS,
-        { from: accounts[2] }
-      ),
-      "call execution failed"
-    );
-    assert.equal(
-      (await walletScheme.getOrganizationProposal(proposalIdRemoveScheme))
-        .state,
-      constants.WALLET_SCHEME_PROPOSAL_STATES.submitted
-    );
-
-    const removedScheme = await org.controller.schemes(avatarScheme.address);
-    assert.equal(removedScheme.paramsHash, votingMachine.params);
-    assert.equal(removedScheme.permissions, "0x00000011");
-
-    await time.increase(executionTimeout);
-    await votingMachine.contract.vote(
-      proposalIdAddScheme,
-      1,
-      0,
-      constants.NULL_ADDRESS,
-      { from: accounts[2] }
-    );
-    assert.equal(
-      (await walletScheme.getOrganizationProposal(proposalIdAddScheme)).state,
-      constants.WALLET_SCHEME_PROPOSAL_STATES.executionTimeout
-    );
-
-    await votingMachine.contract.vote(
-      proposalIdRemoveScheme,
-      1,
-      0,
-      constants.NULL_ADDRESS,
-      { from: accounts[2] }
-    );
-    assert.equal(
-      (await walletScheme.getOrganizationProposal(proposalIdRemoveScheme))
-        .state,
-      constants.WALLET_SCHEME_PROPOSAL_STATES.executionTimeout
-    );
-  });
-
-  // eslint-disable-next-line max-len
-  it("QuickWalletScheme - positive decision - proposal executed - allowed by permission registry from scheme", async function () {
-    const callData = helpers.testCallFrom(walletScheme.address);
-
-    assert.notEqual(
-      (
-        await permissionRegistry.getETHPermission(
-          walletScheme.address,
-          actionMock.address,
-          callData.substring(0, 10)
-        )
-      ).fromTime.toString(),
-      0
-    );
-
-    await permissionRegistry.setETHPermission(
-      walletScheme.address,
-      actionMock.address,
-      callData.substring(0, 10),
-      0,
-      false
-    );
-
-    assert.equal(
-      (
-        await permissionRegistry.getETHPermission(
-          walletScheme.address,
-          actionMock.address,
-          callData.substring(0, 10)
-        )
-      ).fromTime.toString(),
-      0
-    );
-
-    const setPermissionData = new web3.eth.Contract(
-      PermissionRegistry.abi
-    ).methods
-      .setETHPermission(
-        walletScheme.address,
-        actionMock.address,
-        callData.substring(0, 10),
-        constants.MAX_UINT_256,
-        true
-      )
-      .encodeABI();
-
-    await time.increase(1);
-
-    // Proposal to allow calling actionMock
-    const tx = await walletScheme.proposeCalls(
-      [permissionRegistry.address],
-      [setPermissionData],
-      [0],
-      constants.TEST_TITLE,
-      constants.SOME_HASH
-    );
-    const proposalId = await helpers.getValueFromLogs(tx, "_proposalId");
-    await votingMachine.contract.vote(
-      proposalId,
-      1,
-      0,
-      constants.NULL_ADDRESS,
-      { from: accounts[2] }
-    );
-    const setPermissionTime = Number(await time.latest());
-
-    assert.equal(
-      (
-        await permissionRegistry.getETHPermission(
-          walletScheme.address,
-          actionMock.address,
-          callData.substring(0, 10)
-        )
-      ).fromTime.toString(),
-      setPermissionTime
-    );
-
-    await time.increase(1);
-
-    const tx2 = await walletScheme.proposeCalls(
-      [actionMock.address],
-      [callData],
-      [0],
-      constants.TEST_TITLE,
-      constants.SOME_HASH
-    );
-    const proposalId2 = await helpers.getValueFromLogs(tx2, "_proposalId");
-    await votingMachine.contract.vote(
-      proposalId2,
-      1,
-      0,
-      constants.NULL_ADDRESS,
-      { from: accounts[2] }
-    );
-
-    const organizationProposal = await walletScheme.getOrganizationProposal(
-      proposalId2
-    );
-    assert.equal(
-      organizationProposal.state,
-      constants.WALLET_SCHEME_PROPOSAL_STATES.executionSuccedd
-    );
-    assert.equal(organizationProposal.callData[0], callData);
-    assert.equal(organizationProposal.to[0], actionMock.address);
-    assert.equal(organizationProposal.value[0], 0);
-  });
-
-  it("QuickWalletScheme - positive decision - proposal executed with transfer, pay and mint rep", async function () {
-    var wallet = await Wallet.new();
-    await web3.eth.sendTransaction({
-      from: accounts[0],
-      to: walletScheme.address,
-      value: 100000000,
-    });
-    await wallet.transferOwnership(walletScheme.address);
-
-    const payCallData = await new web3.eth.Contract(wallet.abi).methods
-      .pay(accounts[1])
-      .encodeABI();
-    const callDataMintRep = await org.controller.contract.methods
-      .mintReputation(constants.TEST_VALUE, accounts[4], org.avatar.address)
-      .encodeABI();
-
-    await permissionRegistry.setETHPermission(
-      walletScheme.address,
-      wallet.address,
-      payCallData.substring(0, 10),
-      constants.TEST_VALUE,
-      true
-    );
-
-    let tx = await walletScheme.proposeCalls(
-      [wallet.address, wallet.address, org.controller.address],
-      ["0x0", payCallData, callDataMintRep],
-      [constants.TEST_VALUE, 0, 0],
-      constants.TEST_TITLE,
-      constants.SOME_HASH
-    );
-    const proposalId = await helpers.getValueFromLogs(tx, "_proposalId");
-    assert.equal(await web3.eth.getBalance(walletScheme.address), 100000000);
-    assert.equal(await web3.eth.getBalance(wallet.address), 0);
-    assert.equal(await org.reputation.balanceOf(accounts[4]), 0);
-
-    const balanceBeforePay = await web3.eth.getBalance(accounts[1]);
-    tx = await votingMachine.contract.vote(
-      proposalId,
-      1,
-      0,
-      constants.NULL_ADDRESS,
-      { from: accounts[2] }
-    );
-    const executionEvent = helpers.getEventFromTx(tx, "ExecutionResults");
-    assert.equal(executionEvent.args._callsSucessResult[0], true);
-    assert.equal(executionEvent.args._callsSucessResult[1], true);
-    assert.equal(executionEvent.args._callsSucessResult[2], true);
-    assert.equal(executionEvent.args._callsDataResult[0], "0x");
-    assert.equal(executionEvent.args._callsDataResult[1], "0x");
-    assert.equal(
-      executionEvent.args._callsDataResult[2],
-      "0x0000000000000000000000000000000000000000000000000000000000000001"
-    );
-
-    assert.equal(await web3.eth.getBalance(org.avatar.address), 0);
-    assert.equal(await web3.eth.getBalance(wallet.address), 0);
-    assert.equal(
-      await web3.eth.getBalance(accounts[1]),
-      Number(balanceBeforePay) + constants.TEST_VALUE
-    );
-    assert.equal(
-      await org.reputation.balanceOf(accounts[4]),
-      constants.TEST_VALUE
-    );
-
-    const organizationProposal = await walletScheme.getOrganizationProposal(
-      proposalId
-    );
-    assert.equal(
-      organizationProposal.state,
-      constants.WALLET_SCHEME_PROPOSAL_STATES.executionSuccedd
-    );
-    assert.equal(organizationProposal.callData[0], "0x00");
-    assert.equal(organizationProposal.to[0], wallet.address);
-    assert.equal(organizationProposal.value[0], constants.TEST_VALUE);
-    assert.equal(organizationProposal.callData[1], payCallData);
-    assert.equal(organizationProposal.to[1], wallet.address);
-    assert.equal(organizationProposal.value[1], 0);
-    assert.equal(organizationProposal.callData[2], callDataMintRep);
-    assert.equal(organizationProposal.to[2], org.controller.address);
-    assert.equal(organizationProposal.value[2], 0);
-  });
-
-  describe("ERC20 Transfers", async function () {
-    // eslint-disable-next-line max-len
-    it("MasterWalletScheme - positive decision - proposal executed - ERC20 transfer allowed by permission registry from scheme", async function () {
-      await testToken.transfer(org.avatar.address, 200, { from: accounts[1] });
-
-      await permissionRegistry.setETHPermission(
-        org.avatar.address,
-        testToken.address,
-        web3.eth.abi.encodeFunctionSignature("transfer(address,uint256)"),
-        0,
-        true
-      );
-
-      await permissionRegistry.transferOwnership(org.avatar.address);
-
-      const addERC20LimitData = new web3.eth.Contract(
-        PermissionRegistry.abi
-      ).methods
-        .addERC20Limit(avatarScheme.address, testToken.address, 100, 0)
-        .encodeABI();
-
-      await time.increase(1);
-
-      // Proposal to allow calling actionMock
-      const tx = await avatarScheme.proposeCalls(
-        [permissionRegistry.address],
-        [addERC20LimitData],
-        [0],
-        constants.TEST_TITLE,
-        constants.SOME_HASH
-      );
-      const proposalId = await helpers.getValueFromLogs(tx, "_proposalId");
-      await votingMachine.contract.vote(
-        proposalId,
-        1,
-        0,
-        constants.NULL_ADDRESS,
-        { from: accounts[2] }
-      );
-
-      const erc20TransferPermission = await permissionRegistry.getERC20Limit(
-        avatarScheme.address,
-        testToken.address
-      );
-
-      assert.equal(erc20TransferPermission.toString(), "100");
-
-      await time.increase(1);
-
-      const transferData = await new web3.eth.Contract(testToken.abi).methods
-        .transfer(actionMock.address, "50")
-        .encodeABI();
-      assert.equal(await testToken.balanceOf(org.avatar.address), "200");
-
-      const tx2 = await avatarScheme.proposeCalls(
-        [testToken.address],
-        [transferData],
-        [0],
-        constants.TEST_TITLE,
-        constants.SOME_HASH
-      );
-      const proposalId2 = await helpers.getValueFromLogs(tx2, "_proposalId");
-      await votingMachine.contract.vote(
-        proposalId2,
-        1,
-        0,
-        constants.NULL_ADDRESS,
-        { from: accounts[2], gas: constants.GAS_LIMIT }
-      );
-      assert.equal(await testToken.balanceOf(org.avatar.address), "150");
-
-      const organizationProposal = await avatarScheme.getOrganizationProposal(
-        proposalId2
-      );
-      assert.equal(
-        organizationProposal.state,
-        constants.WALLET_SCHEME_PROPOSAL_STATES.executionSuccedd
-      );
-      assert.equal(organizationProposal.callData[0], transferData);
-      assert.equal(organizationProposal.to[0], testToken.address);
-      assert.equal(organizationProposal.value[0], 0);
-    });
-
-    // eslint-disable-next-line max-len
-    it("MasterWalletScheme - positive decision - proposal executed - not allowed ERC20 value by permission registry in multiple calls", async function () {
-      await testToken.transfer(org.avatar.address, 200, { from: accounts[1] });
-
-      await permissionRegistry.setETHPermission(
-        org.avatar.address,
-        testToken.address,
-        web3.eth.abi.encodeFunctionSignature("transfer(address,uint256)"),
-        0,
-        true
-      );
-      await permissionRegistry.addERC20Limit(
-        org.avatar.address,
-        testToken.address,
-        100,
-        0
-      );
-
-      assert.equal(
-        await permissionRegistry.getERC20Limit(
-          org.avatar.address,
-          testToken.address
-        ),
-        100
-      );
-
-      const transferData = await new web3.eth.Contract(testToken.abi).methods
-        .transfer(actionMock.address, "101")
-        .encodeABI();
-
-      const tx = await avatarScheme.proposeCalls(
-        [testToken.address],
-        [transferData],
-        [0],
-        constants.TEST_TITLE,
-        constants.SOME_HASH
-      );
-      const proposalId = await helpers.getValueFromLogs(tx, "_proposalId");
-      await expectRevert(
-        votingMachine.contract.vote(proposalId, 1, 0, constants.NULL_ADDRESS, {
-          from: accounts[2],
-        }),
-        "PermissionRegistry: Value limit reached"
-      );
-
-      assert.equal(
-        (await avatarScheme.getOrganizationProposal(proposalId)).state,
-        constants.WALLET_SCHEME_PROPOSAL_STATES.submitted
-      );
-
-      await time.increase(executionTimeout);
-      await votingMachine.contract.vote(
-        proposalId,
-        1,
-        0,
-        constants.NULL_ADDRESS,
-        { from: accounts[2] }
-      );
-
-      assert.equal(
-        (await avatarScheme.getOrganizationProposal(proposalId)).state,
-        constants.WALLET_SCHEME_PROPOSAL_STATES.executionTimeout
-      );
-    });
-
-    // eslint-disable-next-line max-len
-    it("QuickWalletScheme - positive decision - proposal executed - not allowed ERC20 value by permission registry in multiple calls", async function () {
-      await testToken.transfer(walletScheme.address, 200, {
-        from: accounts[1],
-      });
-
-      await permissionRegistry.setETHPermission(
-        walletScheme.address,
-        testToken.address,
-        web3.eth.abi.encodeFunctionSignature("transfer(address,uint256)"),
-        0,
-        true
-      );
-      await permissionRegistry.addERC20Limit(
-        walletScheme.address,
-        testToken.address,
-        100,
-        0
-      );
-
-      assert.equal(
-        await permissionRegistry.getERC20Limit(
-          walletScheme.address,
-          testToken.address
-        ),
-        100
-      );
-
-      const transferData = await new web3.eth.Contract(testToken.abi).methods
-        .transfer(actionMock.address, "101")
-        .encodeABI();
-
-      const tx = await walletScheme.proposeCalls(
-        [testToken.address],
-        [transferData],
-        [0],
-        constants.TEST_TITLE,
-        constants.SOME_HASH
-      );
-      const proposalId = await helpers.getValueFromLogs(tx, "_proposalId");
-      await expectRevert(
-        votingMachine.contract.vote(proposalId, 1, 0, constants.NULL_ADDRESS, {
-          from: accounts[2],
-        }),
-        "PermissionRegistry: Value limit reached"
-      );
-
-      assert.equal(
-        (await walletScheme.getOrganizationProposal(proposalId)).state,
-        constants.WALLET_SCHEME_PROPOSAL_STATES.submitted
-      );
-
-      await time.increase(executionTimeout);
-
-      await votingMachine.contract.vote(
-        proposalId,
-        1,
-        0,
-        constants.NULL_ADDRESS,
-        { from: accounts[2] }
-      );
-
-      assert.equal(
-        (await walletScheme.getOrganizationProposal(proposalId)).state,
-        constants.WALLET_SCHEME_PROPOSAL_STATES.executionTimeout
-      );
-    });
-
-    // eslint-disable-next-line max-len
-    it("MasterWalletScheme - positive decision - proposal executed - not allowed ERC20 transfer with value", async () => {
-      await permissionRegistry.addERC20Limit(
-        org.avatar.address,
-        testToken.address,
-        101,
-        0
-      );
-
-      const transferData = await new web3.eth.Contract(testToken.abi).methods
-        .transfer(actionMock.address, "100")
-        .encodeABI();
-
-      await expectRevert(
-        avatarScheme.proposeCalls(
-          [testToken.address],
-          [transferData],
-          [1],
-          constants.TEST_TITLE,
-          constants.SOME_HASH
-        ),
-        "cant propose ERC20 transfers with value"
-      );
-    });
-
-    // eslint-disable-next-line max-len
-    it("QuickWalletScheme - positive decision - proposal executed - ERC20 transfer allowed by permission registry from scheme", async function () {
-      await testToken.transfer(walletScheme.address, 200, {
-        from: accounts[1],
-      });
-
-      await permissionRegistry.setETHPermission(
-        walletScheme.address,
-        testToken.address,
-        web3.eth.abi.encodeFunctionSignature("transfer(address,uint256)"),
-        0,
-        true
-      );
-
-      const addERC20LimitData = new web3.eth.Contract(
-        PermissionRegistry.abi
-      ).methods
-        .addERC20Limit(walletScheme.address, testToken.address, 100, 0)
-        .encodeABI();
-
-      // Proposal to allow calling actionMock
-      const tx = await walletScheme.proposeCalls(
-        [permissionRegistry.address],
-        [addERC20LimitData],
-        [0],
-        constants.TEST_TITLE,
-        constants.SOME_HASH
-      );
-      const proposalId = await helpers.getValueFromLogs(tx, "_proposalId");
-      await votingMachine.contract.vote(
-        proposalId,
-        1,
-        0,
-        constants.NULL_ADDRESS,
-        { from: accounts[2] }
-      );
-
-      assert.equal(
-        await permissionRegistry.getERC20Limit(
-          walletScheme.address,
-          testToken.address
-        ),
-        100
-      );
-      await time.increase(1);
-
-      const transferData = await new web3.eth.Contract(testToken.abi).methods
-        .transfer(actionMock.address, "50")
-        .encodeABI();
-      assert.equal(await testToken.balanceOf(walletScheme.address), "200");
-
-      const tx2 = await walletScheme.proposeCalls(
-        [testToken.address],
-        [transferData],
-        [0],
-        constants.TEST_TITLE,
-        constants.SOME_HASH
-      );
-      const proposalId2 = await helpers.getValueFromLogs(tx2, "_proposalId");
-
-      await votingMachine.contract.vote(
-        proposalId2,
-        1,
-        0,
-        constants.NULL_ADDRESS,
-        { from: accounts[2] }
-      );
-      assert.equal(await testToken.balanceOf(walletScheme.address), "150");
-
-      const organizationProposal = await walletScheme.getOrganizationProposal(
-        proposalId2
-      );
-      assert.equal(
-        organizationProposal.state,
-        constants.WALLET_SCHEME_PROPOSAL_STATES.executionSuccedd
-      );
-      assert.equal(organizationProposal.callData[0], transferData);
-      assert.equal(organizationProposal.to[0], testToken.address);
-      assert.equal(organizationProposal.value[0], 0);
-    });
-  });
-});
+import { ZERO_ADDRESS } from "@openzeppelin/test-helpers/src/constants";
+import { assert } from "chai";
+import * as helpers from "../../helpers";
+const { fixSignature } = require("../../helpers/sign");
+const { time, expectRevert } = require("@openzeppelin/test-helpers");
+
+const AvatarScheme = artifacts.require("./AvatarScheme.sol");
+const WalletScheme = artifacts.require("./WalletScheme.sol");
+const PermissionRegistry = artifacts.require("./PermissionRegistry.sol");
+const ERC20Mock = artifacts.require("./ERC20Mock.sol");
+const ActionMock = artifacts.require("./ActionMock.sol");
+
+contract("WalletScheme", function (accounts) {
+  let standardTokenMock,
+    permissionRegistry,
+    registrarScheme,
+    avatarScheme,
+    walletScheme,
+    org,
+    actionMock,
+    votingMachine,
+    defaultParamsHash,
+    testToken;
+
+  const constants = helpers.constants;
+  const executionTimeout = 172800 + 86400; // _queuedVotePeriodLimit + _boostedVotePeriodLimit
+
+  beforeEach(async function () {
+    actionMock = await ActionMock.new();
+    testToken = await ERC20Mock.new("", "", 1000, accounts[1]);
+    standardTokenMock = await ERC20Mock.new("", "", 1000, accounts[1]);
+
+    org = await helpers.deployDao({
+      owner: accounts[0],
+      votingMachineToken: standardTokenMock.address,
+      repHolders: [
+        { address: accounts[0], amount: 20000 },
+        { address: accounts[1], amount: 10000 },
+        { address: accounts[2], amount: 70000 },
+      ],
+    });
+
+    const defaultParamsHash = await helpers.setDefaultParameters(
+      org.votingMachine
+    );
+
+    permissionRegistry = await PermissionRegistry.new(accounts[0], 30);
+    await permissionRegistry.initialize();
+
+    registrarScheme = await WalletScheme.new();
+    await registrarScheme.initialize(
+      org.avatar.address,
+      org.votingMachine.address,
+      org.controller.address,
+      permissionRegistry.address,
+      "Wallet Scheme Registrar",
+      executionTimeout,
+      0
+    );
+
+    avatarScheme = await AvatarScheme.new();
+    await avatarScheme.initialize(
+      org.avatar.address,
+      org.votingMachine.address,
+      org.controller.address,
+      permissionRegistry.address,
+      "Master Wallet",
+      executionTimeout,
+      5
+    );
+
+    walletScheme = await WalletScheme.new();
+    await walletScheme.initialize(
+      org.avatar.address,
+      org.votingMachine.address,
+      org.controller.address,
+      permissionRegistry.address,
+      "Quick Wallet",
+      executionTimeout,
+      1
+    );
+
+    await permissionRegistry.setETHPermission(
+      org.avatar.address,
+      constants.NULL_ADDRESS,
+      constants.NULL_SIGNATURE,
+      constants.MAX_UINT_256,
+      true
+    );
+
+    await permissionRegistry.setETHPermission(
+      registrarScheme.address,
+      org.controller.address,
+      web3.eth.abi.encodeFunctionSignature(
+        "registerScheme(address,bytes32,bool,bool)"
+      ),
+      0,
+      true
+    );
+
+    await permissionRegistry.setETHPermission(
+      registrarScheme.address,
+      org.controller.address,
+      web3.eth.abi.encodeFunctionSignature("unregisterScheme(address)"),
+      0,
+      true
+    );
+
+    await permissionRegistry.setETHPermission(
+      walletScheme.address,
+      constants.NULL_ADDRESS,
+      constants.NULL_SIGNATURE,
+      constants.MAX_UINT_256,
+      true
+    );
+
+    await permissionRegistry.setETHPermission(
+      org.avatar.address,
+      registrarScheme.address,
+      web3.eth.abi.encodeFunctionSignature(
+        "setMaxSecondsForExecution(uint256)"
+      ),
+      0,
+      true
+    );
+    await permissionRegistry.setETHPermission(
+      org.avatar.address,
+      avatarScheme.address,
+      web3.eth.abi.encodeFunctionSignature(
+        "setMaxSecondsForExecution(uint256)"
+      ),
+      0,
+      true
+    );
+    await permissionRegistry.setETHPermission(
+      org.avatar.address,
+      walletScheme.address,
+      web3.eth.abi.encodeFunctionSignature(
+        "setMaxSecondsForExecution(uint256)"
+      ),
+      0,
+      true
+    );
+    await permissionRegistry.setETHPermission(
+      org.avatar.address,
+      actionMock.address,
+      web3.eth.abi.encodeFunctionSignature("test(address,uint256)"),
+      0,
+      true
+    );
+
+    await permissionRegistry.setETHPermission(
+      org.avatar.address,
+      actionMock.address,
+      web3.eth.abi.encodeFunctionSignature(
+        "executeCall(address,bytes,uint256)"
+      ),
+      0,
+      true
+    );
+    await permissionRegistry.setETHPermission(
+      org.avatar.address,
+      actionMock.address,
+      web3.eth.abi.encodeFunctionSignature(
+        "executeCallWithRequiredSuccess(address,bytes,uint256)"
+      ),
+      0,
+      true
+    );
+    await permissionRegistry.setETHPermission(
+      org.avatar.address,
+      actionMock.address,
+      web3.eth.abi.encodeFunctionSignature(
+        "testWithoutReturnValue(address,uint256)"
+      ),
+      0,
+      true
+    );
+    await permissionRegistry.setETHPermission(
+      walletScheme.address,
+      actionMock.address,
+      web3.eth.abi.encodeFunctionSignature(
+        "testWithoutReturnValue(address,uint256)"
+      ),
+      0,
+      true
+    );
+    await permissionRegistry.setETHPermission(
+      walletScheme.address,
+      actionMock.address,
+      web3.eth.abi.encodeFunctionSignature("test(address,uint256)"),
+      0,
+      true
+    );
+    await permissionRegistry.setETHPermission(
+      walletScheme.address,
+      actionMock.address,
+      web3.eth.abi.encodeFunctionSignature(
+        "executeCall(address,bytes,uint256)"
+      ),
+      0,
+      true
+    );
+
+    await time.increase(30);
+
+    await org.controller.registerScheme(
+      registrarScheme.address,
+      defaultParamsHash,
+      true,
+      false
+    );
+    await org.controller.registerScheme(
+      avatarScheme.address,
+      defaultParamsHash,
+      false,
+      true
+    );
+    await org.controller.registerScheme(
+      walletScheme.address,
+      defaultParamsHash,
+      false,
+      false
+    );
+  });
+
+  it("Registrar Scheme", async function () {
+    await web3.eth.sendTransaction({
+      from: accounts[0],
+      to: org.avatar.address,
+      value: 1000,
+    });
+
+    const newWalletScheme = await WalletScheme.new();
+    await newWalletScheme.initialize(
+      org.avatar.address,
+      org.votingMachine.address,
+      org.controller.address,
+      permissionRegistry.address,
+      "New Wallet Scheme",
+      executionTimeout,
+      0
+    );
+
+    await org.votingMachine.setParameters(
+      [60, 86400, 3600, 1800, 1050, 0, 60, 10, 15, 10, 0],
+      constants.NULL_ADDRESS
+    );
+    const newParamsHash = await org.votingMachine.getParametersHash(
+      [60, 86400, 3600, 1800, 1050, 0, 60, 10, 15, 10, 0],
+      constants.NULL_ADDRESS
+    );
+
+    const registerSchemeData = web3.eth.abi.encodeFunctionCall(
+      org.controller.abi.find(x => x.name === "registerScheme"),
+      [newWalletScheme.address, defaultParamsHash, false, false]
+    );
+
+    const updateSchemeParamsData = web3.eth.abi.encodeFunctionCall(
+      org.controller.abi.find(x => x.name === "registerScheme"),
+      [avatarScheme.address, newParamsHash, false, true]
+    );
+
+    const unregisterSchemeData = web3.eth.abi.encodeFunctionCall(
+      org.controller.abi.find(x => x.name === "unregisterScheme"),
+      [walletScheme.address]
+    );
+
+    const proposalId1 = await helpers.getValueFromLogs(
+      await registrarScheme.proposeCalls(
+        [
+          org.controller.address,
+          org.controller.address,
+          org.controller.address,
+        ],
+        [registerSchemeData, updateSchemeParamsData, unregisterSchemeData],
+        [0, 0, 0],
+        2,
+        constants.TEST_TITLE,
+        constants.SOME_HASH
+      ),
+      "_proposalId"
+    );
+    await org.votingMachine.vote(proposalId1, 1, 0, constants.NULL_ADDRESS, {
+      from: accounts[2],
+    });
+
+    const organizationProposal1 = await registrarScheme.getOrganizationProposal(
+      proposalId1
+    );
+    assert.equal(
+      organizationProposal1.state,
+      constants.WALLET_SCHEME_PROPOSAL_STATES.executionSuccedd
+    );
+    assert.deepEqual(organizationProposal1.to, [
+      org.controller.address,
+      org.controller.address,
+      org.controller.address,
+    ]);
+    assert.deepEqual(organizationProposal1.callData, [
+      registerSchemeData,
+      updateSchemeParamsData,
+      unregisterSchemeData,
+    ]);
+    // assert.deepEqual(organizationProposal1.value, ["0", "0", "0"]);
+
+    assert.equal(
+      await org.controller.isSchemeRegistered(newWalletScheme.address),
+      true
+    );
+    assert.equal(
+      await org.controller.getSchemeParameters(newWalletScheme.address),
+      defaultParamsHash
+    );
+    assert.equal(
+      await org.controller.getSchemeCanManageSchemes(newWalletScheme.address),
+      false
+    );
+    assert.equal(
+      await org.controller.getSchemeCanMakeAvatarCalls(newWalletScheme.address),
+      false
+    );
+
+    assert.equal(
+      await org.controller.isSchemeRegistered(walletScheme.address),
+      false
+    );
+    assert.equal(
+      await org.controller.getSchemeParameters(walletScheme.address),
+      "0x0000000000000000000000000000000000000000000000000000000000000000"
+    );
+    assert.equal(
+      await org.controller.getSchemeCanManageSchemes(walletScheme.address),
+      false
+    );
+    assert.equal(
+      await org.controller.getSchemeCanMakeAvatarCalls(walletScheme.address),
+      false
+    );
+
+    assert.equal(
+      await org.controller.isSchemeRegistered(avatarScheme.address),
+      true
+    );
+    assert.equal(
+      await org.controller.getSchemeParameters(avatarScheme.address),
+      newParamsHash
+    );
+    assert.equal(
+      await org.controller.getSchemeCanManageSchemes(avatarScheme.address),
+      false
+    );
+    assert.equal(
+      await org.controller.getSchemeCanMakeAvatarCalls(avatarScheme.address),
+      true
+    );
+  });
+
+  it("MasterWalletScheme - setMaxSecondsForExecution is callable only form the avatar", async function () {
+    expectRevert(
+      avatarScheme.setMaxSecondsForExecution(executionTimeout + 666),
+      "setMaxSecondsForExecution is callable only form the avatar"
+    );
+    assert.equal(await avatarScheme.maxSecondsForExecution(), executionTimeout);
+  });
+
+  it("MasterWalletScheme - proposal to change max proposal time - positive decision - proposal executed", async () => {
+    const callData = helpers.encodeMaxSecondsForExecution(
+      executionTimeout + 666
+    );
+
+    expectRevert(
+      avatarScheme.proposeCalls(
+        [avatarScheme.address, ZERO_ADDRESS],
+        [callData, "0x0"],
+        [1, 0],
+        2,
+        constants.TEST_TITLE,
+        constants.SOME_HASH
+      ),
+      "invalid proposal caller"
+    );
+
+    const tx = await avatarScheme.proposeCalls(
+      [avatarScheme.address, ZERO_ADDRESS],
+      [callData, "0x0"],
+      [0, 0],
+      2,
+      constants.TEST_TITLE,
+      constants.SOME_HASH
+    );
+    const proposalId = await helpers.getValueFromLogs(tx, "_proposalId");
+
+    await org.votingMachine.vote(proposalId, 1, 0, constants.NULL_ADDRESS, {
+      from: accounts[2],
+    });
+
+    const organizationProposal = await avatarScheme.getOrganizationProposal(
+      proposalId
+    );
+    assert.equal(
+      organizationProposal.state,
+      constants.WALLET_SCHEME_PROPOSAL_STATES.executionSuccedd
+    );
+    assert.equal(organizationProposal.callData[0], callData);
+    assert.equal(organizationProposal.to[0], avatarScheme.address);
+    assert.equal(organizationProposal.value[0], 0);
+    assert.equal(
+      await avatarScheme.maxSecondsForExecution(),
+      executionTimeout + 666
+    );
+  });
+
+  // eslint-disable-next-line max-len
+  it("MasterWalletScheme - proposal to change max proposal time fails- positive decision - proposal fails", async () => {
+    const callData = helpers.encodeMaxSecondsForExecution(86400 - 1);
+
+    expectRevert(
+      avatarScheme.proposeCalls(
+        [avatarScheme.address, ZERO_ADDRESS],
+        [callData, "0x0"],
+        [1, 0],
+        constants.TEST_TITLE,
+        constants.SOME_HASH
+      ),
+      "invalid proposal caller"
+    );
+
+    const tx = await avatarScheme.proposeCalls(
+      [avatarScheme.address, ZERO_ADDRESS],
+      [callData, "0x0"],
+      [0, 0],
+      2,
+      constants.TEST_TITLE,
+      constants.SOME_HASH
+    );
+    const proposalId = await helpers.getValueFromLogs(tx, "_proposalId");
+    await expectRevert(
+      org.votingMachine.vote(proposalId, 1, 0, constants.NULL_ADDRESS, {
+        from: accounts[2],
+      }),
+      "Proposal call failed"
+    );
+
+    await time.increase(executionTimeout);
+
+    await org.votingMachine.vote(proposalId, 1, 0, constants.NULL_ADDRESS, {
+      from: accounts[2],
+    });
+
+    const organizationProposal = await avatarScheme.getOrganizationProposal(
+      proposalId
+    );
+    assert.equal(
+      organizationProposal.state,
+      constants.WALLET_SCHEME_PROPOSAL_STATES.executionTimeout
+    );
+    assert.equal(organizationProposal.callData[0], callData);
+    assert.equal(organizationProposal.to[0], masterWalletScheme.address);
+    assert.equal(organizationProposal.value[0], 0);
+    assert.equal(await avatarScheme.maxSecondsForExecution(), executionTimeout);
+  });
+
+  it("MasterWalletScheme - proposal with data or value to wallet scheme address fail", async function () {
+    expectRevert(
+      avatarScheme.proposeCalls(
+        [avatarScheme.address],
+        ["0x00000000"],
+        [1],
+        constants.TEST_TITLE,
+        constants.SOME_HASH
+      ),
+      "invalid proposal caller"
+    );
+    expectRevert(
+      avatarScheme.proposeCalls(
+        [avatarScheme.address],
+        ["0x00000000"],
+        [1],
+        constants.TEST_TITLE,
+        constants.SOME_HASH
+      ),
+      "invalid proposal caller"
+    );
+
+    assert.equal(await avatarScheme.getOrganizationProposalsLength(), 0);
+  });
+
+  it("MasterWalletScheme - proposing proposal with different length of to and value fail", async function () {
+    const callData = helpers.testCallFrom(org.avatar.address);
+
+    expectRevert(
+      avatarScheme.proposeCalls(
+        [actionMock.address],
+        [callData],
+        [0, 0],
+        constants.TEST_TITLE,
+        constants.SOME_HASH
+      ),
+      "invalid _value length"
+    );
+    expectRevert(
+      avatarScheme.proposeCalls(
+        [actionMock.address],
+        [callData, callData],
+        [0],
+        constants.TEST_TITLE,
+        constants.SOME_HASH
+      ),
+      "invalid _callData length"
+    );
+
+    assert.equal(await avatarScheme.getOrganizationProposalsLength(), 0);
+    assert.equal((await avatarScheme.getOrganizationProposals()).length, 0);
+  });
+
+  it("MasterWalletScheme - proposal with data - negative decision - proposal rejected", async function () {
+    const callData = helpers.testCallFrom(org.avatar.address);
+
+    let tx = await avatarScheme.proposeCalls(
+      [actionMock.address],
+      [callData],
+      [0],
+      constants.TEST_TITLE,
+      constants.SOME_HASH
+    );
+    const proposalId = await helpers.getValueFromLogs(tx, "_proposalId");
+    tx = await votingMachine.contract.vote(
+      proposalId,
+      2,
+      0,
+      constants.NULL_ADDRESS,
+      { from: accounts[2] }
+    );
+    const stateChangeEvent = helpers.getEventFromTx(tx, "ProposalStateChange");
+    assert.equal(stateChangeEvent.args._state, 2);
+
+    const organizationProposal = await avatarScheme.getOrganizationProposal(
+      proposalId
+    );
+    assert.equal(
+      organizationProposal.state,
+      constants.WALLET_SCHEME_PROPOSAL_STATES.rejected
+    );
+    assert.equal(organizationProposal.descriptionHash, constants.SOME_HASH);
+    assert.equal(organizationProposal.title, constants.TEST_TITLE);
+    assert.equal(organizationProposal.callData[0], callData);
+    assert.equal(organizationProposal.to[0], actionMock.address);
+    assert.equal(organizationProposal.value[0], 0);
+  });
+
+  it("MasterWalletScheme - proposal with data - positive decision - proposal executed", async function () {
+    const callData = helpers.encodeMaxSecondsForExecution(
+      executionTimeout + 666
+    );
+
+    const tx = await avatarScheme.proposeCalls(
+      [avatarScheme.address, ZERO_ADDRESS],
+      [callData, "0x0"],
+      [0, 0],
+      2,
+      constants.TEST_TITLE,
+      constants.SOME_HASH
+    );
+    const proposalId = await helpers.getValueFromLogs(tx, "_proposalId");
+
+    await org.votingMachine.vote(proposalId, 1, 0, constants.NULL_ADDRESS, {
+      from: accounts[2],
+    });
+
+    const organizationProposal = await avatarScheme.getOrganizationProposal(
+      proposalId
+    );
+
+    assert.equal(
+      organizationProposal.state,
+      constants.WALLET_SCHEME_PROPOSAL_STATES.executionSuccedd
+    );
+    // assert.equal(organizationProposal.callData[0], callData);
+    assert.equal(organizationProposal.to[0], avatarScheme.address);
+    assert.equal(organizationProposal.value[0], 0);
+  });
+
+  it("MasterWalletScheme - proposal with data - positive decision - proposal executed", async function () {
+    const callData = helpers.encodeMaxSecondsForExecution(executionTimeout);
+
+    const proposalId1 = helpers.getValueFromLogs(
+      await avatarScheme.proposeCalls(
+        [actionMock.address, ZERO_ADDRESS],
+        [callData, "0x0"],
+        [0, 0],
+        2,
+        constants.TEST_TITLE,
+        constants.SOME_HASH
+      ),
+      "_proposalId"
+    );
+
+    // Use signed votes to try to execute a proposal inside a proposal execution
+    const voteHash = await org.votingMachine.hashVote(
+      org.votingMachine.address,
+      proposalId1,
+      accounts[2],
+      1,
+      0
+    );
+    const voteSignature = fixSignature(
+      await web3.eth.sign(voteHash, accounts[2])
+    );
+
+    const executeSignedVoteData = await org.votingMachine.contract.methods
+      .executeSignedVote(
+        org.votingMachine.address,
+        proposalId1,
+        accounts[2],
+        1,
+        0,
+        voteSignature
+      )
+      .encodeABI();
+
+    const actionMockExecuteCallWithRequiredData =
+      await actionMock.contract.methods
+        .executeCallWithRequiredSuccess(
+          avatarScheme.address,
+          executeSignedVoteData,
+          0
+        )
+        .encodeABI();
+
+    const actionMockExecuteCallData = await actionMock.contract.methods
+      .executeCall(avatarScheme.address, executeSignedVoteData, 0)
+      .encodeABI();
+
+    // It wont allow submitting a proposal to call the wallet scheme itself, the scheme itself is only callable to call
+    // setMaxSecondsForExecution function.
+    await expectRevert(
+      avatarScheme.proposeCalls(
+        [avatarScheme.address, ZERO_ADDRESS],
+        [executeSignedVoteData, "0x0"],
+        [0, 0],
+        2,
+        constants.TEST_TITLE,
+        constants.SOME_HASH
+      ),
+      "invalid proposal caller"
+    );
+
+    // If we execute the proposal adn we check that it succed it will fail because it does not allow the re execution
+    // of a proposal when another is on the way, the revert will happen in the voting action when the proposal is
+    // executed
+    const proposalId2 = await helpers.getValueFromLogs(
+      await avatarScheme.proposeCalls(
+        [actionMock.address, ZERO_ADDRESS],
+        [actionMockExecuteCallWithRequiredData, "0x0"],
+        [0, 0],
+        2,
+        constants.TEST_TITLE,
+        constants.SOME_HASH
+      ),
+      "_proposalId"
+    );
+
+    await expectRevert(
+      org.votingMachine.vote(proposalId2, 1, 0, constants.NULL_ADDRESS, {
+        from: accounts[2],
+      }),
+      "call execution failed"
+    );
+
+    assert.equal(
+      (await avatarScheme.getOrganizationProposal(proposalId1)).state,
+      constants.WALLET_SCHEME_PROPOSAL_STATES.submitted
+    );
+
+    assert.equal(
+      (await avatarScheme.getOrganizationProposal(proposalId2)).state,
+      constants.WALLET_SCHEME_PROPOSAL_STATES.submitted
+    );
+
+    // If we execute a proposal but we dont check the returned value it will still wont execute.
+    // The proposal trying to execute propoposalId1 will success but proposal1 wont be exeucted sucessfuly, it will
+    // still be submitted state.
+    const proposalId3 = await helpers.getValueFromLogs(
+      await avatarScheme.proposeCalls(
+        [actionMock.address],
+        [actionMockExecuteCallData],
+        [0],
+        constants.TEST_TITLE,
+        constants.SOME_HASH
+      ),
+      "_proposalId"
+    );
+    await votingMachine.contract.vote(
+      proposalId3,
+      1,
+      0,
+      constants.NULL_ADDRESS,
+      { from: accounts[2] }
+    );
+
+    assert.equal(
+      (await avatarScheme.getOrganizationProposal(proposalId1)).state,
+      constants.WALLET_SCHEME_PROPOSAL_STATES.submitted
+    );
+
+    assert.equal(
+      (await avatarScheme.getOrganizationProposal(proposalId3)).state,
+      constants.WALLET_SCHEME_PROPOSAL_STATES.executionSuccedd
+    );
+  });
+
+  it("Not allowed by permission registry", async function () {
+    await permissionRegistry.setETHPermission(
+      org.avatar.address,
+      constants.NULL_ADDRESS,
+      constants.NULL_SIGNATURE,
+      constants.MAX_UINT_256,
+      false
+    );
+
+    const callData = helpers.testCallFrom(org.avatar.address);
+
+    const tx = await avatarScheme.proposeCalls(
+      [accounts[1]],
+      [callData],
+      [0],
+      constants.TEST_TITLE,
+      constants.SOME_HASH
+    );
+    const proposalId = await helpers.getValueFromLogs(tx, "_proposalId");
+    await expectRevert(
+      votingMachine.contract.vote(proposalId, 1, 0, constants.NULL_ADDRESS, {
+        from: accounts[2],
+      }),
+      "PermissionRegistry: Call not allowed"
+    );
+
+    assert.equal(
+      (await avatarScheme.getOrganizationProposal(proposalId)).state,
+      constants.WALLET_SCHEME_PROPOSAL_STATES.submitted
+    );
+
+    await time.increase(executionTimeout);
+
+    await votingMachine.contract.vote(
+      proposalId,
+      1,
+      0,
+      constants.NULL_ADDRESS,
+      { from: accounts[2] }
+    );
+
+    assert.equal(
+      (await avatarScheme.getOrganizationProposal(proposalId)).state,
+      constants.WALLET_SCHEME_PROPOSAL_STATES.executionTimeout
+    );
+  });
+
+  it("Global ETH transfer value not allowed value by permission registry", async function () {
+    await permissionRegistry.setETHPermission(
+      org.avatar.address,
+      constants.NULL_ADDRESS,
+      constants.NULL_SIGNATURE,
+      constants.MAX_UINT_256,
+      false
+    );
+
+    await permissionRegistry.setETHPermission(
+      org.avatar.address,
+      actionMock.address,
+      constants.NULL_SIGNATURE,
+      constants.MAX_UINT_256,
+      true
+    );
+
+    await permissionRegistry.setETHPermission(
+      org.avatar.address,
+      avatarScheme.address,
+      constants.NULL_SIGNATURE,
+      100,
+      true
+    );
+
+    const callData = helpers.testCallFrom(org.avatar.address);
+
+    const tx = await avatarScheme.proposeCalls(
+      [actionMock.address],
+      [callData],
+      [101],
+      constants.TEST_TITLE,
+      constants.SOME_HASH
+    );
+    const proposalId = await helpers.getValueFromLogs(tx, "_proposalId");
+    await expectRevert(
+      votingMachine.contract.vote(proposalId, 1, 0, constants.NULL_ADDRESS, {
+        from: accounts[2],
+      }),
+      "PermissionRegistry: Value limit reached"
+    );
+
+    assert.equal(
+      (await avatarScheme.getOrganizationProposal(proposalId)).state,
+      constants.WALLET_SCHEME_PROPOSAL_STATES.submitted
+    );
+
+    await time.increase(executionTimeout + 1);
+
+    await votingMachine.contract.vote(
+      proposalId,
+      1,
+      0,
+      constants.NULL_ADDRESS,
+      { from: accounts[2] }
+    );
+
+    assert.equal(
+      (await avatarScheme.getOrganizationProposal(proposalId)).state,
+      constants.WALLET_SCHEME_PROPOSAL_STATES.executionTimeout
+    );
+  });
+
+  // eslint-disable-next-line max-len
+  it("MasterWalletScheme - positive decision - proposal executed - not allowed value by permission registry in multiple calls", async function () {
+    await web3.eth.sendTransaction({
+      from: accounts[0],
+      to: org.avatar.address,
+      value: constants.TEST_VALUE,
+    });
+
+    await permissionRegistry.setETHPermission(
+      org.avatar.address,
+      constants.NULL_ADDRESS,
+      constants.NULL_SIGNATURE,
+      52,
+      true
+    );
+
+    const callData = helpers.testCallFrom(org.avatar.address);
+
+    const tx = await avatarScheme.proposeCalls(
+      [actionMock.address, actionMock.address],
+      [callData, callData],
+      [50, 3],
+      constants.TEST_TITLE,
+      constants.SOME_HASH
+    );
+    const proposalId = await helpers.getValueFromLogs(tx, "_proposalId");
+    await expectRevert(
+      votingMachine.contract.vote(proposalId, 1, 0, constants.NULL_ADDRESS, {
+        from: accounts[2],
+      }),
+      "PermissionRegistry: Value limit reached"
+    );
+
+    assert.equal(
+      (await avatarScheme.getOrganizationProposal(proposalId)).state,
+      constants.WALLET_SCHEME_PROPOSAL_STATES.submitted
+    );
+
+    await time.increase(executionTimeout + 1);
+
+    await votingMachine.contract.vote(
+      proposalId,
+      1,
+      0,
+      constants.NULL_ADDRESS,
+      { from: accounts[2] }
+    );
+
+    assert.equal(
+      (await avatarScheme.getOrganizationProposal(proposalId)).state,
+      constants.WALLET_SCHEME_PROPOSAL_STATES.executionTimeout
+    );
+  });
+
+  // eslint-disable-next-line max-len
+  it("MasterWalletScheme - positive decision - proposal executed - allowed by permission registry from scheme", async () => {
+    const callData = helpers.testCallFrom(org.avatar.address);
+
+    assert.notEqual(
+      (
+        await permissionRegistry.getETHPermission(
+          org.avatar.address,
+          actionMock.address,
+          callData.substring(0, 10)
+        )
+      ).fromTime.toString(),
+      0
+    );
+
+    await permissionRegistry.setETHPermission(
+      org.avatar.address,
+      constants.NULL_ADDRESS,
+      constants.NULL_SIGNATURE,
+      constants.MAX_UINT_256,
+      false
+    );
+
+    const setPermissionData = new web3.eth.Contract(
+      PermissionRegistry.abi
+    ).methods
+      .setETHPermission(
+        org.avatar.address,
+        actionMock.address,
+        callData.substring(0, 10),
+        666,
+        true
+      )
+      .encodeABI();
+
+    await time.increase(1);
+
+    // Proposal to allow calling actionMock
+    const tx = await avatarScheme.proposeCalls(
+      [permissionRegistry.address],
+      [setPermissionData],
+      [0],
+      constants.TEST_TITLE,
+      constants.SOME_HASH
+    );
+    const proposalId = await helpers.getValueFromLogs(tx, "_proposalId");
+    await votingMachine.contract.vote(
+      proposalId,
+      1,
+      0,
+      constants.NULL_ADDRESS,
+      { from: accounts[2] }
+    );
+
+    const setPermissionTime = Number(await time.latest());
+
+    assert.equal(
+      (
+        await permissionRegistry.getETHPermission(
+          org.avatar.address,
+          actionMock.address,
+          callData.substring(0, 10)
+        )
+      ).fromTime.toString(),
+      setPermissionTime
+    );
+
+    await time.increase(1);
+
+    const tx2 = await avatarScheme.proposeCalls(
+      [actionMock.address],
+      [callData],
+      [0],
+      constants.TEST_TITLE,
+      constants.SOME_HASH
+    );
+    const proposalId2 = await helpers.getValueFromLogs(tx2, "_proposalId");
+    await votingMachine.contract.vote(
+      proposalId2,
+      1,
+      0,
+      constants.NULL_ADDRESS,
+      { from: accounts[2] }
+    );
+
+    const organizationProposal = await avatarScheme.getOrganizationProposal(
+      proposalId2
+    );
+    assert.equal(
+      organizationProposal.state,
+      constants.WALLET_SCHEME_PROPOSAL_STATES.executionSuccedd
+    );
+    assert.equal(organizationProposal.callData[0], callData);
+    assert.equal(organizationProposal.to[0], actionMock.address);
+    assert.equal(organizationProposal.value[0], 0);
+  });
+
+  it("MasterWalletScheme - positive decision - proposal executed with multiple calls and value", async function () {
+    var wallet = await Wallet.new();
+    await web3.eth.sendTransaction({
+      from: accounts[0],
+      to: org.avatar.address,
+      value: constants.TEST_VALUE,
+    });
+    await wallet.transferOwnership(org.avatar.address);
+
+    const payCallData = await new web3.eth.Contract(wallet.abi).methods
+      .pay(accounts[1])
+      .encodeABI();
+
+    permissionRegistry.setETHPermission(
+      org.avatar.address,
+      wallet.address,
+      constants.NULL_SIGNATURE,
+      constants.TEST_VALUE,
+      true
+    );
+
+    permissionRegistry.setETHPermission(
+      org.avatar.address,
+      wallet.address,
+      payCallData.substring(0, 10),
+      constants.TEST_VALUE,
+      true
+    );
+
+    await time.increase(30);
+
+    const tx = await avatarScheme.proposeCalls(
+      [wallet.address, wallet.address],
+      ["0x0", payCallData],
+      [constants.TEST_VALUE, 0],
+      constants.TEST_TITLE,
+      constants.NULL_HASH
+    );
+    const proposalId = await helpers.getValueFromLogs(tx, "_proposalId");
+    assert.equal(
+      await web3.eth.getBalance(org.avatar.address),
+      constants.TEST_VALUE
+    );
+    assert.equal(await web3.eth.getBalance(wallet.address), 0);
+    const balanceBeforePay = await web3.eth.getBalance(accounts[1]);
+
+    await votingMachine.contract.vote(
+      proposalId,
+      1,
+      0,
+      constants.NULL_ADDRESS,
+      { from: accounts[2], gas: 9000000 }
+    );
+    assert.equal(await web3.eth.getBalance(org.avatar.address), 0);
+    assert.equal(await web3.eth.getBalance(wallet.address), 0);
+    assert.equal(
+      await web3.eth.getBalance(accounts[1]),
+      Number(balanceBeforePay) + constants.TEST_VALUE
+    );
+
+    const organizationProposal = await avatarScheme.getOrganizationProposal(
+      proposalId
+    );
+    assert.equal(
+      organizationProposal.state,
+      constants.WALLET_SCHEME_PROPOSAL_STATES.executionSuccedd
+    );
+    assert.equal(organizationProposal.callData[0], "0x00");
+    assert.equal(organizationProposal.to[0], wallet.address);
+    assert.equal(organizationProposal.value[0], constants.TEST_VALUE);
+    assert.equal(organizationProposal.callData[1], payCallData);
+    assert.equal(organizationProposal.to[1], wallet.address);
+    assert.equal(organizationProposal.value[1], 0);
+  });
+
+  it("MasterWalletScheme - positive decision - proposal execute and show revert in return", async function () {
+    const callData = helpers.testCallFrom(constants.NULL_ADDRESS);
+
+    let tx = await avatarScheme.proposeCalls(
+      [actionMock.address],
+      [callData],
+      [0],
+      constants.TEST_TITLE,
+      constants.SOME_HASH
+    );
+    const proposalId = await helpers.getValueFromLogs(tx, "_proposalId");
+
+    await expectRevert(
+      votingMachine.contract.vote(proposalId, 1, 0, constants.NULL_ADDRESS, {
+        from: accounts[2],
+      }),
+      "call execution failed"
+    );
+
+    assert.equal(
+      (await avatarScheme.getOrganizationProposal(proposalId)).state,
+      constants.WALLET_SCHEME_PROPOSAL_STATES.submitted
+    );
+
+    await time.increase(executionTimeout);
+
+    tx = await votingMachine.contract.vote(
+      proposalId,
+      1,
+      0,
+      constants.NULL_ADDRESS,
+      { from: accounts[2] }
+    );
+
+    assert.equal(
+      (await avatarScheme.getOrganizationProposal(proposalId)).state,
+      constants.WALLET_SCHEME_PROPOSAL_STATES.executionTimeout
+    );
+  });
+
+  it("MasterWalletScheme - positive decision - proposal executed without return value", async function () {
+    const callData = helpers.testCallWithoutReturnValueFrom(org.avatar.address);
+
+    let tx = await avatarScheme.proposeCalls(
+      [actionMock.address],
+      [callData],
+      [0],
+      constants.TEST_TITLE,
+      constants.SOME_HASH
+    );
+    const proposalId = await helpers.getValueFromLogs(tx, "_proposalId");
+    tx = await votingMachine.contract.vote(
+      proposalId,
+      1,
+      0,
+      constants.NULL_ADDRESS,
+      { from: accounts[2] }
+    );
+    const executionEvent = helpers.getEventFromTx(tx, "ExecutionResults");
+    const returnValue = web3.eth.abi.decodeParameters(
+      ["bool", "bytes"],
+      executionEvent.args._callsDataResult[0]
+    );
+    assert.equal(returnValue["0"], true);
+    assert.equal(returnValue["1"], null);
+
+    const organizationProposal = await avatarScheme.getOrganizationProposal(
+      proposalId
+    );
+    assert.equal(
+      organizationProposal.state,
+      constants.WALLET_SCHEME_PROPOSAL_STATES.executionSuccedd
+    );
+    assert.equal(organizationProposal.callData[0], callData);
+    assert.equal(organizationProposal.to[0], actionMock.address);
+    assert.equal(organizationProposal.value[0], 0);
+  });
+
+  it("MasterWalletScheme - proposal with REP - execute mintReputation & burnReputation", async function () {
+    const callDataMintRep = await org.controller.contract.methods
+      .mintReputation(constants.TEST_VALUE, accounts[4], org.avatar.address)
+      .encodeABI();
+    const callDataBurnRep = await org.controller.contract.methods
+      .burnReputation(constants.TEST_VALUE, accounts[4], org.avatar.address)
+      .encodeABI();
+
+    var tx = await avatarScheme.proposeCalls(
+      [org.controller.address],
+      [callDataMintRep],
+      [0],
+      constants.TEST_TITLE,
+      constants.NULL_HASH
+    );
+    const proposalIdMintRep = await helpers.getValueFromLogs(tx, "_proposalId");
+    tx = await avatarScheme.proposeCalls(
+      [org.controller.address],
+      [callDataBurnRep],
+      [0],
+      constants.TEST_TITLE,
+      constants.NULL_HASH
+    );
+    const proposalIdBurnRep = await helpers.getValueFromLogs(tx, "_proposalId");
+
+    // Mint Rep
+    tx = await votingMachine.contract.vote(
+      proposalIdMintRep,
+      1,
+      0,
+      constants.NULL_ADDRESS,
+      { from: accounts[2] }
+    );
+    assert.equal(
+      await org.reputation.balanceOf(accounts[4]),
+      constants.TEST_VALUE
+    );
+
+    // Burn Rep
+    tx = await votingMachine.contract.vote(
+      proposalIdBurnRep,
+      1,
+      0,
+      constants.NULL_ADDRESS,
+      { from: accounts[2] }
+    );
+    assert.equal(await org.reputation.balanceOf(accounts[4]), 0);
+
+    const mintRepProposal = await avatarScheme.getOrganizationProposalByIndex(
+      0
+    );
+    assert.equal(
+      mintRepProposal.state,
+      constants.WALLET_SCHEME_PROPOSAL_STATES.executionSuccedd
+    );
+    assert.equal(mintRepProposal.callData[0], callDataMintRep);
+    assert.equal(mintRepProposal.to[0], org.controller.address);
+    assert.equal(mintRepProposal.value[0], 0);
+
+    const burnRepProposal = await avatarScheme.getOrganizationProposalByIndex(
+      1
+    );
+    assert.equal(
+      burnRepProposal.state,
+      constants.WALLET_SCHEME_PROPOSAL_STATES.executionSuccedd
+    );
+    assert.equal(burnRepProposal.callData[0], callDataBurnRep);
+    assert.equal(burnRepProposal.to[0], org.controller.address);
+    assert.equal(burnRepProposal.value[0], 0);
+  });
+
+  it("MasterWalletScheme - proposal to mint more REP than the % allowed reverts", async function () {
+    const totalSupplyWhenExecuting = await org.reputation.totalSupply();
+    const maxRepAmountToChange =
+      (totalSupplyWhenExecuting * 105) / 100 - totalSupplyWhenExecuting;
+
+    const data0 = await org.controller.contract.methods
+      .mintReputation(maxRepAmountToChange + 1, accounts[4], org.avatar.address)
+      .encodeABI();
+
+    const data1 = await org.controller.contract.methods
+      .mintReputation(maxRepAmountToChange, accounts[4], org.avatar.address)
+      .encodeABI();
+    var tx = await avatarScheme.proposeCalls(
+      [org.controller.address],
+      [data0],
+      [0],
+      constants.TEST_TITLE,
+      constants.NULL_HASH
+    );
+    const proposalIdMintRepToFail = await helpers.getValueFromLogs(
+      tx,
+      "_proposalId"
+    );
+
+    tx = await avatarScheme.proposeCalls(
+      [org.controller.address],
+      [data1],
+      [0],
+      constants.TEST_TITLE,
+      constants.NULL_HASH
+    );
+    const proposalIdMintRep = await helpers.getValueFromLogs(tx, "_proposalId");
+
+    await expectRevert(
+      votingMachine.contract.vote(
+        proposalIdMintRepToFail,
+        1,
+        0,
+        constants.NULL_ADDRESS,
+        { from: accounts[2] }
+      ),
+      "WalletScheme: maxRepPercentageChange passed"
+    );
+
+    await votingMachine.contract.vote(
+      proposalIdMintRep,
+      1,
+      0,
+      constants.NULL_ADDRESS,
+      { from: accounts[2] }
+    );
+
+    assert.equal(
+      await org.reputation.balanceOf(accounts[4]),
+      maxRepAmountToChange
+    );
+
+    assert.equal(
+      (await avatarScheme.getOrganizationProposal(proposalIdMintRepToFail))
+        .state,
+      constants.WALLET_SCHEME_PROPOSAL_STATES.submitted
+    );
+    assert.equal(
+      (await avatarScheme.getOrganizationProposal(proposalIdMintRep)).state,
+      constants.WALLET_SCHEME_PROPOSAL_STATES.executionSuccedd
+    );
+  });
+
+  it("MasterWalletScheme - proposal to burn more REP than the % allowed reverts", async function () {
+    const voterRep = await org.reputation.balanceOf(accounts[2]);
+    const totalSupplyWhenExecuting = await org.reputation.totalSupply();
+    const maxRepAmountToChange = -(
+      (totalSupplyWhenExecuting * 95) / 100 -
+      totalSupplyWhenExecuting
+    );
+
+    const data0 = await org.controller.contract.methods
+      .burnReputation(maxRepAmountToChange + 1, accounts[2], org.avatar.address)
+      .encodeABI();
+
+    const data1 = await org.controller.contract.methods
+      .burnReputation(maxRepAmountToChange, accounts[2], org.avatar.address)
+      .encodeABI();
+    var tx = await avatarScheme.proposeCalls(
+      [org.controller.address],
+      [data0],
+      [0],
+      constants.TEST_TITLE,
+      constants.NULL_HASH
+    );
+    const proposalIdMintRepToFail = await helpers.getValueFromLogs(
+      tx,
+      "_proposalId"
+    );
+
+    tx = await avatarScheme.proposeCalls(
+      [org.controller.address],
+      [data1],
+      [0],
+      constants.TEST_TITLE,
+      constants.NULL_HASH
+    );
+    const proposalIdMintRep = await helpers.getValueFromLogs(tx, "_proposalId");
+
+    await expectRevert(
+      votingMachine.contract.vote(
+        proposalIdMintRepToFail,
+        1,
+        0,
+        constants.NULL_ADDRESS,
+        { from: accounts[2] }
+      ),
+      "maxRepPercentageChange passed"
+    );
+    await votingMachine.contract.vote(
+      proposalIdMintRep,
+      1,
+      0,
+      constants.NULL_ADDRESS,
+      { from: accounts[2] }
+    );
+
+    // Here we use approximately because we loose a bit of precition on calculating to a lower percentage of 100%
+    assert.approximately(
+      (await org.reputation.balanceOf(accounts[2])).toNumber(),
+      voterRep - maxRepAmountToChange,
+      2
+    );
+
+    assert.equal(
+      (await avatarScheme.getOrganizationProposal(proposalIdMintRepToFail))
+        .state,
+      constants.WALLET_SCHEME_PROPOSAL_STATES.submitted
+    );
+    assert.equal(
+      (await avatarScheme.getOrganizationProposal(proposalIdMintRep)).state,
+      constants.WALLET_SCHEME_PROPOSAL_STATES.executionSuccedd
+    );
+  });
+
+  // eslint-disable-next-line max-len
+  it("MasterWalletScheme - proposals adding/removing schemes - execute registerScheme & removeScheme fails", async function () {
+    const callDataRegisterScheme = await org.controller.contract.methods
+      .registerScheme(
+        constants.SOME_ADDRESS,
+        constants.SOME_HASH,
+        "0x0000000F",
+        org.avatar.address
+      )
+      .encodeABI();
+    const callDataRemoveScheme = await org.controller.contract.methods
+      .unregisterScheme(walletScheme.address, org.avatar.address)
+      .encodeABI();
+    var tx = await avatarScheme.proposeCalls(
+      [org.controller.address],
+      [callDataRegisterScheme],
+      [0],
+      constants.TEST_TITLE,
+      constants.NULL_HASH
+    );
+    const proposalIdAddScheme = await helpers.getValueFromLogs(
+      tx,
+      "_proposalId"
+    );
+    tx = await avatarScheme.proposeCalls(
+      [org.controller.address],
+      [callDataRemoveScheme],
+      [0],
+      constants.TEST_TITLE,
+      constants.NULL_HASH
+    );
+    const proposalIdRemoveScheme = await helpers.getValueFromLogs(
+      tx,
+      "_proposalId"
+    );
+
+    // Add Scheme
+    await expectRevert(
+      votingMachine.contract.vote(
+        proposalIdAddScheme,
+        1,
+        0,
+        constants.NULL_ADDRESS,
+        { from: accounts[2] }
+      ),
+      "call execution failed"
+    );
+
+    const addedScheme = await org.controller.schemes(constants.SOME_ADDRESS);
+    assert.equal(
+      addedScheme.paramsHash,
+      "0x0000000000000000000000000000000000000000000000000000000000000000"
+    );
+    assert.equal(addedScheme.permissions, "0x00000000");
+
+    // Remove Scheme
+    await expectRevert(
+      votingMachine.contract.vote(
+        proposalIdRemoveScheme,
+        1,
+        0,
+        constants.NULL_ADDRESS,
+        { from: accounts[2] }
+      ),
+      "call execution failed"
+    );
+
+    const removedScheme = await org.controller.schemes(walletScheme.address);
+    assert.equal(removedScheme.paramsHash, votingMachine.params);
+    assert.equal(removedScheme.permissions, "0x00000001");
+  });
+
+  it("MasterWalletScheme - execute should fail if not passed/executed from votingMachine", async function () {
+    const callData = helpers.testCallFrom(org.avatar.address);
+    var tx = await avatarScheme.proposeCalls(
+      [actionMock.address],
+      [callData],
+      [0],
+      constants.TEST_TITLE,
+      constants.NULL_HASH
+    );
+    const proposalId = await helpers.getValueFromLogs(tx, "_proposalId");
+    await votingMachine.contract.execute(proposalId);
+    const organizationProposal = await avatarScheme.getOrganizationProposal(
+      proposalId
+    );
+    assert.equal(
+      organizationProposal.state,
+      constants.WALLET_SCHEME_PROPOSAL_STATES.submitted
+    );
+  });
+
+  it("MasterWalletScheme - positive decision - proposal executed with transfer, pay and mint rep", async function () {
+    var wallet = await Wallet.new();
+    await web3.eth.sendTransaction({
+      from: accounts[0],
+      to: org.avatar.address,
+      value: constants.TEST_VALUE,
+    });
+    await wallet.transferOwnership(org.avatar.address);
+
+    const payCallData = await new web3.eth.Contract(wallet.abi).methods
+      .pay(accounts[1])
+      .encodeABI();
+
+    const callDataMintRep = await org.controller.contract.methods
+      .mintReputation(constants.TEST_VALUE, accounts[4], org.avatar.address)
+      .encodeABI();
+
+    await permissionRegistry.setETHPermission(
+      org.avatar.address,
+      wallet.address,
+      payCallData.substring(0, 10),
+      constants.TEST_VALUE,
+      true
+    );
+
+    await time.increase(100);
+
+    const tx = await avatarScheme.proposeCalls(
+      [wallet.address, wallet.address, org.controller.address],
+      ["0x0", payCallData, callDataMintRep],
+      [constants.TEST_VALUE, 0, 0],
+      constants.TEST_TITLE,
+      constants.SOME_HASH
+    );
+    const proposalId = await helpers.getValueFromLogs(tx, "_proposalId");
+    assert.equal(
+      await web3.eth.getBalance(org.avatar.address),
+      constants.TEST_VALUE
+    );
+    assert.equal(await web3.eth.getBalance(wallet.address), 0);
+    assert.equal(await org.reputation.balanceOf(accounts[4]), 0);
+
+    const balanceBeforePay = await web3.eth.getBalance(accounts[1]);
+    await votingMachine.contract.vote(
+      proposalId,
+      1,
+      0,
+      constants.NULL_ADDRESS,
+      { from: accounts[2] }
+    );
+    assert.equal(await web3.eth.getBalance(org.avatar.address), 0);
+    assert.equal(await web3.eth.getBalance(wallet.address), 0);
+    assert.equal(
+      await web3.eth.getBalance(accounts[1]),
+      Number(balanceBeforePay) + constants.TEST_VALUE
+    );
+    assert.equal(
+      await org.reputation.balanceOf(accounts[4]),
+      constants.TEST_VALUE
+    );
+
+    const organizationProposal = await avatarScheme.getOrganizationProposal(
+      proposalId
+    );
+    assert.equal(
+      organizationProposal.state,
+      constants.WALLET_SCHEME_PROPOSAL_STATES.executionSuccedd
+    );
+    assert.equal(organizationProposal.descriptionHash, constants.SOME_HASH);
+    assert.equal(organizationProposal.callData[0], "0x00");
+    assert.equal(organizationProposal.to[0], wallet.address);
+    assert.equal(organizationProposal.value[0], constants.TEST_VALUE);
+    assert.equal(organizationProposal.callData[1], payCallData);
+    assert.equal(organizationProposal.to[1], wallet.address);
+    assert.equal(organizationProposal.value[1], 0);
+    assert.equal(organizationProposal.callData[2], callDataMintRep);
+    assert.equal(organizationProposal.to[2], org.controller.address);
+    assert.equal(organizationProposal.value[2], 0);
+  });
+
+  it("MasterWalletScheme - cant initialize with wrong values", async function () {
+    const unitializedWalletScheme = await WalletScheme.new();
+
+    await expectRevert(
+      unitializedWalletScheme.initialize(
+        org.avatar.address,
+        accounts[0],
+        org.controller.address,
+        permissionRegistry.address,
+        "Master Wallet",
+        86400 - 1,
+        5
+      ),
+      "_maxSecondsForExecution cant be less than 86400 seconds"
+    );
+    await expectRevert(
+      unitializedWalletScheme.initialize(
+        constants.NULL_ADDRESS,
+        accounts[0],
+        org.controller.address,
+        permissionRegistry.address,
+        "Master Wallet",
+        executionTimeout,
+        5
+      ),
+      "avatar cannot be zero"
+    );
+  });
+
+  it("MasterWalletScheme - cannot initialize twice", async function () {
+    await expectRevert(
+      avatarScheme.initialize(
+        org.avatar.address,
+        accounts[0],
+        org.controller.address,
+        permissionRegistry.address,
+        "Master Wallet",
+        executionTimeout,
+        5
+      ),
+      "cannot init twice"
+    );
+  });
+
+  it("MasterWalletScheme cant receive value in contract", async function () {
+    await expectRevert(
+      web3.eth.sendTransaction({
+        from: accounts[0],
+        to: avatarScheme.address,
+        value: constants.TEST_VALUE,
+      }),
+      "Cant receive if it will make generic calls to avatar"
+    );
+  });
+
+  it("QuickWalletScheme can receive value in contract", async function () {
+    await web3.eth.sendTransaction({
+      from: accounts[0],
+      to: walletScheme.address,
+      value: constants.TEST_VALUE,
+    });
+  });
+
+  it("QuickWalletScheme - proposal with data - negative decision - proposal rejected", async function () {
+    const callData = helpers.testCallFrom(walletScheme.address);
+
+    let tx = await walletScheme.proposeCalls(
+      [actionMock.address],
+      [callData],
+      [0],
+      constants.TEST_TITLE,
+      constants.SOME_HASH
+    );
+    const proposalId = await helpers.getValueFromLogs(tx, "_proposalId");
+    tx = await votingMachine.contract.vote(
+      proposalId,
+      2,
+      0,
+      constants.NULL_ADDRESS,
+      { from: accounts[2] }
+    );
+    const stateChangeEvent = helpers.getEventFromTx(tx, "ProposalStateChange");
+    assert.equal(stateChangeEvent.args._state, 2);
+
+    const organizationProposal = await walletScheme.getOrganizationProposal(
+      proposalId
+    );
+    assert.equal(
+      organizationProposal.state,
+      constants.WALLET_SCHEME_PROPOSAL_STATES.rejected
+    );
+    assert.equal(organizationProposal.callData[0], callData);
+    assert.equal(organizationProposal.to[0], actionMock.address);
+    assert.equal(organizationProposal.value[0], 0);
+  });
+
+  it("QuickWalletScheme - proposal with data - positive decision - proposal executed", async function () {
+    const callData = helpers.testCallFrom(walletScheme.address);
+
+    const tx = await walletScheme.proposeCalls(
+      [actionMock.address],
+      [callData],
+      [0],
+      constants.TEST_TITLE,
+      constants.SOME_HASH
+    );
+    const proposalId = await helpers.getValueFromLogs(tx, "_proposalId");
+    await votingMachine.contract.vote(
+      proposalId,
+      1,
+      0,
+      constants.NULL_ADDRESS,
+      { from: accounts[2] }
+    );
+
+    const organizationProposal = await walletScheme.getOrganizationProposal(
+      proposalId
+    );
+    assert.equal(
+      organizationProposal.state,
+      constants.WALLET_SCHEME_PROPOSAL_STATES.executionSuccedd
+    );
+    assert.equal(organizationProposal.callData[0], callData);
+    assert.equal(organizationProposal.to[0], actionMock.address);
+    assert.equal(organizationProposal.value[0], 0);
+  });
+
+  // eslint-disable-next-line max-len
+  it("QuickWalletScheme - proposal with data - positive decision - proposal executed with multiple calls and value", async function () {
+    var wallet = await Wallet.new();
+    await web3.eth.sendTransaction({
+      from: accounts[0],
+      to: walletScheme.address,
+      value: constants.TEST_VALUE,
+    });
+    await wallet.transferOwnership(walletScheme.address);
+
+    const payCallData = await new web3.eth.Contract(wallet.abi).methods
+      .pay(accounts[1])
+      .encodeABI();
+
+    await permissionRegistry.setETHPermission(
+      walletScheme.address,
+      wallet.address,
+      payCallData.substring(0, 10),
+      constants.TEST_VALUE,
+      true
+    );
+    await time.increase(100);
+
+    const tx = await walletScheme.proposeCalls(
+      [wallet.address, wallet.address],
+      ["0x0", payCallData],
+      [constants.TEST_VALUE, 0],
+      constants.TEST_TITLE,
+      constants.NULL_HASH
+    );
+    true;
+    const proposalId = await helpers.getValueFromLogs(tx, "_proposalId");
+    assert.equal(
+      await web3.eth.getBalance(walletScheme.address),
+      constants.TEST_VALUE
+    );
+    assert.equal(await web3.eth.getBalance(wallet.address), 0);
+    const balanceBeforePay = await web3.eth.getBalance(accounts[1]);
+    await votingMachine.contract.vote(
+      proposalId,
+      1,
+      0,
+      constants.NULL_ADDRESS,
+      { from: accounts[2] }
+    );
+    assert.equal(await web3.eth.getBalance(walletScheme.address), 0);
+    assert.equal(await web3.eth.getBalance(wallet.address), 0);
+    assert.equal(
+      await web3.eth.getBalance(accounts[1]),
+      Number(balanceBeforePay) + constants.TEST_VALUE
+    );
+
+    const organizationProposal = await walletScheme.getOrganizationProposal(
+      proposalId
+    );
+    assert.equal(
+      organizationProposal.state,
+      constants.WALLET_SCHEME_PROPOSAL_STATES.executionSuccedd
+    );
+    assert.equal(organizationProposal.callData[0], "0x00");
+    assert.equal(organizationProposal.to[0], wallet.address);
+    assert.equal(organizationProposal.value[0], constants.TEST_VALUE);
+    assert.equal(organizationProposal.callData[1], payCallData);
+    assert.equal(organizationProposal.to[1], wallet.address);
+    assert.equal(organizationProposal.value[1], 0);
+  });
+
+  it("QuickWalletScheme - proposal with data - positive decision - proposal execution fail and timeout", async () => {
+    const callData = helpers.testCallFrom(constants.NULL_ADDRESS);
+
+    let tx = await walletScheme.proposeCalls(
+      [actionMock.address],
+      [callData],
+      [0],
+      constants.TEST_TITLE,
+      constants.SOME_HASH
+    );
+    const proposalId = await helpers.getValueFromLogs(tx, "_proposalId");
+
+    await expectRevert(
+      votingMachine.contract.vote(proposalId, 1, 0, constants.NULL_ADDRESS, {
+        from: accounts[2],
+      }),
+      "call execution failed"
+    );
+
+    assert.equal(
+      (await walletScheme.getOrganizationProposal(proposalId)).state,
+      constants.WALLET_SCHEME_PROPOSAL_STATES.submitted
+    );
+
+    await time.increase(executionTimeout);
+
+    tx = await votingMachine.contract.vote(
+      proposalId,
+      1,
+      0,
+      constants.NULL_ADDRESS,
+      { from: accounts[2] }
+    );
+
+    assert.equal(
+      (await walletScheme.getOrganizationProposal(proposalId)).state,
+      constants.WALLET_SCHEME_PROPOSAL_STATES.executionTimeout
+    );
+  });
+
+  // eslint-disable-next-line max-len
+  it("QuickWalletScheme - proposal with data - positive decision - proposal executed without return value", async function () {
+    const callData = helpers.testCallWithoutReturnValueFrom(
+      walletScheme.address
+    );
+
+    let tx = await walletScheme.proposeCalls(
+      [actionMock.address],
+      [callData],
+      [0],
+      constants.TEST_TITLE,
+      constants.SOME_HASH
+    );
+    const proposalId = await helpers.getValueFromLogs(tx, "_proposalId");
+    tx = await votingMachine.contract.vote(
+      proposalId,
+      1,
+      0,
+      constants.NULL_ADDRESS,
+      { from: accounts[2] }
+    );
+    const executionEvent = helpers.getEventFromTx(tx, "ExecutionResults");
+
+    const returnValues = executionEvent.args._callsDataResult[0];
+    assert.equal(returnValues, "0x");
+
+    const organizationProposal = await walletScheme.getOrganizationProposal(
+      proposalId
+    );
+    assert.equal(
+      organizationProposal.state,
+      constants.WALLET_SCHEME_PROPOSAL_STATES.executionSuccedd
+    );
+    assert.equal(organizationProposal.callData[0], callData);
+    assert.equal(organizationProposal.to[0], actionMock.address);
+    assert.equal(organizationProposal.value[0], 0);
+  });
+
+  it("QuickWalletScheme - proposal with REP - execute mintReputation & burnReputation", async function () {
+    const callDataMintRep = await org.controller.contract.methods
+      .mintReputation(constants.TEST_VALUE, accounts[4], org.avatar.address)
+      .encodeABI();
+    const callDataBurnRep = await org.controller.contract.methods
+      .burnReputation(constants.TEST_VALUE, accounts[4], org.avatar.address)
+      .encodeABI();
+
+    var tx = await walletScheme.proposeCalls(
+      [org.controller.address],
+      [callDataMintRep],
+      [0],
+      constants.TEST_TITLE,
+      constants.NULL_HASH
+    );
+    const proposalIdMintRep = await helpers.getValueFromLogs(tx, "_proposalId");
+    tx = await walletScheme.proposeCalls(
+      [org.controller.address],
+      [callDataBurnRep],
+      [0],
+      constants.TEST_TITLE,
+      constants.NULL_HASH
+    );
+    const proposalIdBurnRep = await helpers.getValueFromLogs(tx, "_proposalId");
+
+    // Mint Rep
+    await votingMachine.contract.vote(
+      proposalIdMintRep,
+      1,
+      0,
+      constants.NULL_ADDRESS,
+      { from: accounts[2] }
+    );
+    assert.equal(
+      await org.reputation.balanceOf(accounts[4]),
+      constants.TEST_VALUE
+    );
+
+    // Burn Rep
+    await votingMachine.contract.vote(
+      proposalIdBurnRep,
+      1,
+      0,
+      constants.NULL_ADDRESS,
+      { from: accounts[2] }
+    );
+    assert.equal(await org.reputation.balanceOf(accounts[4]), 0);
+  });
+
+  // eslint-disable-next-line max-len
+  it("QuickWalletScheme - proposals adding/removing schemes - should fail on registerScheme & removeScheme", async function () {
+    await permissionRegistry.setETHPermission(
+      walletScheme.address,
+      org.controller.address,
+      web3.eth.abi.encodeFunctionSignature(
+        "registerScheme(address,bytes32,bytes4,address)"
+      ),
+      0,
+      true
+    );
+    await permissionRegistry.setETHPermission(
+      walletScheme.address,
+      org.controller.address,
+      web3.eth.abi.encodeFunctionSignature("unregisterScheme(address,address)"),
+      0,
+      true
+    );
+
+    const callDataRegisterScheme = await org.controller.contract.methods
+      .registerScheme(
+        constants.SOME_ADDRESS,
+        constants.SOME_HASH,
+        "0x0000000F",
+        org.avatar.address
+      )
+      .encodeABI();
+    const callDataRemoveScheme = await org.controller.contract.methods
+      .unregisterScheme(avatarScheme.address, org.avatar.address)
+      .encodeABI();
+
+    var tx = await walletScheme.proposeCalls(
+      [org.controller.address],
+      [callDataRegisterScheme],
+      [0],
+      constants.TEST_TITLE,
+      constants.NULL_HASH
+    );
+    const proposalIdAddScheme = await helpers.getValueFromLogs(
+      tx,
+      "_proposalId"
+    );
+    tx = await walletScheme.proposeCalls(
+      [org.controller.address],
+      [callDataRemoveScheme],
+      [0],
+      constants.TEST_TITLE,
+      constants.NULL_HASH
+    );
+    const proposalIdRemoveScheme = await helpers.getValueFromLogs(
+      tx,
+      "_proposalId"
+    );
+
+    // Add Scheme
+    await expectRevert(
+      votingMachine.contract.vote(
+        proposalIdAddScheme,
+        1,
+        0,
+        constants.NULL_ADDRESS,
+        { from: accounts[2] }
+      ),
+      "call execution failed"
+    );
+    assert.equal(
+      (await walletScheme.getOrganizationProposal(proposalIdAddScheme)).state,
+      constants.WALLET_SCHEME_PROPOSAL_STATES.submitted
+    );
+
+    const addedScheme = await org.controller.schemes(constants.SOME_ADDRESS);
+    assert.equal(
+      addedScheme.paramsHash,
+      "0x0000000000000000000000000000000000000000000000000000000000000000"
+    );
+    assert.equal(addedScheme.permissions, "0x00000000");
+
+    // Remove Scheme
+    await expectRevert(
+      votingMachine.contract.vote(
+        proposalIdRemoveScheme,
+        1,
+        0,
+        constants.NULL_ADDRESS,
+        { from: accounts[2] }
+      ),
+      "call execution failed"
+    );
+    assert.equal(
+      (await walletScheme.getOrganizationProposal(proposalIdRemoveScheme))
+        .state,
+      constants.WALLET_SCHEME_PROPOSAL_STATES.submitted
+    );
+
+    const removedScheme = await org.controller.schemes(avatarScheme.address);
+    assert.equal(removedScheme.paramsHash, votingMachine.params);
+    assert.equal(removedScheme.permissions, "0x00000011");
+
+    await time.increase(executionTimeout);
+    await votingMachine.contract.vote(
+      proposalIdAddScheme,
+      1,
+      0,
+      constants.NULL_ADDRESS,
+      { from: accounts[2] }
+    );
+    assert.equal(
+      (await walletScheme.getOrganizationProposal(proposalIdAddScheme)).state,
+      constants.WALLET_SCHEME_PROPOSAL_STATES.executionTimeout
+    );
+
+    await votingMachine.contract.vote(
+      proposalIdRemoveScheme,
+      1,
+      0,
+      constants.NULL_ADDRESS,
+      { from: accounts[2] }
+    );
+    assert.equal(
+      (await walletScheme.getOrganizationProposal(proposalIdRemoveScheme))
+        .state,
+      constants.WALLET_SCHEME_PROPOSAL_STATES.executionTimeout
+    );
+  });
+
+  // eslint-disable-next-line max-len
+  it("QuickWalletScheme - positive decision - proposal executed - allowed by permission registry from scheme", async function () {
+    const callData = helpers.testCallFrom(walletScheme.address);
+
+    assert.notEqual(
+      (
+        await permissionRegistry.getETHPermission(
+          walletScheme.address,
+          actionMock.address,
+          callData.substring(0, 10)
+        )
+      ).fromTime.toString(),
+      0
+    );
+
+    await permissionRegistry.setETHPermission(
+      walletScheme.address,
+      actionMock.address,
+      callData.substring(0, 10),
+      0,
+      false
+    );
+
+    assert.equal(
+      (
+        await permissionRegistry.getETHPermission(
+          walletScheme.address,
+          actionMock.address,
+          callData.substring(0, 10)
+        )
+      ).fromTime.toString(),
+      0
+    );
+
+    const setPermissionData = new web3.eth.Contract(
+      PermissionRegistry.abi
+    ).methods
+      .setETHPermission(
+        walletScheme.address,
+        actionMock.address,
+        callData.substring(0, 10),
+        constants.MAX_UINT_256,
+        true
+      )
+      .encodeABI();
+
+    await time.increase(1);
+
+    // Proposal to allow calling actionMock
+    const tx = await walletScheme.proposeCalls(
+      [permissionRegistry.address],
+      [setPermissionData],
+      [0],
+      constants.TEST_TITLE,
+      constants.SOME_HASH
+    );
+    const proposalId = await helpers.getValueFromLogs(tx, "_proposalId");
+    await votingMachine.contract.vote(
+      proposalId,
+      1,
+      0,
+      constants.NULL_ADDRESS,
+      { from: accounts[2] }
+    );
+    const setPermissionTime = Number(await time.latest());
+
+    assert.equal(
+      (
+        await permissionRegistry.getETHPermission(
+          walletScheme.address,
+          actionMock.address,
+          callData.substring(0, 10)
+        )
+      ).fromTime.toString(),
+      setPermissionTime
+    );
+
+    await time.increase(1);
+
+    const tx2 = await walletScheme.proposeCalls(
+      [actionMock.address],
+      [callData],
+      [0],
+      constants.TEST_TITLE,
+      constants.SOME_HASH
+    );
+    const proposalId2 = await helpers.getValueFromLogs(tx2, "_proposalId");
+    await votingMachine.contract.vote(
+      proposalId2,
+      1,
+      0,
+      constants.NULL_ADDRESS,
+      { from: accounts[2] }
+    );
+
+    const organizationProposal = await walletScheme.getOrganizationProposal(
+      proposalId2
+    );
+    assert.equal(
+      organizationProposal.state,
+      constants.WALLET_SCHEME_PROPOSAL_STATES.executionSuccedd
+    );
+    assert.equal(organizationProposal.callData[0], callData);
+    assert.equal(organizationProposal.to[0], actionMock.address);
+    assert.equal(organizationProposal.value[0], 0);
+  });
+
+  it("QuickWalletScheme - positive decision - proposal executed with transfer, pay and mint rep", async function () {
+    var wallet = await Wallet.new();
+    await web3.eth.sendTransaction({
+      from: accounts[0],
+      to: walletScheme.address,
+      value: 100000000,
+    });
+    await wallet.transferOwnership(walletScheme.address);
+
+    const payCallData = await new web3.eth.Contract(wallet.abi).methods
+      .pay(accounts[1])
+      .encodeABI();
+    const callDataMintRep = await org.controller.contract.methods
+      .mintReputation(constants.TEST_VALUE, accounts[4], org.avatar.address)
+      .encodeABI();
+
+    await permissionRegistry.setETHPermission(
+      walletScheme.address,
+      wallet.address,
+      payCallData.substring(0, 10),
+      constants.TEST_VALUE,
+      true
+    );
+
+    let tx = await walletScheme.proposeCalls(
+      [wallet.address, wallet.address, org.controller.address],
+      ["0x0", payCallData, callDataMintRep],
+      [constants.TEST_VALUE, 0, 0],
+      constants.TEST_TITLE,
+      constants.SOME_HASH
+    );
+    const proposalId = await helpers.getValueFromLogs(tx, "_proposalId");
+    assert.equal(await web3.eth.getBalance(walletScheme.address), 100000000);
+    assert.equal(await web3.eth.getBalance(wallet.address), 0);
+    assert.equal(await org.reputation.balanceOf(accounts[4]), 0);
+
+    const balanceBeforePay = await web3.eth.getBalance(accounts[1]);
+    tx = await votingMachine.contract.vote(
+      proposalId,
+      1,
+      0,
+      constants.NULL_ADDRESS,
+      { from: accounts[2] }
+    );
+    const executionEvent = helpers.getEventFromTx(tx, "ExecutionResults");
+    assert.equal(executionEvent.args._callsSucessResult[0], true);
+    assert.equal(executionEvent.args._callsSucessResult[1], true);
+    assert.equal(executionEvent.args._callsSucessResult[2], true);
+    assert.equal(executionEvent.args._callsDataResult[0], "0x");
+    assert.equal(executionEvent.args._callsDataResult[1], "0x");
+    assert.equal(
+      executionEvent.args._callsDataResult[2],
+      "0x0000000000000000000000000000000000000000000000000000000000000001"
+    );
+
+    assert.equal(await web3.eth.getBalance(org.avatar.address), 0);
+    assert.equal(await web3.eth.getBalance(wallet.address), 0);
+    assert.equal(
+      await web3.eth.getBalance(accounts[1]),
+      Number(balanceBeforePay) + constants.TEST_VALUE
+    );
+    assert.equal(
+      await org.reputation.balanceOf(accounts[4]),
+      constants.TEST_VALUE
+    );
+
+    const organizationProposal = await walletScheme.getOrganizationProposal(
+      proposalId
+    );
+    assert.equal(
+      organizationProposal.state,
+      constants.WALLET_SCHEME_PROPOSAL_STATES.executionSuccedd
+    );
+    assert.equal(organizationProposal.callData[0], "0x00");
+    assert.equal(organizationProposal.to[0], wallet.address);
+    assert.equal(organizationProposal.value[0], constants.TEST_VALUE);
+    assert.equal(organizationProposal.callData[1], payCallData);
+    assert.equal(organizationProposal.to[1], wallet.address);
+    assert.equal(organizationProposal.value[1], 0);
+    assert.equal(organizationProposal.callData[2], callDataMintRep);
+    assert.equal(organizationProposal.to[2], org.controller.address);
+    assert.equal(organizationProposal.value[2], 0);
+  });
+
+  describe("ERC20 Transfers", async function () {
+    // eslint-disable-next-line max-len
+    it("MasterWalletScheme - positive decision - proposal executed - ERC20 transfer allowed by permission registry from scheme", async function () {
+      await testToken.transfer(org.avatar.address, 200, { from: accounts[1] });
+
+      await permissionRegistry.setETHPermission(
+        org.avatar.address,
+        testToken.address,
+        web3.eth.abi.encodeFunctionSignature("transfer(address,uint256)"),
+        0,
+        true
+      );
+
+      await permissionRegistry.transferOwnership(org.avatar.address);
+
+      const addERC20LimitData = new web3.eth.Contract(
+        PermissionRegistry.abi
+      ).methods
+        .addERC20Limit(avatarScheme.address, testToken.address, 100, 0)
+        .encodeABI();
+
+      await time.increase(1);
+
+      // Proposal to allow calling actionMock
+      const tx = await avatarScheme.proposeCalls(
+        [permissionRegistry.address],
+        [addERC20LimitData],
+        [0],
+        constants.TEST_TITLE,
+        constants.SOME_HASH
+      );
+      const proposalId = await helpers.getValueFromLogs(tx, "_proposalId");
+      await votingMachine.contract.vote(
+        proposalId,
+        1,
+        0,
+        constants.NULL_ADDRESS,
+        { from: accounts[2] }
+      );
+
+      const erc20TransferPermission = await permissionRegistry.getERC20Limit(
+        avatarScheme.address,
+        testToken.address
+      );
+
+      assert.equal(erc20TransferPermission.toString(), "100");
+
+      await time.increase(1);
+
+      const transferData = await new web3.eth.Contract(testToken.abi).methods
+        .transfer(actionMock.address, "50")
+        .encodeABI();
+      assert.equal(await testToken.balanceOf(org.avatar.address), "200");
+
+      const tx2 = await avatarScheme.proposeCalls(
+        [testToken.address],
+        [transferData],
+        [0],
+        constants.TEST_TITLE,
+        constants.SOME_HASH
+      );
+      const proposalId2 = await helpers.getValueFromLogs(tx2, "_proposalId");
+      await votingMachine.contract.vote(
+        proposalId2,
+        1,
+        0,
+        constants.NULL_ADDRESS,
+        { from: accounts[2], gas: constants.GAS_LIMIT }
+      );
+      assert.equal(await testToken.balanceOf(org.avatar.address), "150");
+
+      const organizationProposal = await avatarScheme.getOrganizationProposal(
+        proposalId2
+      );
+      assert.equal(
+        organizationProposal.state,
+        constants.WALLET_SCHEME_PROPOSAL_STATES.executionSuccedd
+      );
+      assert.equal(organizationProposal.callData[0], transferData);
+      assert.equal(organizationProposal.to[0], testToken.address);
+      assert.equal(organizationProposal.value[0], 0);
+    });
+
+    // eslint-disable-next-line max-len
+    it("MasterWalletScheme - positive decision - proposal executed - not allowed ERC20 value by permission registry in multiple calls", async function () {
+      await testToken.transfer(org.avatar.address, 200, { from: accounts[1] });
+
+      await permissionRegistry.setETHPermission(
+        org.avatar.address,
+        testToken.address,
+        web3.eth.abi.encodeFunctionSignature("transfer(address,uint256)"),
+        0,
+        true
+      );
+      await permissionRegistry.addERC20Limit(
+        org.avatar.address,
+        testToken.address,
+        100,
+        0
+      );
+
+      assert.equal(
+        await permissionRegistry.getERC20Limit(
+          org.avatar.address,
+          testToken.address
+        ),
+        100
+      );
+
+      const transferData = await new web3.eth.Contract(testToken.abi).methods
+        .transfer(actionMock.address, "101")
+        .encodeABI();
+
+      const tx = await avatarScheme.proposeCalls(
+        [testToken.address],
+        [transferData],
+        [0],
+        constants.TEST_TITLE,
+        constants.SOME_HASH
+      );
+      const proposalId = await helpers.getValueFromLogs(tx, "_proposalId");
+      await expectRevert(
+        votingMachine.contract.vote(proposalId, 1, 0, constants.NULL_ADDRESS, {
+          from: accounts[2],
+        }),
+        "PermissionRegistry: Value limit reached"
+      );
+
+      assert.equal(
+        (await avatarScheme.getOrganizationProposal(proposalId)).state,
+        constants.WALLET_SCHEME_PROPOSAL_STATES.submitted
+      );
+
+      await time.increase(executionTimeout);
+      await votingMachine.contract.vote(
+        proposalId,
+        1,
+        0,
+        constants.NULL_ADDRESS,
+        { from: accounts[2] }
+      );
+
+      assert.equal(
+        (await avatarScheme.getOrganizationProposal(proposalId)).state,
+        constants.WALLET_SCHEME_PROPOSAL_STATES.executionTimeout
+      );
+    });
+
+    // eslint-disable-next-line max-len
+    it("QuickWalletScheme - positive decision - proposal executed - not allowed ERC20 value by permission registry in multiple calls", async function () {
+      await testToken.transfer(walletScheme.address, 200, {
+        from: accounts[1],
+      });
+
+      await permissionRegistry.setETHPermission(
+        walletScheme.address,
+        testToken.address,
+        web3.eth.abi.encodeFunctionSignature("transfer(address,uint256)"),
+        0,
+        true
+      );
+      await permissionRegistry.addERC20Limit(
+        walletScheme.address,
+        testToken.address,
+        100,
+        0
+      );
+
+      assert.equal(
+        await permissionRegistry.getERC20Limit(
+          walletScheme.address,
+          testToken.address
+        ),
+        100
+      );
+
+      const transferData = await new web3.eth.Contract(testToken.abi).methods
+        .transfer(actionMock.address, "101")
+        .encodeABI();
+
+      const tx = await walletScheme.proposeCalls(
+        [testToken.address],
+        [transferData],
+        [0],
+        constants.TEST_TITLE,
+        constants.SOME_HASH
+      );
+      const proposalId = await helpers.getValueFromLogs(tx, "_proposalId");
+      await expectRevert(
+        votingMachine.contract.vote(proposalId, 1, 0, constants.NULL_ADDRESS, {
+          from: accounts[2],
+        }),
+        "PermissionRegistry: Value limit reached"
+      );
+
+      assert.equal(
+        (await walletScheme.getOrganizationProposal(proposalId)).state,
+        constants.WALLET_SCHEME_PROPOSAL_STATES.submitted
+      );
+
+      await time.increase(executionTimeout);
+
+      await votingMachine.contract.vote(
+        proposalId,
+        1,
+        0,
+        constants.NULL_ADDRESS,
+        { from: accounts[2] }
+      );
+
+      assert.equal(
+        (await walletScheme.getOrganizationProposal(proposalId)).state,
+        constants.WALLET_SCHEME_PROPOSAL_STATES.executionTimeout
+      );
+    });
+
+    // eslint-disable-next-line max-len
+    it("MasterWalletScheme - positive decision - proposal executed - not allowed ERC20 transfer with value", async () => {
+      await permissionRegistry.addERC20Limit(
+        org.avatar.address,
+        testToken.address,
+        101,
+        0
+      );
+
+      const transferData = await new web3.eth.Contract(testToken.abi).methods
+        .transfer(actionMock.address, "100")
+        .encodeABI();
+
+      await expectRevert(
+        avatarScheme.proposeCalls(
+          [testToken.address],
+          [transferData],
+          [1],
+          constants.TEST_TITLE,
+          constants.SOME_HASH
+        ),
+        "cant propose ERC20 transfers with value"
+      );
+    });
+
+    // eslint-disable-next-line max-len
+    it("QuickWalletScheme - positive decision - proposal executed - ERC20 transfer allowed by permission registry from scheme", async function () {
+      await testToken.transfer(walletScheme.address, 200, {
+        from: accounts[1],
+      });
+
+      await permissionRegistry.setETHPermission(
+        walletScheme.address,
+        testToken.address,
+        web3.eth.abi.encodeFunctionSignature("transfer(address,uint256)"),
+        0,
+        true
+      );
+
+      const addERC20LimitData = new web3.eth.Contract(
+        PermissionRegistry.abi
+      ).methods
+        .addERC20Limit(walletScheme.address, testToken.address, 100, 0)
+        .encodeABI();
+
+      // Proposal to allow calling actionMock
+      const tx = await walletScheme.proposeCalls(
+        [permissionRegistry.address],
+        [addERC20LimitData],
+        [0],
+        constants.TEST_TITLE,
+        constants.SOME_HASH
+      );
+      const proposalId = await helpers.getValueFromLogs(tx, "_proposalId");
+      await votingMachine.contract.vote(
+        proposalId,
+        1,
+        0,
+        constants.NULL_ADDRESS,
+        { from: accounts[2] }
+      );
+
+      assert.equal(
+        await permissionRegistry.getERC20Limit(
+          walletScheme.address,
+          testToken.address
+        ),
+        100
+      );
+      await time.increase(1);
+
+      const transferData = await new web3.eth.Contract(testToken.abi).methods
+        .transfer(actionMock.address, "50")
+        .encodeABI();
+      assert.equal(await testToken.balanceOf(walletScheme.address), "200");
+
+      const tx2 = await walletScheme.proposeCalls(
+        [testToken.address],
+        [transferData],
+        [0],
+        constants.TEST_TITLE,
+        constants.SOME_HASH
+      );
+      const proposalId2 = await helpers.getValueFromLogs(tx2, "_proposalId");
+
+      await votingMachine.contract.vote(
+        proposalId2,
+        1,
+        0,
+        constants.NULL_ADDRESS,
+        { from: accounts[2] }
+      );
+      assert.equal(await testToken.balanceOf(walletScheme.address), "150");
+
+      const organizationProposal = await walletScheme.getOrganizationProposal(
+        proposalId2
+      );
+      assert.equal(
+        organizationProposal.state,
+        constants.WALLET_SCHEME_PROPOSAL_STATES.executionSuccedd
+      );
+      assert.equal(organizationProposal.callData[0], transferData);
+      assert.equal(organizationProposal.to[0], testToken.address);
+      assert.equal(organizationProposal.value[0], 0);
+    });
+  });
+});