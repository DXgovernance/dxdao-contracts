import { ZERO_ADDRESS } from "@openzeppelin/test-helpers/src/constants";
import { assert } from "chai";
import * as helpers from "../../helpers";
const { fixSignature } = require("../../helpers/sign");
const { time, expectRevert } = require("@openzeppelin/test-helpers");

const AvatarScheme = artifacts.require("./AvatarScheme.sol");
const WalletScheme = artifacts.require("./WalletScheme.sol");
const PermissionRegistry = artifacts.require("./PermissionRegistry.sol");
const ERC20Mock = artifacts.require("./ERC20Mock.sol");
const ActionMock = artifacts.require("./ActionMock.sol");

contract("WalletScheme", function (accounts) {
  let standardTokenMock,
    permissionRegistry,
    registrarScheme,
    masterWalletScheme,
    quickWalletScheme,
    org,
    actionMock,
    defaultParamsHash,
    testToken;

  const constants = helpers.constants;
  const executionTimeout = 172800 + 86400; // _queuedVotePeriodLimit + _boostedVotePeriodLimit

  beforeEach(async function () {
    actionMock = await ActionMock.new();
    testToken = await ERC20Mock.new("", "", 1000, accounts[1]);
    standardTokenMock = await ERC20Mock.new("", "", 1000, accounts[1]);

    org = await helpers.deployDao({
      owner: accounts[0],
      votingMachineToken: standardTokenMock.address,
      repHolders: [
        { address: accounts[0], amount: 20000 },
        { address: accounts[1], amount: 10000 },
        { address: accounts[2], amount: 70000 },
      ],
    });

    defaultParamsHash = await helpers.setDefaultParameters(org.votingMachine);

    permissionRegistry = await PermissionRegistry.new(accounts[0], 30);
    await permissionRegistry.initialize();

    registrarScheme = await WalletScheme.new();
    await registrarScheme.initialize(
      org.avatar.address,
      org.votingMachine.address,
      org.controller.address,
      permissionRegistry.address,
      "Wallet Scheme Registrar",
      executionTimeout,
      0
    );

    masterWalletScheme = await WalletScheme.new();
    await masterWalletScheme.initialize(
      org.avatar.address,
      org.votingMachine.address,
      org.controller.address,
      permissionRegistry.address,
      "Master Wallet",
      executionTimeout,
      5
    );

    quickWalletScheme = await WalletScheme.new();
    await quickWalletScheme.initialize(
      org.avatar.address,
      org.votingMachine.address,
      org.controller.address,
      permissionRegistry.address,
      "Quick Wallet",
      executionTimeout,
      1
    );

    await permissionRegistry.setETHPermission(
      org.avatar.address,
      constants.ZERO_ADDRESS,
      constants.NULL_SIGNATURE,
      constants.MAX_UINT_256,
      true
    );

    await permissionRegistry.setETHPermission(
      registrarScheme.address,
      org.controller.address,
      web3.eth.abi.encodeFunctionSignature(
        "registerScheme(address,bytes32,bool,bool,bool)"
      ),
      0,
      true
    );

    await permissionRegistry.setETHPermission(
      registrarScheme.address,
      org.controller.address,
      web3.eth.abi.encodeFunctionSignature("unregisterScheme(address)"),
      0,
      true
    );

    await permissionRegistry.setETHPermission(
      quickWalletScheme.address,
      constants.ZERO_ADDRESS,
      constants.NULL_SIGNATURE,
      constants.MAX_UINT_256,
      true
    );

    await permissionRegistry.setETHPermission(
      registrarScheme.address,
      registrarScheme.address,
      web3.eth.abi.encodeFunctionSignature(
        "setMaxSecondsForExecution(uint256)"
      ),
      0,
      true
    );
    await permissionRegistry.setETHPermission(
      masterWalletScheme.address,
      masterWalletScheme.address,
      web3.eth.abi.encodeFunctionSignature(
        "setMaxSecondsForExecution(uint256)"
      ),
      0,
      true
    );
    await permissionRegistry.setETHPermission(
      quickWalletScheme.address,
      quickWalletScheme.address,
      web3.eth.abi.encodeFunctionSignature(
        "setMaxSecondsForExecution(uint256)"
      ),
      0,
      true
    );
    await permissionRegistry.setETHPermission(
      masterWalletScheme.address,
      actionMock.address,
      web3.eth.abi.encodeFunctionSignature("test(address,uint256)"),
      0,
      true
    );

    await permissionRegistry.setETHPermission(
      masterWalletScheme.address,
      actionMock.address,
      web3.eth.abi.encodeFunctionSignature(
        "executeCall(address,bytes,uint256)"
      ),
      0,
      true
    );
    await permissionRegistry.setETHPermission(
      masterWalletScheme.address,
      actionMock.address,
      web3.eth.abi.encodeFunctionSignature(
        "executeCallWithRequiredSuccess(address,bytes,uint256)"
      ),
      0,
      true
    );
    await permissionRegistry.setETHPermission(
      masterWalletScheme.address,
      actionMock.address,
      web3.eth.abi.encodeFunctionSignature(
        "testWithoutReturnValue(address,uint256)"
      ),
      0,
      true
    );
    await permissionRegistry.setETHPermission(
      quickWalletScheme.address,
      actionMock.address,
      web3.eth.abi.encodeFunctionSignature(
        "testWithoutReturnValue(address,uint256)"
      ),
      0,
      true
    );
    await permissionRegistry.setETHPermission(
      quickWalletScheme.address,
      actionMock.address,
      web3.eth.abi.encodeFunctionSignature("test(address,uint256)"),
      0,
      true
    );
    await permissionRegistry.setETHPermission(
      quickWalletScheme.address,
      actionMock.address,
      web3.eth.abi.encodeFunctionSignature(
        "executeCall(address,bytes,uint256)"
      ),
      0,
      true
    );

    await time.increase(30);

    await org.controller.registerScheme(
      registrarScheme.address,
      defaultParamsHash,
      true,
      false,
      false
    );
    await org.controller.registerScheme(
      masterWalletScheme.address,
      defaultParamsHash,
      false,
      false,
      true
    );
    await org.controller.registerScheme(
      quickWalletScheme.address,
      defaultParamsHash,
      false,
      false,
      true
    );
  });

  it("Registrar Scheme", async function () {
    await web3.eth.sendTransaction({
      from: accounts[0],
      to: masterWalletScheme.address,
      value: 1000,
    });

    const newWalletScheme = await WalletScheme.new();
    await newWalletScheme.initialize(
      org.avatar.address,
      org.votingMachine.address,
      org.controller.address,
      permissionRegistry.address,
      "New Wallet Scheme",
      executionTimeout,
      0
    );

    await org.votingMachine.setParameters(
      [60, 86400, 3600, 1800, 1050, 0, 60, 10, 15, 10, 0],
      constants.ZERO_ADDRESS
    );
    const newParamsHash = await org.votingMachine.getParametersHash(
      [60, 86400, 3600, 1800, 1050, 0, 60, 10, 15, 10, 0],
      constants.ZERO_ADDRESS
    );

    const registerSchemeData = web3.eth.abi.encodeFunctionCall(
      org.controller.abi.find(x => x.name === "registerScheme"),
      [newWalletScheme.address, defaultParamsHash, false, false, false]
    );

    const updateSchemeParamsData = web3.eth.abi.encodeFunctionCall(
      org.controller.abi.find(x => x.name === "registerScheme"),
      [masterWalletScheme.address, newParamsHash, false, true, false]
    );

    const unregisterSchemeData = web3.eth.abi.encodeFunctionCall(
      org.controller.abi.find(x => x.name === "unregisterScheme"),
      [quickWalletScheme.address]
    );

    const proposalId1 = await helpers.getValueFromLogs(
      await registrarScheme.proposeCalls(
        [
          org.controller.address,
          org.controller.address,
          org.controller.address,
        ],
        [registerSchemeData, updateSchemeParamsData, unregisterSchemeData],
        [0, 0, 0],
        2,
        constants.TEST_TITLE,
        constants.SOME_HASH
      ),
      "_proposalId"
    );
    await org.votingMachine.vote(
      proposalId1,
      constants.YES_OPTION,
      0,
      constants.ZERO_ADDRESS,
      {
        from: accounts[2],
      }
    );

    const organizationProposal1 = await registrarScheme.getProposal(
      proposalId1
    );
    assert.equal(
      organizationProposal1.state,
      constants.WALLET_SCHEME_PROPOSAL_STATES.executionSuccedd
    );

    assert.deepEqual(organizationProposal1.to, [
      org.controller.address,
      org.controller.address,
      org.controller.address,
    ]);
    assert.deepEqual(organizationProposal1.callData, [
      registerSchemeData,
      updateSchemeParamsData,
      unregisterSchemeData,
    ]);
    assert.deepEqual(organizationProposal1.value, ["0", "0", "0"]);

    assert.equal(
      await org.controller.isSchemeRegistered(newWalletScheme.address),
      true
    );
    assert.equal(
      await org.controller.getSchemeParameters(newWalletScheme.address),
      defaultParamsHash
    );
    assert.equal(
      await org.controller.getSchemeCanManageSchemes(newWalletScheme.address),
      false
    );
    assert.equal(
      await org.controller.getSchemeCanMakeAvatarCalls(newWalletScheme.address),
      false
    );

    assert.equal(
      await org.controller.isSchemeRegistered(quickWalletScheme.address),
      false
    );
    assert.equal(
      await org.controller.getSchemeParameters(quickWalletScheme.address),
      "0x0000000000000000000000000000000000000000000000000000000000000000"
    );
    assert.equal(
      await org.controller.getSchemeCanManageSchemes(quickWalletScheme.address),
      false
    );
    assert.equal(
      await org.controller.getSchemeCanMakeAvatarCalls(
        quickWalletScheme.address
      ),
      false
    );

    assert.equal(
      await org.controller.isSchemeRegistered(masterWalletScheme.address),
      true
    );
    assert.equal(
      await org.controller.getSchemeParameters(masterWalletScheme.address),
      newParamsHash
    );
    assert.equal(
      await org.controller.getSchemeCanManageSchemes(
        masterWalletScheme.address
      ),
      false
    );
    assert.equal(
      await org.controller.getSchemeCanMakeAvatarCalls(
        masterWalletScheme.address
      ),
      true
    );
  });

  it("MasterWalletScheme - setMaxSecondsForExecution is callable only form the avatar", async function () {
    expectRevert(
      masterWalletScheme.setMaxSecondsForExecution(executionTimeout + 666),
      "setMaxSecondsForExecution is callable only form the avatar"
    );
    assert.equal(
      await masterWalletScheme.maxSecondsForExecution(),
      executionTimeout
    );
  });

  it("MasterWalletScheme - proposal to change max proposal time - positive decision - proposal executed", async () => {
    const callData = helpers.encodeMaxSecondsForExecution(86400 + 666);

    expectRevert(
      masterWalletScheme.proposeCalls(
        [masterWalletScheme.address],
        [callData],
        [1],
        2,
        constants.TEST_TITLE,
        constants.SOME_HASH
      ),
      "invalid proposal caller"
    );

    const tx = await masterWalletScheme.proposeCalls(
      [masterWalletScheme.address],
      [callData],
      [0],
      2,
      constants.TEST_TITLE,
      constants.SOME_HASH
    );
    const proposalId = await helpers.getValueFromLogs(tx, "_proposalId");

    await org.votingMachine.vote(
      proposalId,
      constants.YES_OPTION,
      0,
      constants.ZERO_ADDRESS,
      {
        from: accounts[2],
      }
    );

    const organizationProposal = await masterWalletScheme.getProposal(
      proposalId
    );
    assert.equal(
      organizationProposal.state,
      constants.WALLET_SCHEME_PROPOSAL_STATES.executionSuccedd
    );
    assert.equal(organizationProposal.callData[0], callData);
    assert.equal(organizationProposal.to[0], masterWalletScheme.address);
    assert.equal(organizationProposal.value[0], 0);
    assert.equal(
      await masterWalletScheme.maxSecondsForExecution(),
      86400 + 666
    );
  });

  // eslint-disable-next-line max-len
  it("MasterWalletScheme - proposal to change max proposal time fails - positive decision - proposal fails", async () => {
    const callData = helpers.encodeMaxSecondsForExecution(86400 - 1);

    expectRevert(
      masterWalletScheme.proposeCalls(
        [masterWalletScheme.address],
        [callData],
        [1],
        constants.TEST_TITLE,
        constants.SOME_HASH
      ),
      "invalid proposal caller"
    );

    const tx = await masterWalletScheme.proposeCalls(
      [masterWalletScheme.address],
      [callData],
      [0],
      2,
      constants.TEST_TITLE,
      constants.SOME_HASH
    );
    const proposalId = await helpers.getValueFromLogs(tx, "_proposalId");
<<<<<<< HEAD
    await expectRevert.unspecified(
      org.votingMachine.vote(proposalId, 1, 0, constants.NULL_ADDRESS, {
        from: accounts[2],
      })
=======
    await expectRevert(
      org.votingMachine.vote(
        proposalId,
        constants.YES_OPTION,
        0,
        constants.ZERO_ADDRESS,
        {
          from: accounts[2],
        }
      ),
      "Scheme: _maxSecondsForExecution cant be less than 86400 seconds"
>>>>>>> cf1784e4
    );

    await time.increase(executionTimeout);

    await org.votingMachine.vote(
      proposalId,
      constants.YES_OPTION,
      0,
      constants.ZERO_ADDRESS,
      {
        from: accounts[2],
      }
    );

    const organizationProposal = await masterWalletScheme.getProposal(
      proposalId
    );
    assert.equal(
      organizationProposal.state,
      constants.WALLET_SCHEME_PROPOSAL_STATES.executionTimeout
    );

    assert.equal(organizationProposal.callData[0], callData);
    assert.equal(organizationProposal.to[0], masterWalletScheme.address);
    assert.equal(organizationProposal.value[0], 0);
    assert.equal(
      await masterWalletScheme.maxSecondsForExecution(),
      executionTimeout
    );
  });

  it("MasterWalletScheme - proposal with data or value to wallet scheme address fail", async function () {
    expectRevert(
      masterWalletScheme.proposeCalls(
        [masterWalletScheme.address],
        ["0x00000000"],
        [1],
        constants.TEST_TITLE,
        constants.SOME_HASH
      ),
      "invalid proposal caller"
    );
    expectRevert(
      masterWalletScheme.proposeCalls(
        [masterWalletScheme.address],
        ["0x00000000"],
        [1],
        constants.TEST_TITLE,
        constants.SOME_HASH
      ),
      "invalid proposal caller"
    );

    assert.equal(await masterWalletScheme.getOrganizationProposalsLength(), 0);
  });

  it("MasterWalletScheme - proposing proposal with different length of to and value fail", async function () {
    const callData = helpers.testCallFrom(masterWalletScheme.address);

    expectRevert(
      masterWalletScheme.proposeCalls(
        [actionMock.address],
        [callData],
        [0, 0],
        constants.TEST_TITLE,
        constants.SOME_HASH
      ),
      "invalid _value length"
    );
    expectRevert(
      masterWalletScheme.proposeCalls(
        [actionMock.address],
        [callData, callData],
        [0],
        constants.TEST_TITLE,
        constants.SOME_HASH
      ),
      "invalid _callData length"
    );

    assert.equal(await masterWalletScheme.getOrganizationProposalsLength(), 0);
  });

  it("MasterWalletScheme - proposal with data - negative decision - proposal rejected", async function () {
    const callData = helpers.testCallFrom(masterWalletScheme.address);

    let tx = await masterWalletScheme.proposeCalls(
      [actionMock.address],
      [callData],
      [0],
      2,
      constants.TEST_TITLE,
      constants.SOME_HASH
    );
    const proposalId = await helpers.getValueFromLogs(tx, "_proposalId");
    tx = await org.votingMachine.vote(
      proposalId,
      constants.NO_OPTION,
      0,
      constants.ZERO_ADDRESS,
      { from: accounts[2] }
    );
    const stateChangeEvent = helpers.getEventFromTx(tx, "ProposalStateChange");

    assert.equal(stateChangeEvent.args._state, 2);

    const organizationProposal = await masterWalletScheme.getProposal(
      proposalId
    );
    assert.equal(
      organizationProposal.state,
      constants.WALLET_SCHEME_PROPOSAL_STATES.rejected
    );
    assert.equal(organizationProposal.descriptionHash, constants.SOME_HASH);
    assert.equal(organizationProposal.title, constants.TEST_TITLE);

    assert.equal(organizationProposal.callData[0], callData);
    assert.equal(organizationProposal.to[0], actionMock.address);
    assert.equal(organizationProposal.value[0], 0);
  });

  it("MasterWalletScheme - proposal with data - positive decision - proposal executed", async function () {
    const callData = helpers.encodeMaxSecondsForExecution(
      executionTimeout + 666
    );

    const tx = await masterWalletScheme.proposeCalls(
      [masterWalletScheme.address],
      [callData],
      [0],
      2,
      constants.TEST_TITLE,
      constants.SOME_HASH
    );
    const proposalId = await helpers.getValueFromLogs(tx, "_proposalId");

    await org.votingMachine.vote(
      proposalId,
      constants.YES_OPTION,
      0,
      constants.ZERO_ADDRESS,
      {
        from: accounts[2],
      }
    );

    const organizationProposal = await masterWalletScheme.getProposal(
      proposalId
    );

    assert.equal(
      organizationProposal.state,
      constants.WALLET_SCHEME_PROPOSAL_STATES.executionSuccedd
    );
    assert.equal(organizationProposal.callData[0], callData);
    assert.equal(organizationProposal.to[0], masterWalletScheme.address);
    assert.equal(organizationProposal.value[0], 0);
  });

  it.skip("MasterWalletScheme - proposal with data - positive decision - proposal executed", async function () {
    const callData = helpers.encodeMaxSecondsForExecution(executionTimeout);

    const proposalId1 = helpers.getValueFromLogs(
      await masterWalletScheme.proposeCalls(
        [actionMock.address],
        [callData],
        [0],
        2,
        constants.TEST_TITLE,
        constants.SOME_HASH
      ),
      "_proposalId"
    );

    // Use signed votes to try to execute a proposal inside a proposal execution
    const voteHash = await org.votingMachine.hashVote(
      org.votingMachine.address,
      proposalId1,
      accounts[2],
      1,
      0
    );
    const voteSignature = fixSignature(
      await web3.eth.sign(voteHash, accounts[2])
    );

    const executeSignedVoteData = await org.votingMachine.contract.methods
      .executeSignedVote(
        org.votingMachine.address,
        proposalId1,
        accounts[2],
        1,
        0,
        voteSignature
      )
      .encodeABI();

    const actionMockExecuteCallWithRequiredData =
      await actionMock.contract.methods
        .executeCallWithRequiredSuccess(
          masterWalletScheme.address,
          executeSignedVoteData,
          0
        )
        .encodeABI();

    const actionMockExecuteCallData = await actionMock.contract.methods
      .executeCall(masterWalletScheme.address, executeSignedVoteData, 0)
      .encodeABI();

    // It wont allow submitting a proposal to call the wallet scheme itself, the scheme itself is only callable to call
    // setMaxSecondsForExecution function.
    await expectRevert(
      masterWalletScheme.proposeCalls(
        [masterWalletScheme.address],
        [executeSignedVoteData],
        [0],
        2,
        constants.TEST_TITLE,
        constants.SOME_HASH
      ),
      "invalid proposal caller"
    );

    // If we execute the proposal and we check that it succeeded it will fail because it does not allow the re execution
    // of a proposal when another is on the way, the revert will happen in the voting action when the proposal is
    // executed
    const proposalId2 = await helpers.getValueFromLogs(
      await masterWalletScheme.proposeCalls(
        [actionMock.address],
        [actionMockExecuteCallWithRequiredData],
        [0],
        2,
        constants.TEST_TITLE,
        constants.SOME_HASH
      ),
      "_proposalId"
    );

    await expectRevert(
      org.votingMachine.vote(
        proposalId2,
        constants.YES_OPTION,
        0,
        constants.ZERO_ADDRESS,
        {
          from: accounts[2],
        }
      ),
      "call execution failed"
    );

    assert.equal(
      (await masterWalletScheme.getProposal(proposalId1)).state,
      constants.WALLET_SCHEME_PROPOSAL_STATES.submitted
    );

    assert.equal(
      (await masterWalletScheme.getProposal(proposalId2)).state,
      constants.WALLET_SCHEME_PROPOSAL_STATES.submitted
    );

    // If we execute a proposal but we dont check the returned value it will still wont execute.
    // The proposal trying to execute propoposalId1 will success but proposal1 wont be exeucted sucessfuly, it will
    // still be submitted state.
    const proposalId3 = await helpers.getValueFromLogs(
      await masterWalletScheme.proposeCalls(
        [actionMock.address],
        [actionMockExecuteCallData],
        [0],
        constants.TEST_TITLE,
        constants.SOME_HASH
      ),
      "_proposalId"
    );
    await org.votingMachine.vote(
      proposalId3,
      constants.YES_OPTION,
      0,
      constants.ZERO_ADDRESS,
      {
        from: accounts[2],
      }
    );

    assert.equal(
      (await masterWalletScheme.getProposal(proposalId1)).state,
      constants.WALLET_SCHEME_PROPOSAL_STATES.submitted
    );

    assert.equal(
      (await masterWalletScheme.getProposal(proposalId3)).state,
      constants.WALLET_SCHEME_PROPOSAL_STATES.executionSuccedd
    );
  });

  it("setETHPermissionUsed fails if not allowed by permission registry", async function () {
    await permissionRegistry.setETHPermission(
      masterWalletScheme.address,
      constants.ZERO_ADDRESS,
      constants.NULL_SIGNATURE,
      constants.MAX_UINT_256,
      false
    );

    const callData = helpers.testCallFrom(masterWalletScheme.address);

    const tx = await masterWalletScheme.proposeCalls(
      [accounts[1]],
      [callData],
      [0],
      2,
      constants.TEST_TITLE,
      constants.SOME_HASH
    );
    const proposalId = await helpers.getValueFromLogs(tx, "_proposalId");
    await expectRevert(
      org.votingMachine.vote(
        proposalId,
        constants.YES_OPTION,
        0,
        constants.ZERO_ADDRESS,
        {
          from: accounts[2],
        }
      ),
      "PermissionRegistry: Call not allowed"
    );

    assert.equal(
      (await masterWalletScheme.getProposal(proposalId)).state,
      constants.WALLET_SCHEME_PROPOSAL_STATES.submitted
    );

    await time.increase(executionTimeout);

    await org.votingMachine.vote(
      proposalId,
      constants.YES_OPTION,
      0,
      constants.ZERO_ADDRESS,
      {
        from: accounts[2],
      }
    );

    assert.equal(
      (await masterWalletScheme.getProposal(proposalId)).state,
      constants.WALLET_SCHEME_PROPOSAL_STATES.executionTimeout
    );
  });

  it("Global ETH transfer value not allowed value by permission registry", async function () {
    await permissionRegistry.setETHPermission(
      masterWalletScheme.address,
      constants.ZERO_ADDRESS,
      constants.NULL_SIGNATURE,
      constants.MAX_UINT_256,
      false
    );

    await permissionRegistry.setETHPermission(
      masterWalletScheme.address,
      actionMock.address,
      constants.NULL_SIGNATURE,
      constants.MAX_UINT_256,
      true
    );

    await permissionRegistry.setETHPermission(
      masterWalletScheme.address,
      masterWalletScheme.address,
      constants.NULL_SIGNATURE,
      100,
      true
    );

    const callData = helpers.testCallFrom(masterWalletScheme.address);

    const tx = await masterWalletScheme.proposeCalls(
      [actionMock.address],
      [callData],
      [101],
      2,
      constants.TEST_TITLE,
      constants.SOME_HASH
    );
    const proposalId = await helpers.getValueFromLogs(tx, "_proposalId");

    await expectRevert(
      org.votingMachine.vote(
        proposalId,
        constants.YES_OPTION,
        0,
        constants.ZERO_ADDRESS,
        {
          from: accounts[2],
        }
      ),
      "PermissionRegistry: Value limit reached"
    );

    assert.equal(
      (await masterWalletScheme.getProposal(proposalId)).state,
      constants.WALLET_SCHEME_PROPOSAL_STATES.submitted
    );

    await time.increase(executionTimeout + 1);

    await org.votingMachine.vote(
      proposalId,
      constants.YES_OPTION,
      0,
      constants.ZERO_ADDRESS,
      {
        from: accounts[2],
      }
    );

    assert.equal(
      (await masterWalletScheme.getProposal(proposalId)).state,
      constants.WALLET_SCHEME_PROPOSAL_STATES.executionTimeout
    );
  });

  // eslint-disable-next-line max-len
  it("MasterWalletScheme - positive decision - proposal executed - not allowed value by permission registry in multiple calls", async function () {
    await web3.eth.sendTransaction({
      from: accounts[0],
      to: masterWalletScheme.address,
      value: constants.TEST_VALUE,
    });

    await permissionRegistry.setETHPermission(
      masterWalletScheme.address,
      constants.ZERO_ADDRESS,
      constants.NULL_SIGNATURE,
      52,
      true
    );

    const callData = helpers.testCallFrom(masterWalletScheme.address);

    const tx = await masterWalletScheme.proposeCalls(
      [actionMock.address, actionMock.address],
      [callData, callData],
      [50, 3],
      2,
      constants.TEST_TITLE,
      constants.SOME_HASH
    );
    const proposalId = await helpers.getValueFromLogs(tx, "_proposalId");
    await expectRevert(
      org.votingMachine.vote(
        proposalId,
        constants.YES_OPTION,
        0,
        constants.ZERO_ADDRESS,
        {
          from: accounts[2],
        }
      ),
      "PermissionRegistry: Value limit reached"
    );

    assert.equal(
      (await masterWalletScheme.getProposal(proposalId)).state,
      constants.WALLET_SCHEME_PROPOSAL_STATES.submitted
    );

    await time.increase(executionTimeout + 1);

    await org.votingMachine.vote(
      proposalId,
      constants.YES_OPTION,
      0,
      constants.ZERO_ADDRESS,
      {
        from: accounts[2],
      }
    );

    assert.equal(
      (await masterWalletScheme.getProposal(proposalId)).state,
      constants.WALLET_SCHEME_PROPOSAL_STATES.executionTimeout
    );
  });

  // eslint-disable-next-line max-len
  it("MasterWalletScheme - positive decision - proposal executed - allowed by permission registry from scheme", async () => {
    const callData = helpers.testCallFrom(masterWalletScheme.address);

    assert.notEqual(
      (
        await permissionRegistry.getETHPermission(
          masterWalletScheme.address,
          actionMock.address,
          callData.substring(0, 10)
        )
      ).fromTime.toString(),
      "0"
    );

    await permissionRegistry.setETHPermission(
      masterWalletScheme.address,
      constants.ZERO_ADDRESS,
      constants.NULL_SIGNATURE,
      constants.MAX_UINT_256,
      false
    );

    const setPermissionData = new web3.eth.Contract(
      PermissionRegistry.abi
    ).methods
      .setETHPermission(
        masterWalletScheme.address,
        actionMock.address,
        callData.substring(0, 10),
        666,
        true
      )
      .encodeABI();

    await time.increase(1);

    // Proposal to allow calling actionMock
    const tx = await masterWalletScheme.proposeCalls(
      [permissionRegistry.address],
      [setPermissionData],
      [0],
      2,
      constants.TEST_TITLE,
      constants.SOME_HASH
    );
    const proposalId = await helpers.getValueFromLogs(tx, "_proposalId");
    await org.votingMachine.vote(
      proposalId,
      constants.YES_OPTION,
      0,
      constants.ZERO_ADDRESS,
      {
        from: accounts[2],
      }
    );

    const setPermissionTime = Number(await time.latest());

    assert.equal(
      (
        await permissionRegistry.getETHPermission(
          masterWalletScheme.address,
          actionMock.address,
          callData.substring(0, 10)
        )
      ).fromTime,
      setPermissionTime.toString()
    );

    await time.increase(1);

    const tx2 = await masterWalletScheme.proposeCalls(
      [actionMock.address],
      [callData],
      [0],
      2,
      constants.TEST_TITLE,
      constants.SOME_HASH
    );
    const proposalId2 = await helpers.getValueFromLogs(tx2, "_proposalId");
    await org.votingMachine.vote(
      proposalId2,
      constants.YES_OPTION,
      0,
      constants.ZERO_ADDRESS,
      {
        from: accounts[2],
      }
    );

    const organizationProposal = await masterWalletScheme.getProposal(
      proposalId2
    );
    assert.equal(
      organizationProposal.state,
      constants.WALLET_SCHEME_PROPOSAL_STATES.executionSuccedd
    );
    assert.equal(organizationProposal.callData[0], callData);
    assert.equal(organizationProposal.to[0], actionMock.address);
    assert.equal(organizationProposal.value[0], 0);
  });

  it.skip("MasterWalletScheme - positive decision - proposal executed with multiple calls and value", async function () {
    var wallet = await DAOAvatar.new();
    await wallet.initialize(masterWalletScheme.address);

    await web3.eth.sendTransaction({
      from: accounts[0],
      to: masterWalletScheme.address,
      value: constants.TEST_VALUE,
    });

    const payCallData = await new web3.eth.Contract(wallet.abi).methods
      .pay(accounts[1])
      .encodeABI();

    permissionRegistry.setETHPermission(
      masterWalletScheme.address,
      wallet.address,
      constants.NULL_SIGNATURE,
      constants.TEST_VALUE,
      true
    );

    permissionRegistry.setETHPermission(
      masterWalletScheme.address,
      wallet.address,
      payCallData.substring(0, 10),
      constants.TEST_VALUE,
      true
    );

    await time.increase(30);

    const tx = await masterWalletScheme.proposeCalls(
      [wallet.address, wallet.address],
      ["0x0", payCallData],
      [constants.TEST_VALUE, 0],
      2,
      constants.TEST_TITLE,
      constants.NULL_HASH
    );
    const proposalId = await helpers.getValueFromLogs(tx, "_proposalId");
    assert.equal(
      await web3.eth.getBalance(masterWalletScheme.address),
      constants.TEST_VALUE
    );
    assert.equal(await web3.eth.getBalance(wallet.address), 0);
    const balanceBeforePay = await web3.eth.getBalance(accounts[1]);

    await org.votingMachine.vote(
      proposalId,
      constants.YES_OPTION,
      0,
      constants.ZERO_ADDRESS,
      {
        from: accounts[2],
        gas: 9000000,
      }
    );
    assert.equal(await web3.eth.getBalance(masterWalletScheme.address), 0);
    assert.equal(await web3.eth.getBalance(wallet.address), 0);
    assert.equal(
      await web3.eth.getBalance(accounts[1]),
      Number(balanceBeforePay) + constants.TEST_VALUE
    );

    const organizationProposal = await masterWalletScheme.getProposal(
      proposalId
    );
    assert.equal(
      organizationProposal.state,
      constants.WALLET_SCHEME_PROPOSAL_STATES.executionSuccedd
    );
    assert.equal(organizationProposal.callData[0], "0x00");
    assert.equal(organizationProposal.to[0], wallet.address);
    assert.equal(organizationProposal.value[0], constants.TEST_VALUE);
    assert.equal(organizationProposal.callData[1], payCallData);
    assert.equal(organizationProposal.to[1], wallet.address);
    assert.equal(organizationProposal.value[1], 0);
  });

  it("MasterWalletScheme - positive decision - proposal execute and show revert in return", async function () {
    const callData = helpers.testCallFrom(masterWalletScheme.address);

    let tx = await masterWalletScheme.proposeCalls(
      [actionMock.address],
      [callData],
      [0],
      2,
      constants.TEST_TITLE,
      constants.SOME_HASH
    );
    const proposalId = await helpers.getValueFromLogs(tx, "_proposalId");

    await time.increase(executionTimeout);

    tx = await org.votingMachine.vote(
      proposalId,
      constants.YES_OPTION,
      0,
      constants.ZERO_ADDRESS,
      { from: accounts[2] }
    );

    assert.equal(
      (await masterWalletScheme.getProposal(proposalId)).state,
      constants.WALLET_SCHEME_PROPOSAL_STATES.executionTimeout
    );
  });

  it.skip("MasterWalletScheme - positive decision - proposal executed without return value", async function () {
    const callData = helpers.testCallWithoutReturnValueFrom(
      masterWalletScheme.address
    );

    let tx = await masterWalletScheme.proposeCalls(
      [actionMock.address],
      [callData],
      [0],
      2,
      constants.TEST_TITLE,
      constants.SOME_HASH
    );
    const proposalId = await helpers.getValueFromLogs(tx, "_proposalId");
    tx = await org.votingMachine.vote(
      proposalId,
      constants.YES_OPTION,
      0,
      constants.ZERO_ADDRESS,
      { from: accounts[2] }
    );

    // ! There is no event called "ExecutionResults"
    const executionEvent = helpers.getEventFromTx(tx, "ExecutionResults");
    const returnValue = web3.eth.abi.decodeParameters(
      ["bool", "bytes"],
      executionEvent.args._callsDataResult[0]
    );
    assert.equal(returnValue["0"], true);
    assert.equal(returnValue["1"], null);

    const organizationProposal = await masterWalletScheme.getProposal(
      proposalId
    );
    assert.equal(
      organizationProposal.state,
      constants.WALLET_SCHEME_PROPOSAL_STATES.executionSuccedd
    );
    assert.equal(organizationProposal.callData[0], callData);
    assert.equal(organizationProposal.to[0], actionMock.address);
    assert.equal(organizationProposal.value[0], 0);
  });

  it("MasterWalletScheme - proposal with REP - execute mintReputation & burnReputation", async function () {
    // Mint rep
    const callDataMintRep = await org.controller.contract.methods
      .mintReputation(constants.TEST_VALUE, accounts[4])
      .encodeABI();

    await permissionRegistry.setETHPermission(
      masterWalletScheme.address,
      org.controller.address,
      callDataMintRep.substring(0, 10),
      0,
      true
    );

    const txMintRep = await masterWalletScheme.proposeCalls(
      [org.controller.address],
      [callDataMintRep],
      [0],
      2,
      constants.TEST_TITLE,
      constants.NULL_HASH
    );
    const proposalIdMintRep = await helpers.getValueFromLogs(
      txMintRep,
      "_proposalId"
    );

    await org.votingMachine.vote(
      proposalIdMintRep,
      constants.YES_OPTION,
      0,
      constants.ZERO_ADDRESS,
      { from: accounts[2] }
    );
    assert.equal(
      await org.reputation.balanceOf(accounts[4]),
      constants.TEST_VALUE
    );

    // Burn rep

    const callDataBurnRep = await org.controller.contract.methods
      .burnReputation(constants.TEST_VALUE, accounts[4])
      .encodeABI();

    await permissionRegistry.setETHPermission(
      masterWalletScheme.address,
      org.controller.address,
      callDataBurnRep.substring(0, 10),
      0,
      true
    );

    const txBurnRep = await masterWalletScheme.proposeCalls(
      [org.controller.address],
      [callDataBurnRep],
      [0],
      2,
      constants.TEST_TITLE,
      constants.NULL_HASH
    );
    const proposalIdBurnRep = await helpers.getValueFromLogs(
      txBurnRep,
      "_proposalId"
    );

    await org.votingMachine.vote(
      proposalIdBurnRep,
      constants.YES_OPTION,
      0,
      constants.ZERO_ADDRESS,
      { from: accounts[2] }
    );
    assert.equal(await org.reputation.balanceOf(accounts[4]), 0);

    const mintRepProposal = await masterWalletScheme.getProposalByIndex(0);
    assert.equal(
      mintRepProposal.state,
      constants.WALLET_SCHEME_PROPOSAL_STATES.executionSuccedd
    );
    assert.equal(mintRepProposal.callData[0], callDataMintRep);
    assert.equal(mintRepProposal.to[0], org.controller.address);
    assert.equal(mintRepProposal.value[0], 0);

    const burnRepProposal = await masterWalletScheme.getProposalByIndex(1);
    assert.equal(
      burnRepProposal.state,
      constants.WALLET_SCHEME_PROPOSAL_STATES.executionSuccedd
    );
    assert.equal(burnRepProposal.callData[0], callDataBurnRep);
    assert.equal(burnRepProposal.to[0], org.controller.address);
    assert.equal(burnRepProposal.value[0], 0);
  });

  it("MasterWalletScheme - proposal to mint more REP than the % allowed reverts", async function () {
    const totalSupplyWhenExecuting = await org.reputation.totalSupply();
    const maxRepAmountToChange =
      (totalSupplyWhenExecuting * 105) / 100 - totalSupplyWhenExecuting;
    const initialRep = await org.reputation.balanceOf(accounts[4]).toString();

    const data0 = await org.controller.contract.methods
      .mintReputation(maxRepAmountToChange + 1, accounts[4])
      .encodeABI();
    await permissionRegistry.setETHPermission(
      masterWalletScheme.address,
      org.controller.address,
      data0.substring(0, 10),
      0,
      true
    );

    const data1 = await org.controller.contract.methods
      .mintReputation(maxRepAmountToChange, accounts[4])
      .encodeABI();
    await permissionRegistry.setETHPermission(
      masterWalletScheme.address,
      org.controller.address,
      data1.substring(0, 10),
      0,
      true
    );

    const failMintTx = await masterWalletScheme.proposeCalls(
      [org.controller.address],
      [data0],
      [0],
      2,
      constants.TEST_TITLE,
      constants.NULL_HASH
    );
    const proposalIdMintRepToFail = await helpers.getValueFromLogs(
      failMintTx,
      "_proposalId"
    );

    await expectRevert(
      org.votingMachine.vote(
        proposalIdMintRepToFail,
        constants.YES_OPTION,
        0,
        constants.ZERO_ADDRESS,
        { from: accounts[2] }
      ),
      "WalletScheme__MaxRepPercentageChangePassed()"
    );

    assert.equal(
      await org.reputation.balanceOf(accounts[4]).toString(),
      initialRep.toString()
    );

    assert.equal(
      (await masterWalletScheme.getProposal(proposalIdMintRepToFail)).state,
      constants.WALLET_SCHEME_PROPOSAL_STATES.submitted
    );
  });

  it("MasterWalletScheme - proposal to burn more REP than the % allowed reverts", async function () {
    const totalSupplyWhenExecuting = await org.reputation.totalSupply();
    const maxRepAmountToChange = -(
      (totalSupplyWhenExecuting * 95) / 100 -
      totalSupplyWhenExecuting
    );
    const initialRep = await org.reputation.balanceOf(accounts[2]);

    const burnRepDataFail = await org.controller.contract.methods
      .burnReputation(maxRepAmountToChange + 1, accounts[2])
      .encodeABI();
    await permissionRegistry.setETHPermission(
      masterWalletScheme.address,
      org.controller.address,
      burnRepDataFail.substring(0, 10),
      0,
      true
    );

    const data1 = await org.controller.contract.methods
      .burnReputation(maxRepAmountToChange, accounts[2])
      .encodeABI();
    await permissionRegistry.setETHPermission(
      masterWalletScheme.address,
      org.controller.address,
      data1.substring(0, 10),
      0,
      true
    );

    var tx = await masterWalletScheme.proposeCalls(
      [org.controller.address],
      [burnRepDataFail],
      [0],
      2,
      constants.TEST_TITLE,
      constants.NULL_HASH
    );
    const proposalIdMintRepToFail = await helpers.getValueFromLogs(
      tx,
      "_proposalId"
    );

    await expectRevert(
      org.votingMachine.vote(
        proposalIdMintRepToFail,
        constants.YES_OPTION,
        0,
        constants.ZERO_ADDRESS,
        { from: accounts[2] }
      ),
      "WalletScheme__MaxRepPercentageChangePassed()"
    );

    assert(
      (await org.reputation.balanceOf(accounts[2])).toNumber(),
      initialRep
    );

    assert.equal(
      (await masterWalletScheme.getProposal(proposalIdMintRepToFail)).state,
      constants.WALLET_SCHEME_PROPOSAL_STATES.submitted
    );
  });

  // eslint-disable-next-line max-len
  it("MasterWalletScheme - proposals adding/removing schemes - execute registerScheme & removeScheme fails", async function () {
    const callDataRegisterScheme = await org.controller.contract.methods
      .registerScheme(constants.SOME_ADDRESS, "0x0000000F", false, false, false)
      .encodeABI();
    const callDataRemoveScheme = await org.controller.contract.methods
      .unregisterScheme(quickWalletScheme.address)
      .encodeABI();
    var tx = await masterWalletScheme.proposeCalls(
      [org.controller.address],
      [callDataRegisterScheme],
      [0],
      2,
      constants.TEST_TITLE,
      constants.NULL_HASH
    );
    const proposalIdAddScheme = await helpers.getValueFromLogs(
      tx,
      "_proposalId"
    );
    tx = await masterWalletScheme.proposeCalls(
      [org.controller.address],
      [callDataRemoveScheme],
      [0],
      2,
      constants.TEST_TITLE,
      constants.NULL_HASH
    );
    const proposalIdRemoveScheme = await helpers.getValueFromLogs(
      tx,
      "_proposalId"
    );

    // Add Scheme
    await expectRevert(
      org.votingMachine.vote(
        proposalIdAddScheme,
        constants.YES_OPTION,
        0,
        constants.ZERO_ADDRESS,
        { from: accounts[2] }
      ),
      "PermissionRegistry: Call not allowed"
    );

    const addedScheme = await org.controller.schemes(constants.SOME_ADDRESS);

    assert.equal(
      addedScheme.paramsHash,
      "0x0000000000000000000000000000000000000000000000000000000000000000"
    );

    // Remove Scheme
    await expectRevert(
      org.votingMachine.vote(
        proposalIdRemoveScheme,
        constants.YES_OPTION,
        0,
        constants.ZERO_ADDRESS,
        { from: accounts[2] }
      ),
      "PermissionRegistry: Call not allowed"
    );
  });

  it("MasterWalletScheme - execute should fail if not passed/executed from votingMachine", async function () {
    const callData = helpers.testCallFrom(masterWalletScheme.address);
    var tx = await masterWalletScheme.proposeCalls(
      [actionMock.address],
      [callData],
      [0],
      2,
      constants.TEST_TITLE,
      constants.NULL_HASH
    );
    const proposalId = await helpers.getValueFromLogs(tx, "_proposalId");
    await org.votingMachine.execute(proposalId);
    const organizationProposal = await masterWalletScheme.getProposal(
      proposalId
    );
    assert.equal(
      organizationProposal.state,
      constants.WALLET_SCHEME_PROPOSAL_STATES.submitted
    );
  });

  it.skip("MasterWalletScheme - positive decision - proposal executed with transfer, pay and mint rep", async function () {
    var wallet = await Wallet.new();
    await web3.eth.sendTransaction({
      from: accounts[0],
      to: masterWalletScheme.address,
      value: constants.TEST_VALUE,
    });
    await wallet.transferOwnership(masterWalletScheme.address);

    const payCallData = await new web3.eth.Contract(wallet.abi).methods
      .pay(accounts[1])
      .encodeABI();

    const callDataMintRep = await org.controller.contract.methods
      .mintReputation(constants.TEST_VALUE, accounts[4], org.avatar.address)
      .encodeABI();

    await permissionRegistry.setETHPermission(
      masterWalletScheme.address,
      wallet.address,
      payCallData.substring(0, 10),
      constants.TEST_VALUE,
      true
    );

    await time.increase(100);

    const tx = await masterWalletScheme.proposeCalls(
      [wallet.address, wallet.address, org.controller.address],
      ["0x0", payCallData, callDataMintRep],
      [constants.TEST_VALUE, 0, 0],
      constants.TEST_TITLE,
      constants.SOME_HASH
    );
    const proposalId = await helpers.getValueFromLogs(tx, "_proposalId");
    assert.equal(
      await web3.eth.getBalance(masterWalletScheme.address),
      constants.TEST_VALUE
    );
    assert.equal(await web3.eth.getBalance(wallet.address), 0);
    assert.equal(await org.reputation.balanceOf(accounts[4]), 0);

    const balanceBeforePay = await web3.eth.getBalance(accounts[1]);
    await org.votingMachine.vote(
      proposalId,
      constants.YES_OPTION,
      0,
      constants.ZERO_ADDRESS,
      {
        from: accounts[2],
      }
    );
    assert.equal(await web3.eth.getBalance(masterWalletScheme.address), 0);
    assert.equal(await web3.eth.getBalance(wallet.address), 0);
    assert.equal(
      await web3.eth.getBalance(accounts[1]),
      Number(balanceBeforePay) + constants.TEST_VALUE
    );
    assert.equal(
      await org.reputation.balanceOf(accounts[4]),
      constants.TEST_VALUE
    );

    const organizationProposal = await masterWalletScheme.getProposal(
      proposalId
    );
    assert.equal(
      organizationProposal.state,
      constants.WALLET_SCHEME_PROPOSAL_STATES.executionSuccedd
    );
    assert.equal(organizationProposal.descriptionHash, constants.SOME_HASH);
    assert.equal(organizationProposal.callData[0], "0x00");
    assert.equal(organizationProposal.to[0], wallet.address);
    assert.equal(organizationProposal.value[0], constants.TEST_VALUE);
    assert.equal(organizationProposal.callData[1], payCallData);
    assert.equal(organizationProposal.to[1], wallet.address);
    assert.equal(organizationProposal.value[1], 0);
    assert.equal(organizationProposal.callData[2], callDataMintRep);
    assert.equal(organizationProposal.to[2], org.controller.address);
    assert.equal(organizationProposal.value[2], 0);
  });

  it("MasterWalletScheme - cant initialize with wrong values", async function () {
    const unitializedWalletScheme = await WalletScheme.new();

    await expectRevert(
      unitializedWalletScheme.initialize(
        org.avatar.address,
        accounts[0],
        org.controller.address,
        permissionRegistry.address,
        "Master Wallet",
        86400 - 1,
        5
      ),
      "Scheme__MaxSecondsForExecutionTooLow()"
    );
    await expectRevert(
      unitializedWalletScheme.initialize(
        constants.ZERO_ADDRESS,
        accounts[0],
        org.controller.address,
        permissionRegistry.address,
        "Master Wallet",
        executionTimeout,
        5
      ),
      "Scheme__AvatarAddressCannotBeZero()"
    );
  });

  it("MasterWalletScheme - cannot initialize twice", async function () {
    await expectRevert(
      masterWalletScheme.initialize(
        org.avatar.address,
        accounts[0],
        org.controller.address,
        permissionRegistry.address,
        "Master Wallet",
        executionTimeout,
        5
      ),
      "Scheme__CannotInitTwice()"
    );
  });

  it("MasterWalletScheme can receive value in contractt", async function () {
    await web3.eth.sendTransaction({
      from: accounts[0],
      to: masterWalletScheme.address,
      value: constants.TEST_VALUE,
    });
  });

  it("MasterWalletScheme - get scheme type", async function () {
    const schemeType = await masterWalletScheme.getSchemeType();
    assert.equal(schemeType, "WalletScheme_v1");
  });

  it("QuickWalletScheme can receive value in contract", async function () {
    await web3.eth.sendTransaction({
      from: accounts[0],
      to: quickWalletScheme.address,
      value: constants.TEST_VALUE,
    });
  });

  it("QuickWalletScheme - proposal with data - negative decision - proposal rejected", async function () {
    const callData = helpers.testCallFrom(quickWalletScheme.address);

    let tx = await quickWalletScheme.proposeCalls(
      [actionMock.address],
      [callData],
      [0],
      2,
      constants.TEST_TITLE,
      constants.SOME_HASH
    );
    const proposalId = await helpers.getValueFromLogs(tx, "_proposalId");
    tx = await org.votingMachine.vote(
      proposalId,
      constants.NO_OPTION,
      0,
      constants.ZERO_ADDRESS,
      { from: accounts[2] }
    );
    const stateChangeEvent = helpers.getEventFromTx(tx, "ProposalStateChange");
    assert.equal(stateChangeEvent.args._state, 2);

    const organizationProposal = await quickWalletScheme.getProposal(
      proposalId
    );
    assert.equal(
      organizationProposal.state,
      constants.WALLET_SCHEME_PROPOSAL_STATES.rejected
    );

    assert.equal(organizationProposal.callData[0], callData);
    assert.equal(organizationProposal.to[0], actionMock.address);
    assert.equal(organizationProposal.value[0], 0);
  });

  it("QuickWalletScheme - proposal with data - positive decision - proposal executed", async function () {
    const callData = helpers.testCallFrom(quickWalletScheme.address);

    const tx = await quickWalletScheme.proposeCalls(
      [actionMock.address],
      [callData],
      [0],
      2,
      constants.TEST_TITLE,
      constants.SOME_HASH
    );
    const proposalId = await helpers.getValueFromLogs(tx, "_proposalId");
    await org.votingMachine.vote(
      proposalId,
      constants.YES_OPTION,
      0,
      constants.ZERO_ADDRESS,
      {
        from: accounts[2],
      }
    );

    const organizationProposal = await quickWalletScheme.getProposal(
      proposalId
    );
    assert.equal(
      organizationProposal.state,
      constants.WALLET_SCHEME_PROPOSAL_STATES.executionSuccedd
    );
    assert.equal(organizationProposal.callData[0], callData);
    assert.equal(organizationProposal.to[0], actionMock.address);
    assert.equal(organizationProposal.value[0], 0);
  });

  // eslint-disable-next-line max-len
  it.skip("QuickWalletScheme - proposal with data - positive decision - proposal executed with multiple calls and value", async function () {
    var wallet = await Wallet.new();
    await web3.eth.sendTransaction({
      from: accounts[0],
      to: quickWalletScheme.address,
      value: constants.TEST_VALUE,
    });
    await wallet.transferOwnership(quickWalletScheme.address);

    const payCallData = await new web3.eth.Contract(wallet.abi).methods
      .pay(accounts[1])
      .encodeABI();

    await permissionRegistry.setETHPermission(
      quickWalletScheme.address,
      wallet.address,
      payCallData.substring(0, 10),
      constants.TEST_VALUE,
      true
    );
    await time.increase(100);

    const tx = await quickWalletScheme.proposeCalls(
      [wallet.address, wallet.address],
      ["0x0", payCallData],
      [constants.TEST_VALUE],
      2,
      constants.TEST_TITLE,
      constants.NULL_HASH
    );
    true;
    const proposalId = await helpers.getValueFromLogs(tx, "_proposalId");
    assert.equal(
      await web3.eth.getBalance(quickWalletScheme.address),
      constants.TEST_VALUE
    );
    assert.equal(await web3.eth.getBalance(wallet.address), 0);
    const balanceBeforePay = await web3.eth.getBalance(accounts[1]);
    await org.votingMachine.vote(
      proposalId,
      constants.YES_OPTION,
      0,
      constants.ZERO_ADDRESS,
      {
        from: accounts[2],
      }
    );
    assert.equal(await web3.eth.getBalance(quickWalletScheme.address), 0);
    assert.equal(await web3.eth.getBalance(wallet.address), 0);
    assert.equal(
      await web3.eth.getBalance(accounts[1]),
      Number(balanceBeforePay) + constants.TEST_VALUE
    );

    const organizationProposal = await quickWalletScheme.getProposal(
      proposalId
    );
    assert.equal(
      organizationProposal.state,
      constants.WALLET_SCHEME_PROPOSAL_STATES.executionSuccedd
    );
    assert.equal(organizationProposal.callData[0], "0x00");
    assert.equal(organizationProposal.to[0], wallet.address);
    assert.equal(organizationProposal.value[0], constants.TEST_VALUE);
    assert.equal(organizationProposal.callData[1], payCallData);
    assert.equal(organizationProposal.to[1], wallet.address);
    assert.equal(organizationProposal.value[1], 0);
  });

  it("QuickWalletScheme - proposal with data - positive decision - proposal execution fail and timeout", async () => {
    const callData = helpers.testCallFrom(constants.ZERO_ADDRESS);

    let tx = await quickWalletScheme.proposeCalls(
      [actionMock.address],
      [callData],
      [0],
      2,
      constants.TEST_TITLE,
      constants.SOME_HASH
    );
    const proposalId = await helpers.getValueFromLogs(tx, "_proposalId");

    await expectRevert(
      org.votingMachine.vote(
        proposalId,
        constants.YES_OPTION,
        0,
        constants.ZERO_ADDRESS,
        {
          from: accounts[2],
        }
      ),
      " "
    );

    assert.equal(
      (await quickWalletScheme.getProposal(proposalId)).state,
      constants.WALLET_SCHEME_PROPOSAL_STATES.submitted
    );

    await time.increase(executionTimeout);

    tx = await org.votingMachine.vote(
      proposalId,
      constants.YES_OPTION,
      0,
      constants.ZERO_ADDRESS,
      { from: accounts[2] }
    );

    assert.equal(
      (await quickWalletScheme.getProposal(proposalId)).state,
      constants.WALLET_SCHEME_PROPOSAL_STATES.executionTimeout
    );
  });

  // eslint-disable-next-line max-len
  it.skip("QuickWalletScheme - proposal with data - positive decision - proposal executed without return value", async function () {
    const callData = helpers.testCallWithoutReturnValueFrom(
      quickWalletScheme.address
    );

    let tx = await quickWalletScheme.proposeCalls(
      [actionMock.address],
      [callData],
      [0, 0],
      2,
      constants.TEST_TITLE,
      constants.SOME_HASH
    );
    const proposalId = await helpers.getValueFromLogs(tx, "_proposalId");
    tx = await org.votingMachine.vote(
      proposalId,
      constants.YES_OPTION,
      0,
      constants.ZERO_ADDRESS,
      { from: accounts[2] }
    );
    const executionEvent = helpers.getEventFromTx(tx, "ExecutionResults");

    const returnValues = executionEvent.args._callsDataResult[0];
    assert.equal(returnValues, "0x");

    const organizationProposal = await quickWalletScheme.getProposal(
      proposalId
    );
    assert.equal(
      organizationProposal.state,
      constants.WALLET_SCHEME_PROPOSAL_STATES.executionSuccedd
    );
    assert.equal(organizationProposal.callData[0], callData);
    assert.equal(organizationProposal.to[0], actionMock.address);
    assert.equal(organizationProposal.value[0], 0);
  });

  it("QuickWalletScheme - proposal with REP - execute mintReputation & burnReputation", async function () {
    const callDataMintRep = await org.controller.contract.methods
      .mintReputation(constants.TEST_VALUE, accounts[4])
      .encodeABI();
    const callDataBurnRep = await org.controller.contract.methods
      .burnReputation(constants.TEST_VALUE, accounts[4])
      .encodeABI();

    await permissionRegistry.setETHPermission(
      quickWalletScheme.address,
      org.controller.address,
      callDataMintRep.substring(0, 10),
      0,
      true
    );
    await permissionRegistry.setETHPermission(
      quickWalletScheme.address,
      org.controller.address,
      callDataBurnRep.substring(0, 10),
      0,
      true
    );

    var tx = await quickWalletScheme.proposeCalls(
      [org.controller.address],
      [callDataMintRep],
      [0],
      2,
      constants.TEST_TITLE,
      constants.NULL_HASH
    );
    const proposalIdMintRep = await helpers.getValueFromLogs(tx, "_proposalId");
    tx = await quickWalletScheme.proposeCalls(
      [org.controller.address],
      [callDataBurnRep],
      [0],
      2,
      constants.TEST_TITLE,
      constants.NULL_HASH
    );
    const proposalIdBurnRep = await helpers.getValueFromLogs(tx, "_proposalId");

    // Mint Rep
    await org.votingMachine.vote(
      proposalIdMintRep,
      constants.YES_OPTION,
      0,
      constants.ZERO_ADDRESS,
      { from: accounts[2] }
    );
    assert.equal(
      await org.reputation.balanceOf(accounts[4]),
      constants.TEST_VALUE
    );

    // Burn Rep
    await org.votingMachine.vote(
      proposalIdBurnRep,
      constants.YES_OPTION,
      0,
      constants.ZERO_ADDRESS,
      { from: accounts[2] }
    );
    assert.equal(await org.reputation.balanceOf(accounts[4]), 0);
  });

  // eslint-disable-next-line max-len
  it("QuickWalletScheme - proposals adding/removing schemes - should fail on registerScheme & removeScheme", async function () {
    await permissionRegistry.setETHPermission(
      quickWalletScheme.address,
      org.controller.address,
      web3.eth.abi.encodeFunctionSignature(
        "registerScheme(address,bytes32,bool,bool,bool)"
      ),
      0,
      true
    );
    await permissionRegistry.setETHPermission(
      quickWalletScheme.address,
      org.controller.address,
      web3.eth.abi.encodeFunctionSignature("unregisterScheme(address)"),
      0,
      true
    );

    const callDataRegisterScheme = await org.controller.contract.methods
      .registerScheme(constants.SOME_ADDRESS, "0x0000000F", false, false, false)
      .encodeABI();
    const callDataRemoveScheme = await org.controller.contract.methods
      .unregisterScheme(masterWalletScheme.address)
      .encodeABI();

    var tx = await quickWalletScheme.proposeCalls(
      [org.controller.address],
      [callDataRegisterScheme],
      [0],
      2,
      constants.TEST_TITLE,
      constants.NULL_HASH
    );
    const proposalIdAddScheme = await helpers.getValueFromLogs(
      tx,
      "_proposalId"
    );
    tx = await quickWalletScheme.proposeCalls(
      [org.controller.address],
      [callDataRemoveScheme],
      [0],
      2,
      constants.TEST_TITLE,
      constants.NULL_HASH
    );
    const proposalIdRemoveScheme = await helpers.getValueFromLogs(
      tx,
      "_proposalId"
    );

    // Add Scheme
    await expectRevert.unspecified(
      org.votingMachine.vote(
        proposalIdAddScheme,
        constants.YES_OPTION,
        0,
        constants.ZERO_ADDRESS,
        { from: accounts[2] }
      )
    );
    assert.equal(
      (await quickWalletScheme.getProposal(proposalIdAddScheme)).state,
      constants.WALLET_SCHEME_PROPOSAL_STATES.submitted
    );

    const addedScheme = await org.controller.schemes(constants.SOME_ADDRESS);
    assert.equal(
      addedScheme.paramsHash,
      "0x0000000000000000000000000000000000000000000000000000000000000000"
    );

    // Remove Scheme
    await expectRevert.unspecified(
      org.votingMachine.vote(
        proposalIdRemoveScheme,
        constants.YES_OPTION,
        0,
        constants.ZERO_ADDRESS,
        { from: accounts[2] }
      )
    );
    assert.equal(
      (await quickWalletScheme.getProposal(proposalIdRemoveScheme)).state,
      constants.WALLET_SCHEME_PROPOSAL_STATES.submitted
    );

    await time.increase(executionTimeout);
    await org.votingMachine.vote(
      proposalIdAddScheme,
      constants.YES_OPTION,
      0,
      constants.ZERO_ADDRESS,
      { from: accounts[2] }
    );
    assert.equal(
      (await quickWalletScheme.getProposal(proposalIdAddScheme)).state,
      constants.WALLET_SCHEME_PROPOSAL_STATES.executionTimeout
    );

    await org.votingMachine.vote(
      proposalIdRemoveScheme,
      constants.YES_OPTION,
      0,
      constants.ZERO_ADDRESS,
      { from: accounts[2] }
    );
    assert.equal(
      (await quickWalletScheme.getProposal(proposalIdRemoveScheme)).state,
      constants.WALLET_SCHEME_PROPOSAL_STATES.executionTimeout
    );
  });

  // eslint-disable-next-line max-len
  it("QuickWalletScheme - positive decision - proposal executed - allowed by permission registry from scheme", async function () {
    const callData = helpers.testCallFrom(quickWalletScheme.address);

    assert.notEqual(
      (
        await permissionRegistry.getETHPermission(
          quickWalletScheme.address,
          actionMock.address,
          callData.substring(0, 10)
        )
      ).fromTime.toString(),
      0
    );

    await permissionRegistry.setETHPermission(
      quickWalletScheme.address,
      actionMock.address,
      callData.substring(0, 10),
      0,
      false
    );

    assert.equal(
      (
        await permissionRegistry.getETHPermission(
          quickWalletScheme.address,
          actionMock.address,
          callData.substring(0, 10)
        )
      ).fromTime.toString(),
      0
    );

    const setPermissionData = new web3.eth.Contract(
      PermissionRegistry.abi
    ).methods
      .setETHPermission(
        quickWalletScheme.address,
        actionMock.address,
        callData.substring(0, 10),
        constants.MAX_UINT_256,
        true
      )
      .encodeABI();

    await time.increase(1);

    // Proposal to allow calling actionMock
    const tx = await quickWalletScheme.proposeCalls(
      [permissionRegistry.address],
      [setPermissionData],
      [0],
      2,
      constants.TEST_TITLE,
      constants.SOME_HASH
    );
    const proposalId = await helpers.getValueFromLogs(tx, "_proposalId");
    await org.votingMachine.vote(
      proposalId,
      constants.YES_OPTION,
      0,
      constants.ZERO_ADDRESS,
      {
        from: accounts[2],
      }
    );
    const setPermissionTime = Number(await time.latest());

    assert.equal(
      (
        await permissionRegistry.getETHPermission(
          quickWalletScheme.address,
          actionMock.address,
          callData.substring(0, 10)
        )
      ).fromTime.toString(),
      setPermissionTime
    );

    await time.increase(1);

    const tx2 = await quickWalletScheme.proposeCalls(
      [actionMock.address],
      [callData],
      [0],
      2,
      constants.TEST_TITLE,
      constants.SOME_HASH
    );
    const proposalId2 = await helpers.getValueFromLogs(tx2, "_proposalId");
    await org.votingMachine.vote(
      proposalId2,
      constants.YES_OPTION,
      0,
      constants.ZERO_ADDRESS,
      {
        from: accounts[2],
      }
    );

    const organizationProposal = await quickWalletScheme.getProposal(
      proposalId2
    );
    assert.equal(
      organizationProposal.state,
      constants.WALLET_SCHEME_PROPOSAL_STATES.executionSuccedd
    );
    assert.equal(organizationProposal.callData[0], callData);
    assert.equal(organizationProposal.to[0], actionMock.address);
    assert.equal(organizationProposal.value[0], 0);
  });

  it.skip("QuickWalletScheme - positive decision - proposal executed with transfer, pay and mint rep", async function () {
    var wallet = await WalletScheme.new();
    await web3.eth.sendTransaction({
      from: accounts[0],
      to: quickWalletScheme.address,
      value: 100000000,
    });
    // await wallet.transferOwnership(quickWalletScheme.address);

    const payCallData = await new web3.eth.Contract(wallet.abi).methods
      .pay(accounts[1])
      .encodeABI();
    const callDataMintRep = await org.controller.contract.methods
      .mintReputation(constants.TEST_VALUE, accounts[4], org.avatar.address)
      .encodeABI();

    await permissionRegistry.setETHPermission(
      quickWalletScheme.address,
      wallet.address,
      payCallData.substring(0, 10),
      constants.TEST_VALUE,
      true
    );

    let tx = await quickWalletScheme.proposeCalls(
      [wallet.address, wallet.address, org.controller.address],
      ["0x0", payCallData, callDataMintRep],
      [constants.TEST_VALUE, 0, 0],
      constants.TEST_TITLE,
      constants.SOME_HASH
    );
    const proposalId = await helpers.getValueFromLogs(tx, "_proposalId");
    assert.equal(
      await web3.eth.getBalance(quickWalletScheme.address),
      100000000
    );
    assert.equal(await web3.eth.getBalance(wallet.address), 0);
    assert.equal(await org.reputation.balanceOf(accounts[4]), 0);

    const balanceBeforePay = await web3.eth.getBalance(accounts[1]);
    tx = await org.votingMachine.vote(
      proposalId,
      constants.YES_OPTION,
      0,
      constants.ZERO_ADDRESS,
      { from: accounts[2] }
    );
    const executionEvent = helpers.getEventFromTx(tx, "ExecutionResults");
    assert.equal(executionEvent.args._callsSucessResult[0], true);
    assert.equal(executionEvent.args._callsSucessResult[1], true);
    assert.equal(executionEvent.args._callsSucessResult[2], true);
    assert.equal(executionEvent.args._callsDataResult[0], "0x");
    assert.equal(executionEvent.args._callsDataResult[1], "0x");
    assert.equal(
      executionEvent.args._callsDataResult[2],
      "0x0000000000000000000000000000000000000000000000000000000000000001"
    );

    assert.equal(await web3.eth.getBalance(masterWalletScheme.address), 0);
    assert.equal(await web3.eth.getBalance(wallet.address), 0);
    assert.equal(
      await web3.eth.getBalance(accounts[1]),
      Number(balanceBeforePay) + constants.TEST_VALUE
    );
    assert.equal(
      await org.reputation.balanceOf(accounts[4]),
      constants.TEST_VALUE
    );

    const organizationProposal = await quickWalletScheme.getProposal(
      proposalId
    );
    assert.equal(
      organizationProposal.state,
      constants.WALLET_SCHEME_PROPOSAL_STATES.executionSuccedd
    );
    assert.equal(organizationProposal.callData[0], "0x00");
    assert.equal(organizationProposal.to[0], wallet.address);
    assert.equal(organizationProposal.value[0], constants.TEST_VALUE);
    assert.equal(organizationProposal.callData[1], payCallData);
    assert.equal(organizationProposal.to[1], wallet.address);
    assert.equal(organizationProposal.value[1], 0);
    assert.equal(organizationProposal.callData[2], callDataMintRep);
    assert.equal(organizationProposal.to[2], org.controller.address);
    assert.equal(organizationProposal.value[2], 0);
  });

  describe("ERC20 Transfers", async function () {
    // eslint-disable-next-line max-len
    it("MasterWalletScheme - positive decision - proposal executed - ERC20 transfer allowed by permission registry from scheme", async function () {
      await testToken.transfer(masterWalletScheme.address, 200, {
        from: accounts[1],
      });

      await permissionRegistry.setETHPermission(
        masterWalletScheme.address,
        testToken.address,
        web3.eth.abi.encodeFunctionSignature("transfer(address,uint256)"),
        0,
        true
      );

      const addERC20LimitData = new web3.eth.Contract(
        PermissionRegistry.abi
      ).methods
        .addERC20Limit(masterWalletScheme.address, testToken.address, 100, 0)
        .encodeABI();

      await time.increase(1);

      // Proposal to allow calling actionMock
      const tx = await masterWalletScheme.proposeCalls(
        [permissionRegistry.address],
        [addERC20LimitData],
        [0],
        2,
        constants.TEST_TITLE,
        constants.SOME_HASH
      );
      const proposalId = await helpers.getValueFromLogs(tx, "_proposalId");
      await org.votingMachine.vote(
        proposalId,
        constants.YES_OPTION,
        0,
        constants.ZERO_ADDRESS,
        {
          from: accounts[2],
        }
      );

      const erc20TransferPermission = await permissionRegistry.getERC20Limit(
        masterWalletScheme.address,
        testToken.address
      );

      assert.equal(erc20TransferPermission.toString(), "100");

      await time.increase(1);

      const transferData = await new web3.eth.Contract(testToken.abi).methods
        .transfer(actionMock.address, "50")
        .encodeABI();
      assert.equal(
        await testToken.balanceOf(masterWalletScheme.address),
        "200"
      );

      const tx2 = await masterWalletScheme.proposeCalls(
        [testToken.address],
        [transferData],
        [0],
        2,
        constants.TEST_TITLE,
        constants.SOME_HASH
      );
      const proposalId2 = await helpers.getValueFromLogs(tx2, "_proposalId");
      await org.votingMachine.vote(
        proposalId2,
        constants.YES_OPTION,
        0,
        constants.ZERO_ADDRESS,
        {
          from: accounts[2],
          gas: constants.GAS_LIMIT,
        }
      );
      assert.equal(
        await testToken.balanceOf(masterWalletScheme.address),
        "150"
      );

      const organizationProposal = await masterWalletScheme.getProposal(
        proposalId2
      );
      assert.equal(
        organizationProposal.state,
        constants.WALLET_SCHEME_PROPOSAL_STATES.executionSuccedd
      );
      assert.equal(organizationProposal.callData[0], transferData);
      assert.equal(organizationProposal.to[0], testToken.address);
      assert.equal(organizationProposal.value[0], 0);
    });

    // eslint-disable-next-line max-len
    it("MasterWalletScheme - positive decision - proposal executed - not allowed ERC20 value by permission registry in multiple calls", async function () {
      await testToken.transfer(masterWalletScheme.address, 200, {
        from: accounts[1],
      });

      await permissionRegistry.setETHPermission(
        masterWalletScheme.address,
        testToken.address,
        web3.eth.abi.encodeFunctionSignature("transfer(address,uint256)"),
        0,
        true
      );
      await permissionRegistry.addERC20Limit(
        masterWalletScheme.address,
        testToken.address,
        100,
        0
      );

      assert.equal(
        await permissionRegistry.getERC20Limit(
          masterWalletScheme.address,
          testToken.address
        ),
        100
      );

      const transferData = await new web3.eth.Contract(testToken.abi).methods
        .transfer(actionMock.address, "101")
        .encodeABI();

      const tx = await masterWalletScheme.proposeCalls(
        [testToken.address],
        [transferData],
        [0],
        2,
        constants.TEST_TITLE,
        constants.SOME_HASH
      );
      const proposalId = await helpers.getValueFromLogs(tx, "_proposalId");
      await expectRevert(
        org.votingMachine.vote(
          proposalId,
          constants.YES_OPTION,
          0,
          constants.ZERO_ADDRESS,
          {
            from: accounts[2],
          }
        ),
        "PermissionRegistry: Value limit reached"
      );

      assert.equal(
        (await masterWalletScheme.getProposal(proposalId)).state,
        constants.WALLET_SCHEME_PROPOSAL_STATES.submitted
      );

      await time.increase(executionTimeout);
      await org.votingMachine.vote(
        proposalId,
        constants.YES_OPTION,
        0,
        constants.ZERO_ADDRESS,
        {
          from: accounts[2],
        }
      );

      assert.equal(
        (await masterWalletScheme.getProposal(proposalId)).state,
        constants.WALLET_SCHEME_PROPOSAL_STATES.executionTimeout
      );
    });

    // eslint-disable-next-line max-len
    it("QuickWalletScheme - positive decision - proposal executed - not allowed ERC20 value by permission registry in multiple calls", async function () {
      await testToken.transfer(quickWalletScheme.address, 200, {
        from: accounts[1],
      });

      await permissionRegistry.setETHPermission(
        quickWalletScheme.address,
        testToken.address,
        web3.eth.abi.encodeFunctionSignature("transfer(address,uint256)"),
        0,
        true
      );
      await permissionRegistry.addERC20Limit(
        quickWalletScheme.address,
        testToken.address,
        100,
        0
      );

      assert.equal(
        await permissionRegistry.getERC20Limit(
          quickWalletScheme.address,
          testToken.address
        ),
        100
      );

      const transferData = await new web3.eth.Contract(testToken.abi).methods
        .transfer(actionMock.address, "101")
        .encodeABI();

      const tx = await quickWalletScheme.proposeCalls(
        [testToken.address],
        [transferData],
        [0],
        2,
        constants.TEST_TITLE,
        constants.SOME_HASH
      );
      const proposalId = await helpers.getValueFromLogs(tx, "_proposalId");
      await expectRevert(
        org.votingMachine.vote(
          proposalId,
          constants.YES_OPTION,
          0,
          constants.ZERO_ADDRESS,
          {
            from: accounts[2],
          }
        ),
        "PermissionRegistry: Value limit reached"
      );

      assert.equal(
        (await quickWalletScheme.getProposal(proposalId)).state,
        constants.WALLET_SCHEME_PROPOSAL_STATES.submitted
      );

      await time.increase(executionTimeout);

      await org.votingMachine.vote(
        proposalId,
        constants.YES_OPTION,
        0,
        constants.ZERO_ADDRESS,
        {
          from: accounts[2],
        }
      );

      assert.equal(
        (await quickWalletScheme.getProposal(proposalId)).state,
        constants.WALLET_SCHEME_PROPOSAL_STATES.executionTimeout
      );
    });

    // eslint-disable-next-line max-len
<<<<<<< HEAD
    it.skip("MasterWalletScheme - positive decision - proposal executed - not allowed ERC20 transfer with value", async () => {
      await permissionRegistry.addERC20Limit(
        masterWalletScheme.address,
        testToken.address,
        101,
        0
      );

      const transferData = await new web3.eth.Contract(testToken.abi).methods
        .transfer(actionMock.address, "100")
        .encodeABI();

      await expectRevert(
        masterWalletScheme.proposeCalls(
          [testToken.address, ZERO_ADDRESS],
          [transferData, "0x0"],
          [1, 0],
          2,
          constants.TEST_TITLE,
          constants.SOME_HASH
        ),
        "cant propose ERC20 transfers with value"
      );
    });

    // eslint-disable-next-line max-len
=======
>>>>>>> cf1784e4
    it("QuickWalletScheme - positive decision - proposal executed - ERC20 transfer allowed by permission registry from scheme", async function () {
      await testToken.transfer(quickWalletScheme.address, 200, {
        from: accounts[1],
      });

      await permissionRegistry.setETHPermission(
        quickWalletScheme.address,
        testToken.address,
        web3.eth.abi.encodeFunctionSignature("transfer(address,uint256)"),
        0,
        true
      );

      const addERC20LimitData = new web3.eth.Contract(
        PermissionRegistry.abi
      ).methods
        .addERC20Limit(quickWalletScheme.address, testToken.address, 100, 0)
        .encodeABI();

      // Proposal to allow calling actionMock
      const tx = await quickWalletScheme.proposeCalls(
        [permissionRegistry.address],
        [addERC20LimitData],
        [0],
        2,
        constants.TEST_TITLE,
        constants.SOME_HASH
      );
      const proposalId = await helpers.getValueFromLogs(tx, "_proposalId");
      await org.votingMachine.vote(
        proposalId,
        constants.YES_OPTION,
        0,
        constants.ZERO_ADDRESS,
        {
          from: accounts[2],
        }
      );

      assert.equal(
        await permissionRegistry.getERC20Limit(
          quickWalletScheme.address,
          testToken.address
        ),
        100
      );
      await time.increase(1);

      const transferData = await new web3.eth.Contract(testToken.abi).methods
        .transfer(actionMock.address, "50")
        .encodeABI();
      assert.equal(await testToken.balanceOf(quickWalletScheme.address), "200");

      const tx2 = await quickWalletScheme.proposeCalls(
        [testToken.address],
        [transferData],
        [0],
        2,
        constants.TEST_TITLE,
        constants.SOME_HASH
      );
      const proposalId2 = await helpers.getValueFromLogs(tx2, "_proposalId");

      await org.votingMachine.vote(
        proposalId2,
        constants.YES_OPTION,
        0,
        constants.ZERO_ADDRESS,
        {
          from: accounts[2],
        }
      );
      assert.equal(await testToken.balanceOf(quickWalletScheme.address), "150");

      const organizationProposal = await quickWalletScheme.getProposal(
        proposalId2
      );
      assert.equal(
        organizationProposal.state,
        constants.WALLET_SCHEME_PROPOSAL_STATES.executionSuccedd
      );
      assert.equal(organizationProposal.callData[0], transferData);
      assert.equal(organizationProposal.to[0], testToken.address);
      assert.equal(organizationProposal.value[0], 0);
    });
  });
});
<|MERGE_RESOLUTION|>--- conflicted
+++ resolved
@@ -1,2643 +1,2607 @@
-import { ZERO_ADDRESS } from "@openzeppelin/test-helpers/src/constants";
-import { assert } from "chai";
-import * as helpers from "../../helpers";
-const { fixSignature } = require("../../helpers/sign");
-const { time, expectRevert } = require("@openzeppelin/test-helpers");
-
-const AvatarScheme = artifacts.require("./AvatarScheme.sol");
-const WalletScheme = artifacts.require("./WalletScheme.sol");
-const PermissionRegistry = artifacts.require("./PermissionRegistry.sol");
-const ERC20Mock = artifacts.require("./ERC20Mock.sol");
-const ActionMock = artifacts.require("./ActionMock.sol");
-
-contract("WalletScheme", function (accounts) {
-  let standardTokenMock,
-    permissionRegistry,
-    registrarScheme,
-    masterWalletScheme,
-    quickWalletScheme,
-    org,
-    actionMock,
-    defaultParamsHash,
-    testToken;
-
-  const constants = helpers.constants;
-  const executionTimeout = 172800 + 86400; // _queuedVotePeriodLimit + _boostedVotePeriodLimit
-
-  beforeEach(async function () {
-    actionMock = await ActionMock.new();
-    testToken = await ERC20Mock.new("", "", 1000, accounts[1]);
-    standardTokenMock = await ERC20Mock.new("", "", 1000, accounts[1]);
-
-    org = await helpers.deployDao({
-      owner: accounts[0],
-      votingMachineToken: standardTokenMock.address,
-      repHolders: [
-        { address: accounts[0], amount: 20000 },
-        { address: accounts[1], amount: 10000 },
-        { address: accounts[2], amount: 70000 },
-      ],
-    });
-
-    defaultParamsHash = await helpers.setDefaultParameters(org.votingMachine);
-
-    permissionRegistry = await PermissionRegistry.new(accounts[0], 30);
-    await permissionRegistry.initialize();
-
-    registrarScheme = await WalletScheme.new();
-    await registrarScheme.initialize(
-      org.avatar.address,
-      org.votingMachine.address,
-      org.controller.address,
-      permissionRegistry.address,
-      "Wallet Scheme Registrar",
-      executionTimeout,
-      0
-    );
-
-    masterWalletScheme = await WalletScheme.new();
-    await masterWalletScheme.initialize(
-      org.avatar.address,
-      org.votingMachine.address,
-      org.controller.address,
-      permissionRegistry.address,
-      "Master Wallet",
-      executionTimeout,
-      5
-    );
-
-    quickWalletScheme = await WalletScheme.new();
-    await quickWalletScheme.initialize(
-      org.avatar.address,
-      org.votingMachine.address,
-      org.controller.address,
-      permissionRegistry.address,
-      "Quick Wallet",
-      executionTimeout,
-      1
-    );
-
-    await permissionRegistry.setETHPermission(
-      org.avatar.address,
-      constants.ZERO_ADDRESS,
-      constants.NULL_SIGNATURE,
-      constants.MAX_UINT_256,
-      true
-    );
-
-    await permissionRegistry.setETHPermission(
-      registrarScheme.address,
-      org.controller.address,
-      web3.eth.abi.encodeFunctionSignature(
-        "registerScheme(address,bytes32,bool,bool,bool)"
-      ),
-      0,
-      true
-    );
-
-    await permissionRegistry.setETHPermission(
-      registrarScheme.address,
-      org.controller.address,
-      web3.eth.abi.encodeFunctionSignature("unregisterScheme(address)"),
-      0,
-      true
-    );
-
-    await permissionRegistry.setETHPermission(
-      quickWalletScheme.address,
-      constants.ZERO_ADDRESS,
-      constants.NULL_SIGNATURE,
-      constants.MAX_UINT_256,
-      true
-    );
-
-    await permissionRegistry.setETHPermission(
-      registrarScheme.address,
-      registrarScheme.address,
-      web3.eth.abi.encodeFunctionSignature(
-        "setMaxSecondsForExecution(uint256)"
-      ),
-      0,
-      true
-    );
-    await permissionRegistry.setETHPermission(
-      masterWalletScheme.address,
-      masterWalletScheme.address,
-      web3.eth.abi.encodeFunctionSignature(
-        "setMaxSecondsForExecution(uint256)"
-      ),
-      0,
-      true
-    );
-    await permissionRegistry.setETHPermission(
-      quickWalletScheme.address,
-      quickWalletScheme.address,
-      web3.eth.abi.encodeFunctionSignature(
-        "setMaxSecondsForExecution(uint256)"
-      ),
-      0,
-      true
-    );
-    await permissionRegistry.setETHPermission(
-      masterWalletScheme.address,
-      actionMock.address,
-      web3.eth.abi.encodeFunctionSignature("test(address,uint256)"),
-      0,
-      true
-    );
-
-    await permissionRegistry.setETHPermission(
-      masterWalletScheme.address,
-      actionMock.address,
-      web3.eth.abi.encodeFunctionSignature(
-        "executeCall(address,bytes,uint256)"
-      ),
-      0,
-      true
-    );
-    await permissionRegistry.setETHPermission(
-      masterWalletScheme.address,
-      actionMock.address,
-      web3.eth.abi.encodeFunctionSignature(
-        "executeCallWithRequiredSuccess(address,bytes,uint256)"
-      ),
-      0,
-      true
-    );
-    await permissionRegistry.setETHPermission(
-      masterWalletScheme.address,
-      actionMock.address,
-      web3.eth.abi.encodeFunctionSignature(
-        "testWithoutReturnValue(address,uint256)"
-      ),
-      0,
-      true
-    );
-    await permissionRegistry.setETHPermission(
-      quickWalletScheme.address,
-      actionMock.address,
-      web3.eth.abi.encodeFunctionSignature(
-        "testWithoutReturnValue(address,uint256)"
-      ),
-      0,
-      true
-    );
-    await permissionRegistry.setETHPermission(
-      quickWalletScheme.address,
-      actionMock.address,
-      web3.eth.abi.encodeFunctionSignature("test(address,uint256)"),
-      0,
-      true
-    );
-    await permissionRegistry.setETHPermission(
-      quickWalletScheme.address,
-      actionMock.address,
-      web3.eth.abi.encodeFunctionSignature(
-        "executeCall(address,bytes,uint256)"
-      ),
-      0,
-      true
-    );
-
-    await time.increase(30);
-
-    await org.controller.registerScheme(
-      registrarScheme.address,
-      defaultParamsHash,
-      true,
-      false,
-      false
-    );
-    await org.controller.registerScheme(
-      masterWalletScheme.address,
-      defaultParamsHash,
-      false,
-      false,
-      true
-    );
-    await org.controller.registerScheme(
-      quickWalletScheme.address,
-      defaultParamsHash,
-      false,
-      false,
-      true
-    );
-  });
-
-  it("Registrar Scheme", async function () {
-    await web3.eth.sendTransaction({
-      from: accounts[0],
-      to: masterWalletScheme.address,
-      value: 1000,
-    });
-
-    const newWalletScheme = await WalletScheme.new();
-    await newWalletScheme.initialize(
-      org.avatar.address,
-      org.votingMachine.address,
-      org.controller.address,
-      permissionRegistry.address,
-      "New Wallet Scheme",
-      executionTimeout,
-      0
-    );
-
-    await org.votingMachine.setParameters(
-      [60, 86400, 3600, 1800, 1050, 0, 60, 10, 15, 10, 0],
-      constants.ZERO_ADDRESS
-    );
-    const newParamsHash = await org.votingMachine.getParametersHash(
-      [60, 86400, 3600, 1800, 1050, 0, 60, 10, 15, 10, 0],
-      constants.ZERO_ADDRESS
-    );
-
-    const registerSchemeData = web3.eth.abi.encodeFunctionCall(
-      org.controller.abi.find(x => x.name === "registerScheme"),
-      [newWalletScheme.address, defaultParamsHash, false, false, false]
-    );
-
-    const updateSchemeParamsData = web3.eth.abi.encodeFunctionCall(
-      org.controller.abi.find(x => x.name === "registerScheme"),
-      [masterWalletScheme.address, newParamsHash, false, true, false]
-    );
-
-    const unregisterSchemeData = web3.eth.abi.encodeFunctionCall(
-      org.controller.abi.find(x => x.name === "unregisterScheme"),
-      [quickWalletScheme.address]
-    );
-
-    const proposalId1 = await helpers.getValueFromLogs(
-      await registrarScheme.proposeCalls(
-        [
-          org.controller.address,
-          org.controller.address,
-          org.controller.address,
-        ],
-        [registerSchemeData, updateSchemeParamsData, unregisterSchemeData],
-        [0, 0, 0],
-        2,
-        constants.TEST_TITLE,
-        constants.SOME_HASH
-      ),
-      "_proposalId"
-    );
-    await org.votingMachine.vote(
-      proposalId1,
-      constants.YES_OPTION,
-      0,
-      constants.ZERO_ADDRESS,
-      {
-        from: accounts[2],
-      }
-    );
-
-    const organizationProposal1 = await registrarScheme.getProposal(
-      proposalId1
-    );
-    assert.equal(
-      organizationProposal1.state,
-      constants.WALLET_SCHEME_PROPOSAL_STATES.executionSuccedd
-    );
-
-    assert.deepEqual(organizationProposal1.to, [
-      org.controller.address,
-      org.controller.address,
-      org.controller.address,
-    ]);
-    assert.deepEqual(organizationProposal1.callData, [
-      registerSchemeData,
-      updateSchemeParamsData,
-      unregisterSchemeData,
-    ]);
-    assert.deepEqual(organizationProposal1.value, ["0", "0", "0"]);
-
-    assert.equal(
-      await org.controller.isSchemeRegistered(newWalletScheme.address),
-      true
-    );
-    assert.equal(
-      await org.controller.getSchemeParameters(newWalletScheme.address),
-      defaultParamsHash
-    );
-    assert.equal(
-      await org.controller.getSchemeCanManageSchemes(newWalletScheme.address),
-      false
-    );
-    assert.equal(
-      await org.controller.getSchemeCanMakeAvatarCalls(newWalletScheme.address),
-      false
-    );
-
-    assert.equal(
-      await org.controller.isSchemeRegistered(quickWalletScheme.address),
-      false
-    );
-    assert.equal(
-      await org.controller.getSchemeParameters(quickWalletScheme.address),
-      "0x0000000000000000000000000000000000000000000000000000000000000000"
-    );
-    assert.equal(
-      await org.controller.getSchemeCanManageSchemes(quickWalletScheme.address),
-      false
-    );
-    assert.equal(
-      await org.controller.getSchemeCanMakeAvatarCalls(
-        quickWalletScheme.address
-      ),
-      false
-    );
-
-    assert.equal(
-      await org.controller.isSchemeRegistered(masterWalletScheme.address),
-      true
-    );
-    assert.equal(
-      await org.controller.getSchemeParameters(masterWalletScheme.address),
-      newParamsHash
-    );
-    assert.equal(
-      await org.controller.getSchemeCanManageSchemes(
-        masterWalletScheme.address
-      ),
-      false
-    );
-    assert.equal(
-      await org.controller.getSchemeCanMakeAvatarCalls(
-        masterWalletScheme.address
-      ),
-      true
-    );
-  });
-
-  it("MasterWalletScheme - setMaxSecondsForExecution is callable only form the avatar", async function () {
-    expectRevert(
-      masterWalletScheme.setMaxSecondsForExecution(executionTimeout + 666),
-      "setMaxSecondsForExecution is callable only form the avatar"
-    );
-    assert.equal(
-      await masterWalletScheme.maxSecondsForExecution(),
-      executionTimeout
-    );
-  });
-
-  it("MasterWalletScheme - proposal to change max proposal time - positive decision - proposal executed", async () => {
-    const callData = helpers.encodeMaxSecondsForExecution(86400 + 666);
-
-    expectRevert(
-      masterWalletScheme.proposeCalls(
-        [masterWalletScheme.address],
-        [callData],
-        [1],
-        2,
-        constants.TEST_TITLE,
-        constants.SOME_HASH
-      ),
-      "invalid proposal caller"
-    );
-
-    const tx = await masterWalletScheme.proposeCalls(
-      [masterWalletScheme.address],
-      [callData],
-      [0],
-      2,
-      constants.TEST_TITLE,
-      constants.SOME_HASH
-    );
-    const proposalId = await helpers.getValueFromLogs(tx, "_proposalId");
-
-    await org.votingMachine.vote(
-      proposalId,
-      constants.YES_OPTION,
-      0,
-      constants.ZERO_ADDRESS,
-      {
-        from: accounts[2],
-      }
-    );
-
-    const organizationProposal = await masterWalletScheme.getProposal(
-      proposalId
-    );
-    assert.equal(
-      organizationProposal.state,
-      constants.WALLET_SCHEME_PROPOSAL_STATES.executionSuccedd
-    );
-    assert.equal(organizationProposal.callData[0], callData);
-    assert.equal(organizationProposal.to[0], masterWalletScheme.address);
-    assert.equal(organizationProposal.value[0], 0);
-    assert.equal(
-      await masterWalletScheme.maxSecondsForExecution(),
-      86400 + 666
-    );
-  });
-
-  // eslint-disable-next-line max-len
-  it("MasterWalletScheme - proposal to change max proposal time fails - positive decision - proposal fails", async () => {
-    const callData = helpers.encodeMaxSecondsForExecution(86400 - 1);
-
-    expectRevert(
-      masterWalletScheme.proposeCalls(
-        [masterWalletScheme.address],
-        [callData],
-        [1],
-        constants.TEST_TITLE,
-        constants.SOME_HASH
-      ),
-      "invalid proposal caller"
-    );
-
-    const tx = await masterWalletScheme.proposeCalls(
-      [masterWalletScheme.address],
-      [callData],
-      [0],
-      2,
-      constants.TEST_TITLE,
-      constants.SOME_HASH
-    );
-    const proposalId = await helpers.getValueFromLogs(tx, "_proposalId");
-<<<<<<< HEAD
-    await expectRevert.unspecified(
-      org.votingMachine.vote(proposalId, 1, 0, constants.NULL_ADDRESS, {
-        from: accounts[2],
-      })
-=======
-    await expectRevert(
-      org.votingMachine.vote(
-        proposalId,
-        constants.YES_OPTION,
-        0,
-        constants.ZERO_ADDRESS,
-        {
-          from: accounts[2],
-        }
-      ),
-      "Scheme: _maxSecondsForExecution cant be less than 86400 seconds"
->>>>>>> cf1784e4
-    );
-
-    await time.increase(executionTimeout);
-
-    await org.votingMachine.vote(
-      proposalId,
-      constants.YES_OPTION,
-      0,
-      constants.ZERO_ADDRESS,
-      {
-        from: accounts[2],
-      }
-    );
-
-    const organizationProposal = await masterWalletScheme.getProposal(
-      proposalId
-    );
-    assert.equal(
-      organizationProposal.state,
-      constants.WALLET_SCHEME_PROPOSAL_STATES.executionTimeout
-    );
-
-    assert.equal(organizationProposal.callData[0], callData);
-    assert.equal(organizationProposal.to[0], masterWalletScheme.address);
-    assert.equal(organizationProposal.value[0], 0);
-    assert.equal(
-      await masterWalletScheme.maxSecondsForExecution(),
-      executionTimeout
-    );
-  });
-
-  it("MasterWalletScheme - proposal with data or value to wallet scheme address fail", async function () {
-    expectRevert(
-      masterWalletScheme.proposeCalls(
-        [masterWalletScheme.address],
-        ["0x00000000"],
-        [1],
-        constants.TEST_TITLE,
-        constants.SOME_HASH
-      ),
-      "invalid proposal caller"
-    );
-    expectRevert(
-      masterWalletScheme.proposeCalls(
-        [masterWalletScheme.address],
-        ["0x00000000"],
-        [1],
-        constants.TEST_TITLE,
-        constants.SOME_HASH
-      ),
-      "invalid proposal caller"
-    );
-
-    assert.equal(await masterWalletScheme.getOrganizationProposalsLength(), 0);
-  });
-
-  it("MasterWalletScheme - proposing proposal with different length of to and value fail", async function () {
-    const callData = helpers.testCallFrom(masterWalletScheme.address);
-
-    expectRevert(
-      masterWalletScheme.proposeCalls(
-        [actionMock.address],
-        [callData],
-        [0, 0],
-        constants.TEST_TITLE,
-        constants.SOME_HASH
-      ),
-      "invalid _value length"
-    );
-    expectRevert(
-      masterWalletScheme.proposeCalls(
-        [actionMock.address],
-        [callData, callData],
-        [0],
-        constants.TEST_TITLE,
-        constants.SOME_HASH
-      ),
-      "invalid _callData length"
-    );
-
-    assert.equal(await masterWalletScheme.getOrganizationProposalsLength(), 0);
-  });
-
-  it("MasterWalletScheme - proposal with data - negative decision - proposal rejected", async function () {
-    const callData = helpers.testCallFrom(masterWalletScheme.address);
-
-    let tx = await masterWalletScheme.proposeCalls(
-      [actionMock.address],
-      [callData],
-      [0],
-      2,
-      constants.TEST_TITLE,
-      constants.SOME_HASH
-    );
-    const proposalId = await helpers.getValueFromLogs(tx, "_proposalId");
-    tx = await org.votingMachine.vote(
-      proposalId,
-      constants.NO_OPTION,
-      0,
-      constants.ZERO_ADDRESS,
-      { from: accounts[2] }
-    );
-    const stateChangeEvent = helpers.getEventFromTx(tx, "ProposalStateChange");
-
-    assert.equal(stateChangeEvent.args._state, 2);
-
-    const organizationProposal = await masterWalletScheme.getProposal(
-      proposalId
-    );
-    assert.equal(
-      organizationProposal.state,
-      constants.WALLET_SCHEME_PROPOSAL_STATES.rejected
-    );
-    assert.equal(organizationProposal.descriptionHash, constants.SOME_HASH);
-    assert.equal(organizationProposal.title, constants.TEST_TITLE);
-
-    assert.equal(organizationProposal.callData[0], callData);
-    assert.equal(organizationProposal.to[0], actionMock.address);
-    assert.equal(organizationProposal.value[0], 0);
-  });
-
-  it("MasterWalletScheme - proposal with data - positive decision - proposal executed", async function () {
-    const callData = helpers.encodeMaxSecondsForExecution(
-      executionTimeout + 666
-    );
-
-    const tx = await masterWalletScheme.proposeCalls(
-      [masterWalletScheme.address],
-      [callData],
-      [0],
-      2,
-      constants.TEST_TITLE,
-      constants.SOME_HASH
-    );
-    const proposalId = await helpers.getValueFromLogs(tx, "_proposalId");
-
-    await org.votingMachine.vote(
-      proposalId,
-      constants.YES_OPTION,
-      0,
-      constants.ZERO_ADDRESS,
-      {
-        from: accounts[2],
-      }
-    );
-
-    const organizationProposal = await masterWalletScheme.getProposal(
-      proposalId
-    );
-
-    assert.equal(
-      organizationProposal.state,
-      constants.WALLET_SCHEME_PROPOSAL_STATES.executionSuccedd
-    );
-    assert.equal(organizationProposal.callData[0], callData);
-    assert.equal(organizationProposal.to[0], masterWalletScheme.address);
-    assert.equal(organizationProposal.value[0], 0);
-  });
-
-  it.skip("MasterWalletScheme - proposal with data - positive decision - proposal executed", async function () {
-    const callData = helpers.encodeMaxSecondsForExecution(executionTimeout);
-
-    const proposalId1 = helpers.getValueFromLogs(
-      await masterWalletScheme.proposeCalls(
-        [actionMock.address],
-        [callData],
-        [0],
-        2,
-        constants.TEST_TITLE,
-        constants.SOME_HASH
-      ),
-      "_proposalId"
-    );
-
-    // Use signed votes to try to execute a proposal inside a proposal execution
-    const voteHash = await org.votingMachine.hashVote(
-      org.votingMachine.address,
-      proposalId1,
-      accounts[2],
-      1,
-      0
-    );
-    const voteSignature = fixSignature(
-      await web3.eth.sign(voteHash, accounts[2])
-    );
-
-    const executeSignedVoteData = await org.votingMachine.contract.methods
-      .executeSignedVote(
-        org.votingMachine.address,
-        proposalId1,
-        accounts[2],
-        1,
-        0,
-        voteSignature
-      )
-      .encodeABI();
-
-    const actionMockExecuteCallWithRequiredData =
-      await actionMock.contract.methods
-        .executeCallWithRequiredSuccess(
-          masterWalletScheme.address,
-          executeSignedVoteData,
-          0
-        )
-        .encodeABI();
-
-    const actionMockExecuteCallData = await actionMock.contract.methods
-      .executeCall(masterWalletScheme.address, executeSignedVoteData, 0)
-      .encodeABI();
-
-    // It wont allow submitting a proposal to call the wallet scheme itself, the scheme itself is only callable to call
-    // setMaxSecondsForExecution function.
-    await expectRevert(
-      masterWalletScheme.proposeCalls(
-        [masterWalletScheme.address],
-        [executeSignedVoteData],
-        [0],
-        2,
-        constants.TEST_TITLE,
-        constants.SOME_HASH
-      ),
-      "invalid proposal caller"
-    );
-
-    // If we execute the proposal and we check that it succeeded it will fail because it does not allow the re execution
-    // of a proposal when another is on the way, the revert will happen in the voting action when the proposal is
-    // executed
-    const proposalId2 = await helpers.getValueFromLogs(
-      await masterWalletScheme.proposeCalls(
-        [actionMock.address],
-        [actionMockExecuteCallWithRequiredData],
-        [0],
-        2,
-        constants.TEST_TITLE,
-        constants.SOME_HASH
-      ),
-      "_proposalId"
-    );
-
-    await expectRevert(
-      org.votingMachine.vote(
-        proposalId2,
-        constants.YES_OPTION,
-        0,
-        constants.ZERO_ADDRESS,
-        {
-          from: accounts[2],
-        }
-      ),
-      "call execution failed"
-    );
-
-    assert.equal(
-      (await masterWalletScheme.getProposal(proposalId1)).state,
-      constants.WALLET_SCHEME_PROPOSAL_STATES.submitted
-    );
-
-    assert.equal(
-      (await masterWalletScheme.getProposal(proposalId2)).state,
-      constants.WALLET_SCHEME_PROPOSAL_STATES.submitted
-    );
-
-    // If we execute a proposal but we dont check the returned value it will still wont execute.
-    // The proposal trying to execute propoposalId1 will success but proposal1 wont be exeucted sucessfuly, it will
-    // still be submitted state.
-    const proposalId3 = await helpers.getValueFromLogs(
-      await masterWalletScheme.proposeCalls(
-        [actionMock.address],
-        [actionMockExecuteCallData],
-        [0],
-        constants.TEST_TITLE,
-        constants.SOME_HASH
-      ),
-      "_proposalId"
-    );
-    await org.votingMachine.vote(
-      proposalId3,
-      constants.YES_OPTION,
-      0,
-      constants.ZERO_ADDRESS,
-      {
-        from: accounts[2],
-      }
-    );
-
-    assert.equal(
-      (await masterWalletScheme.getProposal(proposalId1)).state,
-      constants.WALLET_SCHEME_PROPOSAL_STATES.submitted
-    );
-
-    assert.equal(
-      (await masterWalletScheme.getProposal(proposalId3)).state,
-      constants.WALLET_SCHEME_PROPOSAL_STATES.executionSuccedd
-    );
-  });
-
-  it("setETHPermissionUsed fails if not allowed by permission registry", async function () {
-    await permissionRegistry.setETHPermission(
-      masterWalletScheme.address,
-      constants.ZERO_ADDRESS,
-      constants.NULL_SIGNATURE,
-      constants.MAX_UINT_256,
-      false
-    );
-
-    const callData = helpers.testCallFrom(masterWalletScheme.address);
-
-    const tx = await masterWalletScheme.proposeCalls(
-      [accounts[1]],
-      [callData],
-      [0],
-      2,
-      constants.TEST_TITLE,
-      constants.SOME_HASH
-    );
-    const proposalId = await helpers.getValueFromLogs(tx, "_proposalId");
-    await expectRevert(
-      org.votingMachine.vote(
-        proposalId,
-        constants.YES_OPTION,
-        0,
-        constants.ZERO_ADDRESS,
-        {
-          from: accounts[2],
-        }
-      ),
-      "PermissionRegistry: Call not allowed"
-    );
-
-    assert.equal(
-      (await masterWalletScheme.getProposal(proposalId)).state,
-      constants.WALLET_SCHEME_PROPOSAL_STATES.submitted
-    );
-
-    await time.increase(executionTimeout);
-
-    await org.votingMachine.vote(
-      proposalId,
-      constants.YES_OPTION,
-      0,
-      constants.ZERO_ADDRESS,
-      {
-        from: accounts[2],
-      }
-    );
-
-    assert.equal(
-      (await masterWalletScheme.getProposal(proposalId)).state,
-      constants.WALLET_SCHEME_PROPOSAL_STATES.executionTimeout
-    );
-  });
-
-  it("Global ETH transfer value not allowed value by permission registry", async function () {
-    await permissionRegistry.setETHPermission(
-      masterWalletScheme.address,
-      constants.ZERO_ADDRESS,
-      constants.NULL_SIGNATURE,
-      constants.MAX_UINT_256,
-      false
-    );
-
-    await permissionRegistry.setETHPermission(
-      masterWalletScheme.address,
-      actionMock.address,
-      constants.NULL_SIGNATURE,
-      constants.MAX_UINT_256,
-      true
-    );
-
-    await permissionRegistry.setETHPermission(
-      masterWalletScheme.address,
-      masterWalletScheme.address,
-      constants.NULL_SIGNATURE,
-      100,
-      true
-    );
-
-    const callData = helpers.testCallFrom(masterWalletScheme.address);
-
-    const tx = await masterWalletScheme.proposeCalls(
-      [actionMock.address],
-      [callData],
-      [101],
-      2,
-      constants.TEST_TITLE,
-      constants.SOME_HASH
-    );
-    const proposalId = await helpers.getValueFromLogs(tx, "_proposalId");
-
-    await expectRevert(
-      org.votingMachine.vote(
-        proposalId,
-        constants.YES_OPTION,
-        0,
-        constants.ZERO_ADDRESS,
-        {
-          from: accounts[2],
-        }
-      ),
-      "PermissionRegistry: Value limit reached"
-    );
-
-    assert.equal(
-      (await masterWalletScheme.getProposal(proposalId)).state,
-      constants.WALLET_SCHEME_PROPOSAL_STATES.submitted
-    );
-
-    await time.increase(executionTimeout + 1);
-
-    await org.votingMachine.vote(
-      proposalId,
-      constants.YES_OPTION,
-      0,
-      constants.ZERO_ADDRESS,
-      {
-        from: accounts[2],
-      }
-    );
-
-    assert.equal(
-      (await masterWalletScheme.getProposal(proposalId)).state,
-      constants.WALLET_SCHEME_PROPOSAL_STATES.executionTimeout
-    );
-  });
-
-  // eslint-disable-next-line max-len
-  it("MasterWalletScheme - positive decision - proposal executed - not allowed value by permission registry in multiple calls", async function () {
-    await web3.eth.sendTransaction({
-      from: accounts[0],
-      to: masterWalletScheme.address,
-      value: constants.TEST_VALUE,
-    });
-
-    await permissionRegistry.setETHPermission(
-      masterWalletScheme.address,
-      constants.ZERO_ADDRESS,
-      constants.NULL_SIGNATURE,
-      52,
-      true
-    );
-
-    const callData = helpers.testCallFrom(masterWalletScheme.address);
-
-    const tx = await masterWalletScheme.proposeCalls(
-      [actionMock.address, actionMock.address],
-      [callData, callData],
-      [50, 3],
-      2,
-      constants.TEST_TITLE,
-      constants.SOME_HASH
-    );
-    const proposalId = await helpers.getValueFromLogs(tx, "_proposalId");
-    await expectRevert(
-      org.votingMachine.vote(
-        proposalId,
-        constants.YES_OPTION,
-        0,
-        constants.ZERO_ADDRESS,
-        {
-          from: accounts[2],
-        }
-      ),
-      "PermissionRegistry: Value limit reached"
-    );
-
-    assert.equal(
-      (await masterWalletScheme.getProposal(proposalId)).state,
-      constants.WALLET_SCHEME_PROPOSAL_STATES.submitted
-    );
-
-    await time.increase(executionTimeout + 1);
-
-    await org.votingMachine.vote(
-      proposalId,
-      constants.YES_OPTION,
-      0,
-      constants.ZERO_ADDRESS,
-      {
-        from: accounts[2],
-      }
-    );
-
-    assert.equal(
-      (await masterWalletScheme.getProposal(proposalId)).state,
-      constants.WALLET_SCHEME_PROPOSAL_STATES.executionTimeout
-    );
-  });
-
-  // eslint-disable-next-line max-len
-  it("MasterWalletScheme - positive decision - proposal executed - allowed by permission registry from scheme", async () => {
-    const callData = helpers.testCallFrom(masterWalletScheme.address);
-
-    assert.notEqual(
-      (
-        await permissionRegistry.getETHPermission(
-          masterWalletScheme.address,
-          actionMock.address,
-          callData.substring(0, 10)
-        )
-      ).fromTime.toString(),
-      "0"
-    );
-
-    await permissionRegistry.setETHPermission(
-      masterWalletScheme.address,
-      constants.ZERO_ADDRESS,
-      constants.NULL_SIGNATURE,
-      constants.MAX_UINT_256,
-      false
-    );
-
-    const setPermissionData = new web3.eth.Contract(
-      PermissionRegistry.abi
-    ).methods
-      .setETHPermission(
-        masterWalletScheme.address,
-        actionMock.address,
-        callData.substring(0, 10),
-        666,
-        true
-      )
-      .encodeABI();
-
-    await time.increase(1);
-
-    // Proposal to allow calling actionMock
-    const tx = await masterWalletScheme.proposeCalls(
-      [permissionRegistry.address],
-      [setPermissionData],
-      [0],
-      2,
-      constants.TEST_TITLE,
-      constants.SOME_HASH
-    );
-    const proposalId = await helpers.getValueFromLogs(tx, "_proposalId");
-    await org.votingMachine.vote(
-      proposalId,
-      constants.YES_OPTION,
-      0,
-      constants.ZERO_ADDRESS,
-      {
-        from: accounts[2],
-      }
-    );
-
-    const setPermissionTime = Number(await time.latest());
-
-    assert.equal(
-      (
-        await permissionRegistry.getETHPermission(
-          masterWalletScheme.address,
-          actionMock.address,
-          callData.substring(0, 10)
-        )
-      ).fromTime,
-      setPermissionTime.toString()
-    );
-
-    await time.increase(1);
-
-    const tx2 = await masterWalletScheme.proposeCalls(
-      [actionMock.address],
-      [callData],
-      [0],
-      2,
-      constants.TEST_TITLE,
-      constants.SOME_HASH
-    );
-    const proposalId2 = await helpers.getValueFromLogs(tx2, "_proposalId");
-    await org.votingMachine.vote(
-      proposalId2,
-      constants.YES_OPTION,
-      0,
-      constants.ZERO_ADDRESS,
-      {
-        from: accounts[2],
-      }
-    );
-
-    const organizationProposal = await masterWalletScheme.getProposal(
-      proposalId2
-    );
-    assert.equal(
-      organizationProposal.state,
-      constants.WALLET_SCHEME_PROPOSAL_STATES.executionSuccedd
-    );
-    assert.equal(organizationProposal.callData[0], callData);
-    assert.equal(organizationProposal.to[0], actionMock.address);
-    assert.equal(organizationProposal.value[0], 0);
-  });
-
-  it.skip("MasterWalletScheme - positive decision - proposal executed with multiple calls and value", async function () {
-    var wallet = await DAOAvatar.new();
-    await wallet.initialize(masterWalletScheme.address);
-
-    await web3.eth.sendTransaction({
-      from: accounts[0],
-      to: masterWalletScheme.address,
-      value: constants.TEST_VALUE,
-    });
-
-    const payCallData = await new web3.eth.Contract(wallet.abi).methods
-      .pay(accounts[1])
-      .encodeABI();
-
-    permissionRegistry.setETHPermission(
-      masterWalletScheme.address,
-      wallet.address,
-      constants.NULL_SIGNATURE,
-      constants.TEST_VALUE,
-      true
-    );
-
-    permissionRegistry.setETHPermission(
-      masterWalletScheme.address,
-      wallet.address,
-      payCallData.substring(0, 10),
-      constants.TEST_VALUE,
-      true
-    );
-
-    await time.increase(30);
-
-    const tx = await masterWalletScheme.proposeCalls(
-      [wallet.address, wallet.address],
-      ["0x0", payCallData],
-      [constants.TEST_VALUE, 0],
-      2,
-      constants.TEST_TITLE,
-      constants.NULL_HASH
-    );
-    const proposalId = await helpers.getValueFromLogs(tx, "_proposalId");
-    assert.equal(
-      await web3.eth.getBalance(masterWalletScheme.address),
-      constants.TEST_VALUE
-    );
-    assert.equal(await web3.eth.getBalance(wallet.address), 0);
-    const balanceBeforePay = await web3.eth.getBalance(accounts[1]);
-
-    await org.votingMachine.vote(
-      proposalId,
-      constants.YES_OPTION,
-      0,
-      constants.ZERO_ADDRESS,
-      {
-        from: accounts[2],
-        gas: 9000000,
-      }
-    );
-    assert.equal(await web3.eth.getBalance(masterWalletScheme.address), 0);
-    assert.equal(await web3.eth.getBalance(wallet.address), 0);
-    assert.equal(
-      await web3.eth.getBalance(accounts[1]),
-      Number(balanceBeforePay) + constants.TEST_VALUE
-    );
-
-    const organizationProposal = await masterWalletScheme.getProposal(
-      proposalId
-    );
-    assert.equal(
-      organizationProposal.state,
-      constants.WALLET_SCHEME_PROPOSAL_STATES.executionSuccedd
-    );
-    assert.equal(organizationProposal.callData[0], "0x00");
-    assert.equal(organizationProposal.to[0], wallet.address);
-    assert.equal(organizationProposal.value[0], constants.TEST_VALUE);
-    assert.equal(organizationProposal.callData[1], payCallData);
-    assert.equal(organizationProposal.to[1], wallet.address);
-    assert.equal(organizationProposal.value[1], 0);
-  });
-
-  it("MasterWalletScheme - positive decision - proposal execute and show revert in return", async function () {
-    const callData = helpers.testCallFrom(masterWalletScheme.address);
-
-    let tx = await masterWalletScheme.proposeCalls(
-      [actionMock.address],
-      [callData],
-      [0],
-      2,
-      constants.TEST_TITLE,
-      constants.SOME_HASH
-    );
-    const proposalId = await helpers.getValueFromLogs(tx, "_proposalId");
-
-    await time.increase(executionTimeout);
-
-    tx = await org.votingMachine.vote(
-      proposalId,
-      constants.YES_OPTION,
-      0,
-      constants.ZERO_ADDRESS,
-      { from: accounts[2] }
-    );
-
-    assert.equal(
-      (await masterWalletScheme.getProposal(proposalId)).state,
-      constants.WALLET_SCHEME_PROPOSAL_STATES.executionTimeout
-    );
-  });
-
-  it.skip("MasterWalletScheme - positive decision - proposal executed without return value", async function () {
-    const callData = helpers.testCallWithoutReturnValueFrom(
-      masterWalletScheme.address
-    );
-
-    let tx = await masterWalletScheme.proposeCalls(
-      [actionMock.address],
-      [callData],
-      [0],
-      2,
-      constants.TEST_TITLE,
-      constants.SOME_HASH
-    );
-    const proposalId = await helpers.getValueFromLogs(tx, "_proposalId");
-    tx = await org.votingMachine.vote(
-      proposalId,
-      constants.YES_OPTION,
-      0,
-      constants.ZERO_ADDRESS,
-      { from: accounts[2] }
-    );
-
-    // ! There is no event called "ExecutionResults"
-    const executionEvent = helpers.getEventFromTx(tx, "ExecutionResults");
-    const returnValue = web3.eth.abi.decodeParameters(
-      ["bool", "bytes"],
-      executionEvent.args._callsDataResult[0]
-    );
-    assert.equal(returnValue["0"], true);
-    assert.equal(returnValue["1"], null);
-
-    const organizationProposal = await masterWalletScheme.getProposal(
-      proposalId
-    );
-    assert.equal(
-      organizationProposal.state,
-      constants.WALLET_SCHEME_PROPOSAL_STATES.executionSuccedd
-    );
-    assert.equal(organizationProposal.callData[0], callData);
-    assert.equal(organizationProposal.to[0], actionMock.address);
-    assert.equal(organizationProposal.value[0], 0);
-  });
-
-  it("MasterWalletScheme - proposal with REP - execute mintReputation & burnReputation", async function () {
-    // Mint rep
-    const callDataMintRep = await org.controller.contract.methods
-      .mintReputation(constants.TEST_VALUE, accounts[4])
-      .encodeABI();
-
-    await permissionRegistry.setETHPermission(
-      masterWalletScheme.address,
-      org.controller.address,
-      callDataMintRep.substring(0, 10),
-      0,
-      true
-    );
-
-    const txMintRep = await masterWalletScheme.proposeCalls(
-      [org.controller.address],
-      [callDataMintRep],
-      [0],
-      2,
-      constants.TEST_TITLE,
-      constants.NULL_HASH
-    );
-    const proposalIdMintRep = await helpers.getValueFromLogs(
-      txMintRep,
-      "_proposalId"
-    );
-
-    await org.votingMachine.vote(
-      proposalIdMintRep,
-      constants.YES_OPTION,
-      0,
-      constants.ZERO_ADDRESS,
-      { from: accounts[2] }
-    );
-    assert.equal(
-      await org.reputation.balanceOf(accounts[4]),
-      constants.TEST_VALUE
-    );
-
-    // Burn rep
-
-    const callDataBurnRep = await org.controller.contract.methods
-      .burnReputation(constants.TEST_VALUE, accounts[4])
-      .encodeABI();
-
-    await permissionRegistry.setETHPermission(
-      masterWalletScheme.address,
-      org.controller.address,
-      callDataBurnRep.substring(0, 10),
-      0,
-      true
-    );
-
-    const txBurnRep = await masterWalletScheme.proposeCalls(
-      [org.controller.address],
-      [callDataBurnRep],
-      [0],
-      2,
-      constants.TEST_TITLE,
-      constants.NULL_HASH
-    );
-    const proposalIdBurnRep = await helpers.getValueFromLogs(
-      txBurnRep,
-      "_proposalId"
-    );
-
-    await org.votingMachine.vote(
-      proposalIdBurnRep,
-      constants.YES_OPTION,
-      0,
-      constants.ZERO_ADDRESS,
-      { from: accounts[2] }
-    );
-    assert.equal(await org.reputation.balanceOf(accounts[4]), 0);
-
-    const mintRepProposal = await masterWalletScheme.getProposalByIndex(0);
-    assert.equal(
-      mintRepProposal.state,
-      constants.WALLET_SCHEME_PROPOSAL_STATES.executionSuccedd
-    );
-    assert.equal(mintRepProposal.callData[0], callDataMintRep);
-    assert.equal(mintRepProposal.to[0], org.controller.address);
-    assert.equal(mintRepProposal.value[0], 0);
-
-    const burnRepProposal = await masterWalletScheme.getProposalByIndex(1);
-    assert.equal(
-      burnRepProposal.state,
-      constants.WALLET_SCHEME_PROPOSAL_STATES.executionSuccedd
-    );
-    assert.equal(burnRepProposal.callData[0], callDataBurnRep);
-    assert.equal(burnRepProposal.to[0], org.controller.address);
-    assert.equal(burnRepProposal.value[0], 0);
-  });
-
-  it("MasterWalletScheme - proposal to mint more REP than the % allowed reverts", async function () {
-    const totalSupplyWhenExecuting = await org.reputation.totalSupply();
-    const maxRepAmountToChange =
-      (totalSupplyWhenExecuting * 105) / 100 - totalSupplyWhenExecuting;
-    const initialRep = await org.reputation.balanceOf(accounts[4]).toString();
-
-    const data0 = await org.controller.contract.methods
-      .mintReputation(maxRepAmountToChange + 1, accounts[4])
-      .encodeABI();
-    await permissionRegistry.setETHPermission(
-      masterWalletScheme.address,
-      org.controller.address,
-      data0.substring(0, 10),
-      0,
-      true
-    );
-
-    const data1 = await org.controller.contract.methods
-      .mintReputation(maxRepAmountToChange, accounts[4])
-      .encodeABI();
-    await permissionRegistry.setETHPermission(
-      masterWalletScheme.address,
-      org.controller.address,
-      data1.substring(0, 10),
-      0,
-      true
-    );
-
-    const failMintTx = await masterWalletScheme.proposeCalls(
-      [org.controller.address],
-      [data0],
-      [0],
-      2,
-      constants.TEST_TITLE,
-      constants.NULL_HASH
-    );
-    const proposalIdMintRepToFail = await helpers.getValueFromLogs(
-      failMintTx,
-      "_proposalId"
-    );
-
-    await expectRevert(
-      org.votingMachine.vote(
-        proposalIdMintRepToFail,
-        constants.YES_OPTION,
-        0,
-        constants.ZERO_ADDRESS,
-        { from: accounts[2] }
-      ),
-      "WalletScheme__MaxRepPercentageChangePassed()"
-    );
-
-    assert.equal(
-      await org.reputation.balanceOf(accounts[4]).toString(),
-      initialRep.toString()
-    );
-
-    assert.equal(
-      (await masterWalletScheme.getProposal(proposalIdMintRepToFail)).state,
-      constants.WALLET_SCHEME_PROPOSAL_STATES.submitted
-    );
-  });
-
-  it("MasterWalletScheme - proposal to burn more REP than the % allowed reverts", async function () {
-    const totalSupplyWhenExecuting = await org.reputation.totalSupply();
-    const maxRepAmountToChange = -(
-      (totalSupplyWhenExecuting * 95) / 100 -
-      totalSupplyWhenExecuting
-    );
-    const initialRep = await org.reputation.balanceOf(accounts[2]);
-
-    const burnRepDataFail = await org.controller.contract.methods
-      .burnReputation(maxRepAmountToChange + 1, accounts[2])
-      .encodeABI();
-    await permissionRegistry.setETHPermission(
-      masterWalletScheme.address,
-      org.controller.address,
-      burnRepDataFail.substring(0, 10),
-      0,
-      true
-    );
-
-    const data1 = await org.controller.contract.methods
-      .burnReputation(maxRepAmountToChange, accounts[2])
-      .encodeABI();
-    await permissionRegistry.setETHPermission(
-      masterWalletScheme.address,
-      org.controller.address,
-      data1.substring(0, 10),
-      0,
-      true
-    );
-
-    var tx = await masterWalletScheme.proposeCalls(
-      [org.controller.address],
-      [burnRepDataFail],
-      [0],
-      2,
-      constants.TEST_TITLE,
-      constants.NULL_HASH
-    );
-    const proposalIdMintRepToFail = await helpers.getValueFromLogs(
-      tx,
-      "_proposalId"
-    );
-
-    await expectRevert(
-      org.votingMachine.vote(
-        proposalIdMintRepToFail,
-        constants.YES_OPTION,
-        0,
-        constants.ZERO_ADDRESS,
-        { from: accounts[2] }
-      ),
-      "WalletScheme__MaxRepPercentageChangePassed()"
-    );
-
-    assert(
-      (await org.reputation.balanceOf(accounts[2])).toNumber(),
-      initialRep
-    );
-
-    assert.equal(
-      (await masterWalletScheme.getProposal(proposalIdMintRepToFail)).state,
-      constants.WALLET_SCHEME_PROPOSAL_STATES.submitted
-    );
-  });
-
-  // eslint-disable-next-line max-len
-  it("MasterWalletScheme - proposals adding/removing schemes - execute registerScheme & removeScheme fails", async function () {
-    const callDataRegisterScheme = await org.controller.contract.methods
-      .registerScheme(constants.SOME_ADDRESS, "0x0000000F", false, false, false)
-      .encodeABI();
-    const callDataRemoveScheme = await org.controller.contract.methods
-      .unregisterScheme(quickWalletScheme.address)
-      .encodeABI();
-    var tx = await masterWalletScheme.proposeCalls(
-      [org.controller.address],
-      [callDataRegisterScheme],
-      [0],
-      2,
-      constants.TEST_TITLE,
-      constants.NULL_HASH
-    );
-    const proposalIdAddScheme = await helpers.getValueFromLogs(
-      tx,
-      "_proposalId"
-    );
-    tx = await masterWalletScheme.proposeCalls(
-      [org.controller.address],
-      [callDataRemoveScheme],
-      [0],
-      2,
-      constants.TEST_TITLE,
-      constants.NULL_HASH
-    );
-    const proposalIdRemoveScheme = await helpers.getValueFromLogs(
-      tx,
-      "_proposalId"
-    );
-
-    // Add Scheme
-    await expectRevert(
-      org.votingMachine.vote(
-        proposalIdAddScheme,
-        constants.YES_OPTION,
-        0,
-        constants.ZERO_ADDRESS,
-        { from: accounts[2] }
-      ),
-      "PermissionRegistry: Call not allowed"
-    );
-
-    const addedScheme = await org.controller.schemes(constants.SOME_ADDRESS);
-
-    assert.equal(
-      addedScheme.paramsHash,
-      "0x0000000000000000000000000000000000000000000000000000000000000000"
-    );
-
-    // Remove Scheme
-    await expectRevert(
-      org.votingMachine.vote(
-        proposalIdRemoveScheme,
-        constants.YES_OPTION,
-        0,
-        constants.ZERO_ADDRESS,
-        { from: accounts[2] }
-      ),
-      "PermissionRegistry: Call not allowed"
-    );
-  });
-
-  it("MasterWalletScheme - execute should fail if not passed/executed from votingMachine", async function () {
-    const callData = helpers.testCallFrom(masterWalletScheme.address);
-    var tx = await masterWalletScheme.proposeCalls(
-      [actionMock.address],
-      [callData],
-      [0],
-      2,
-      constants.TEST_TITLE,
-      constants.NULL_HASH
-    );
-    const proposalId = await helpers.getValueFromLogs(tx, "_proposalId");
-    await org.votingMachine.execute(proposalId);
-    const organizationProposal = await masterWalletScheme.getProposal(
-      proposalId
-    );
-    assert.equal(
-      organizationProposal.state,
-      constants.WALLET_SCHEME_PROPOSAL_STATES.submitted
-    );
-  });
-
-  it.skip("MasterWalletScheme - positive decision - proposal executed with transfer, pay and mint rep", async function () {
-    var wallet = await Wallet.new();
-    await web3.eth.sendTransaction({
-      from: accounts[0],
-      to: masterWalletScheme.address,
-      value: constants.TEST_VALUE,
-    });
-    await wallet.transferOwnership(masterWalletScheme.address);
-
-    const payCallData = await new web3.eth.Contract(wallet.abi).methods
-      .pay(accounts[1])
-      .encodeABI();
-
-    const callDataMintRep = await org.controller.contract.methods
-      .mintReputation(constants.TEST_VALUE, accounts[4], org.avatar.address)
-      .encodeABI();
-
-    await permissionRegistry.setETHPermission(
-      masterWalletScheme.address,
-      wallet.address,
-      payCallData.substring(0, 10),
-      constants.TEST_VALUE,
-      true
-    );
-
-    await time.increase(100);
-
-    const tx = await masterWalletScheme.proposeCalls(
-      [wallet.address, wallet.address, org.controller.address],
-      ["0x0", payCallData, callDataMintRep],
-      [constants.TEST_VALUE, 0, 0],
-      constants.TEST_TITLE,
-      constants.SOME_HASH
-    );
-    const proposalId = await helpers.getValueFromLogs(tx, "_proposalId");
-    assert.equal(
-      await web3.eth.getBalance(masterWalletScheme.address),
-      constants.TEST_VALUE
-    );
-    assert.equal(await web3.eth.getBalance(wallet.address), 0);
-    assert.equal(await org.reputation.balanceOf(accounts[4]), 0);
-
-    const balanceBeforePay = await web3.eth.getBalance(accounts[1]);
-    await org.votingMachine.vote(
-      proposalId,
-      constants.YES_OPTION,
-      0,
-      constants.ZERO_ADDRESS,
-      {
-        from: accounts[2],
-      }
-    );
-    assert.equal(await web3.eth.getBalance(masterWalletScheme.address), 0);
-    assert.equal(await web3.eth.getBalance(wallet.address), 0);
-    assert.equal(
-      await web3.eth.getBalance(accounts[1]),
-      Number(balanceBeforePay) + constants.TEST_VALUE
-    );
-    assert.equal(
-      await org.reputation.balanceOf(accounts[4]),
-      constants.TEST_VALUE
-    );
-
-    const organizationProposal = await masterWalletScheme.getProposal(
-      proposalId
-    );
-    assert.equal(
-      organizationProposal.state,
-      constants.WALLET_SCHEME_PROPOSAL_STATES.executionSuccedd
-    );
-    assert.equal(organizationProposal.descriptionHash, constants.SOME_HASH);
-    assert.equal(organizationProposal.callData[0], "0x00");
-    assert.equal(organizationProposal.to[0], wallet.address);
-    assert.equal(organizationProposal.value[0], constants.TEST_VALUE);
-    assert.equal(organizationProposal.callData[1], payCallData);
-    assert.equal(organizationProposal.to[1], wallet.address);
-    assert.equal(organizationProposal.value[1], 0);
-    assert.equal(organizationProposal.callData[2], callDataMintRep);
-    assert.equal(organizationProposal.to[2], org.controller.address);
-    assert.equal(organizationProposal.value[2], 0);
-  });
-
-  it("MasterWalletScheme - cant initialize with wrong values", async function () {
-    const unitializedWalletScheme = await WalletScheme.new();
-
-    await expectRevert(
-      unitializedWalletScheme.initialize(
-        org.avatar.address,
-        accounts[0],
-        org.controller.address,
-        permissionRegistry.address,
-        "Master Wallet",
-        86400 - 1,
-        5
-      ),
-      "Scheme__MaxSecondsForExecutionTooLow()"
-    );
-    await expectRevert(
-      unitializedWalletScheme.initialize(
-        constants.ZERO_ADDRESS,
-        accounts[0],
-        org.controller.address,
-        permissionRegistry.address,
-        "Master Wallet",
-        executionTimeout,
-        5
-      ),
-      "Scheme__AvatarAddressCannotBeZero()"
-    );
-  });
-
-  it("MasterWalletScheme - cannot initialize twice", async function () {
-    await expectRevert(
-      masterWalletScheme.initialize(
-        org.avatar.address,
-        accounts[0],
-        org.controller.address,
-        permissionRegistry.address,
-        "Master Wallet",
-        executionTimeout,
-        5
-      ),
-      "Scheme__CannotInitTwice()"
-    );
-  });
-
-  it("MasterWalletScheme can receive value in contractt", async function () {
-    await web3.eth.sendTransaction({
-      from: accounts[0],
-      to: masterWalletScheme.address,
-      value: constants.TEST_VALUE,
-    });
-  });
-
-  it("MasterWalletScheme - get scheme type", async function () {
-    const schemeType = await masterWalletScheme.getSchemeType();
-    assert.equal(schemeType, "WalletScheme_v1");
-  });
-
-  it("QuickWalletScheme can receive value in contract", async function () {
-    await web3.eth.sendTransaction({
-      from: accounts[0],
-      to: quickWalletScheme.address,
-      value: constants.TEST_VALUE,
-    });
-  });
-
-  it("QuickWalletScheme - proposal with data - negative decision - proposal rejected", async function () {
-    const callData = helpers.testCallFrom(quickWalletScheme.address);
-
-    let tx = await quickWalletScheme.proposeCalls(
-      [actionMock.address],
-      [callData],
-      [0],
-      2,
-      constants.TEST_TITLE,
-      constants.SOME_HASH
-    );
-    const proposalId = await helpers.getValueFromLogs(tx, "_proposalId");
-    tx = await org.votingMachine.vote(
-      proposalId,
-      constants.NO_OPTION,
-      0,
-      constants.ZERO_ADDRESS,
-      { from: accounts[2] }
-    );
-    const stateChangeEvent = helpers.getEventFromTx(tx, "ProposalStateChange");
-    assert.equal(stateChangeEvent.args._state, 2);
-
-    const organizationProposal = await quickWalletScheme.getProposal(
-      proposalId
-    );
-    assert.equal(
-      organizationProposal.state,
-      constants.WALLET_SCHEME_PROPOSAL_STATES.rejected
-    );
-
-    assert.equal(organizationProposal.callData[0], callData);
-    assert.equal(organizationProposal.to[0], actionMock.address);
-    assert.equal(organizationProposal.value[0], 0);
-  });
-
-  it("QuickWalletScheme - proposal with data - positive decision - proposal executed", async function () {
-    const callData = helpers.testCallFrom(quickWalletScheme.address);
-
-    const tx = await quickWalletScheme.proposeCalls(
-      [actionMock.address],
-      [callData],
-      [0],
-      2,
-      constants.TEST_TITLE,
-      constants.SOME_HASH
-    );
-    const proposalId = await helpers.getValueFromLogs(tx, "_proposalId");
-    await org.votingMachine.vote(
-      proposalId,
-      constants.YES_OPTION,
-      0,
-      constants.ZERO_ADDRESS,
-      {
-        from: accounts[2],
-      }
-    );
-
-    const organizationProposal = await quickWalletScheme.getProposal(
-      proposalId
-    );
-    assert.equal(
-      organizationProposal.state,
-      constants.WALLET_SCHEME_PROPOSAL_STATES.executionSuccedd
-    );
-    assert.equal(organizationProposal.callData[0], callData);
-    assert.equal(organizationProposal.to[0], actionMock.address);
-    assert.equal(organizationProposal.value[0], 0);
-  });
-
-  // eslint-disable-next-line max-len
-  it.skip("QuickWalletScheme - proposal with data - positive decision - proposal executed with multiple calls and value", async function () {
-    var wallet = await Wallet.new();
-    await web3.eth.sendTransaction({
-      from: accounts[0],
-      to: quickWalletScheme.address,
-      value: constants.TEST_VALUE,
-    });
-    await wallet.transferOwnership(quickWalletScheme.address);
-
-    const payCallData = await new web3.eth.Contract(wallet.abi).methods
-      .pay(accounts[1])
-      .encodeABI();
-
-    await permissionRegistry.setETHPermission(
-      quickWalletScheme.address,
-      wallet.address,
-      payCallData.substring(0, 10),
-      constants.TEST_VALUE,
-      true
-    );
-    await time.increase(100);
-
-    const tx = await quickWalletScheme.proposeCalls(
-      [wallet.address, wallet.address],
-      ["0x0", payCallData],
-      [constants.TEST_VALUE],
-      2,
-      constants.TEST_TITLE,
-      constants.NULL_HASH
-    );
-    true;
-    const proposalId = await helpers.getValueFromLogs(tx, "_proposalId");
-    assert.equal(
-      await web3.eth.getBalance(quickWalletScheme.address),
-      constants.TEST_VALUE
-    );
-    assert.equal(await web3.eth.getBalance(wallet.address), 0);
-    const balanceBeforePay = await web3.eth.getBalance(accounts[1]);
-    await org.votingMachine.vote(
-      proposalId,
-      constants.YES_OPTION,
-      0,
-      constants.ZERO_ADDRESS,
-      {
-        from: accounts[2],
-      }
-    );
-    assert.equal(await web3.eth.getBalance(quickWalletScheme.address), 0);
-    assert.equal(await web3.eth.getBalance(wallet.address), 0);
-    assert.equal(
-      await web3.eth.getBalance(accounts[1]),
-      Number(balanceBeforePay) + constants.TEST_VALUE
-    );
-
-    const organizationProposal = await quickWalletScheme.getProposal(
-      proposalId
-    );
-    assert.equal(
-      organizationProposal.state,
-      constants.WALLET_SCHEME_PROPOSAL_STATES.executionSuccedd
-    );
-    assert.equal(organizationProposal.callData[0], "0x00");
-    assert.equal(organizationProposal.to[0], wallet.address);
-    assert.equal(organizationProposal.value[0], constants.TEST_VALUE);
-    assert.equal(organizationProposal.callData[1], payCallData);
-    assert.equal(organizationProposal.to[1], wallet.address);
-    assert.equal(organizationProposal.value[1], 0);
-  });
-
-  it("QuickWalletScheme - proposal with data - positive decision - proposal execution fail and timeout", async () => {
-    const callData = helpers.testCallFrom(constants.ZERO_ADDRESS);
-
-    let tx = await quickWalletScheme.proposeCalls(
-      [actionMock.address],
-      [callData],
-      [0],
-      2,
-      constants.TEST_TITLE,
-      constants.SOME_HASH
-    );
-    const proposalId = await helpers.getValueFromLogs(tx, "_proposalId");
-
-    await expectRevert(
-      org.votingMachine.vote(
-        proposalId,
-        constants.YES_OPTION,
-        0,
-        constants.ZERO_ADDRESS,
-        {
-          from: accounts[2],
-        }
-      ),
-      " "
-    );
-
-    assert.equal(
-      (await quickWalletScheme.getProposal(proposalId)).state,
-      constants.WALLET_SCHEME_PROPOSAL_STATES.submitted
-    );
-
-    await time.increase(executionTimeout);
-
-    tx = await org.votingMachine.vote(
-      proposalId,
-      constants.YES_OPTION,
-      0,
-      constants.ZERO_ADDRESS,
-      { from: accounts[2] }
-    );
-
-    assert.equal(
-      (await quickWalletScheme.getProposal(proposalId)).state,
-      constants.WALLET_SCHEME_PROPOSAL_STATES.executionTimeout
-    );
-  });
-
-  // eslint-disable-next-line max-len
-  it.skip("QuickWalletScheme - proposal with data - positive decision - proposal executed without return value", async function () {
-    const callData = helpers.testCallWithoutReturnValueFrom(
-      quickWalletScheme.address
-    );
-
-    let tx = await quickWalletScheme.proposeCalls(
-      [actionMock.address],
-      [callData],
-      [0, 0],
-      2,
-      constants.TEST_TITLE,
-      constants.SOME_HASH
-    );
-    const proposalId = await helpers.getValueFromLogs(tx, "_proposalId");
-    tx = await org.votingMachine.vote(
-      proposalId,
-      constants.YES_OPTION,
-      0,
-      constants.ZERO_ADDRESS,
-      { from: accounts[2] }
-    );
-    const executionEvent = helpers.getEventFromTx(tx, "ExecutionResults");
-
-    const returnValues = executionEvent.args._callsDataResult[0];
-    assert.equal(returnValues, "0x");
-
-    const organizationProposal = await quickWalletScheme.getProposal(
-      proposalId
-    );
-    assert.equal(
-      organizationProposal.state,
-      constants.WALLET_SCHEME_PROPOSAL_STATES.executionSuccedd
-    );
-    assert.equal(organizationProposal.callData[0], callData);
-    assert.equal(organizationProposal.to[0], actionMock.address);
-    assert.equal(organizationProposal.value[0], 0);
-  });
-
-  it("QuickWalletScheme - proposal with REP - execute mintReputation & burnReputation", async function () {
-    const callDataMintRep = await org.controller.contract.methods
-      .mintReputation(constants.TEST_VALUE, accounts[4])
-      .encodeABI();
-    const callDataBurnRep = await org.controller.contract.methods
-      .burnReputation(constants.TEST_VALUE, accounts[4])
-      .encodeABI();
-
-    await permissionRegistry.setETHPermission(
-      quickWalletScheme.address,
-      org.controller.address,
-      callDataMintRep.substring(0, 10),
-      0,
-      true
-    );
-    await permissionRegistry.setETHPermission(
-      quickWalletScheme.address,
-      org.controller.address,
-      callDataBurnRep.substring(0, 10),
-      0,
-      true
-    );
-
-    var tx = await quickWalletScheme.proposeCalls(
-      [org.controller.address],
-      [callDataMintRep],
-      [0],
-      2,
-      constants.TEST_TITLE,
-      constants.NULL_HASH
-    );
-    const proposalIdMintRep = await helpers.getValueFromLogs(tx, "_proposalId");
-    tx = await quickWalletScheme.proposeCalls(
-      [org.controller.address],
-      [callDataBurnRep],
-      [0],
-      2,
-      constants.TEST_TITLE,
-      constants.NULL_HASH
-    );
-    const proposalIdBurnRep = await helpers.getValueFromLogs(tx, "_proposalId");
-
-    // Mint Rep
-    await org.votingMachine.vote(
-      proposalIdMintRep,
-      constants.YES_OPTION,
-      0,
-      constants.ZERO_ADDRESS,
-      { from: accounts[2] }
-    );
-    assert.equal(
-      await org.reputation.balanceOf(accounts[4]),
-      constants.TEST_VALUE
-    );
-
-    // Burn Rep
-    await org.votingMachine.vote(
-      proposalIdBurnRep,
-      constants.YES_OPTION,
-      0,
-      constants.ZERO_ADDRESS,
-      { from: accounts[2] }
-    );
-    assert.equal(await org.reputation.balanceOf(accounts[4]), 0);
-  });
-
-  // eslint-disable-next-line max-len
-  it("QuickWalletScheme - proposals adding/removing schemes - should fail on registerScheme & removeScheme", async function () {
-    await permissionRegistry.setETHPermission(
-      quickWalletScheme.address,
-      org.controller.address,
-      web3.eth.abi.encodeFunctionSignature(
-        "registerScheme(address,bytes32,bool,bool,bool)"
-      ),
-      0,
-      true
-    );
-    await permissionRegistry.setETHPermission(
-      quickWalletScheme.address,
-      org.controller.address,
-      web3.eth.abi.encodeFunctionSignature("unregisterScheme(address)"),
-      0,
-      true
-    );
-
-    const callDataRegisterScheme = await org.controller.contract.methods
-      .registerScheme(constants.SOME_ADDRESS, "0x0000000F", false, false, false)
-      .encodeABI();
-    const callDataRemoveScheme = await org.controller.contract.methods
-      .unregisterScheme(masterWalletScheme.address)
-      .encodeABI();
-
-    var tx = await quickWalletScheme.proposeCalls(
-      [org.controller.address],
-      [callDataRegisterScheme],
-      [0],
-      2,
-      constants.TEST_TITLE,
-      constants.NULL_HASH
-    );
-    const proposalIdAddScheme = await helpers.getValueFromLogs(
-      tx,
-      "_proposalId"
-    );
-    tx = await quickWalletScheme.proposeCalls(
-      [org.controller.address],
-      [callDataRemoveScheme],
-      [0],
-      2,
-      constants.TEST_TITLE,
-      constants.NULL_HASH
-    );
-    const proposalIdRemoveScheme = await helpers.getValueFromLogs(
-      tx,
-      "_proposalId"
-    );
-
-    // Add Scheme
-    await expectRevert.unspecified(
-      org.votingMachine.vote(
-        proposalIdAddScheme,
-        constants.YES_OPTION,
-        0,
-        constants.ZERO_ADDRESS,
-        { from: accounts[2] }
-      )
-    );
-    assert.equal(
-      (await quickWalletScheme.getProposal(proposalIdAddScheme)).state,
-      constants.WALLET_SCHEME_PROPOSAL_STATES.submitted
-    );
-
-    const addedScheme = await org.controller.schemes(constants.SOME_ADDRESS);
-    assert.equal(
-      addedScheme.paramsHash,
-      "0x0000000000000000000000000000000000000000000000000000000000000000"
-    );
-
-    // Remove Scheme
-    await expectRevert.unspecified(
-      org.votingMachine.vote(
-        proposalIdRemoveScheme,
-        constants.YES_OPTION,
-        0,
-        constants.ZERO_ADDRESS,
-        { from: accounts[2] }
-      )
-    );
-    assert.equal(
-      (await quickWalletScheme.getProposal(proposalIdRemoveScheme)).state,
-      constants.WALLET_SCHEME_PROPOSAL_STATES.submitted
-    );
-
-    await time.increase(executionTimeout);
-    await org.votingMachine.vote(
-      proposalIdAddScheme,
-      constants.YES_OPTION,
-      0,
-      constants.ZERO_ADDRESS,
-      { from: accounts[2] }
-    );
-    assert.equal(
-      (await quickWalletScheme.getProposal(proposalIdAddScheme)).state,
-      constants.WALLET_SCHEME_PROPOSAL_STATES.executionTimeout
-    );
-
-    await org.votingMachine.vote(
-      proposalIdRemoveScheme,
-      constants.YES_OPTION,
-      0,
-      constants.ZERO_ADDRESS,
-      { from: accounts[2] }
-    );
-    assert.equal(
-      (await quickWalletScheme.getProposal(proposalIdRemoveScheme)).state,
-      constants.WALLET_SCHEME_PROPOSAL_STATES.executionTimeout
-    );
-  });
-
-  // eslint-disable-next-line max-len
-  it("QuickWalletScheme - positive decision - proposal executed - allowed by permission registry from scheme", async function () {
-    const callData = helpers.testCallFrom(quickWalletScheme.address);
-
-    assert.notEqual(
-      (
-        await permissionRegistry.getETHPermission(
-          quickWalletScheme.address,
-          actionMock.address,
-          callData.substring(0, 10)
-        )
-      ).fromTime.toString(),
-      0
-    );
-
-    await permissionRegistry.setETHPermission(
-      quickWalletScheme.address,
-      actionMock.address,
-      callData.substring(0, 10),
-      0,
-      false
-    );
-
-    assert.equal(
-      (
-        await permissionRegistry.getETHPermission(
-          quickWalletScheme.address,
-          actionMock.address,
-          callData.substring(0, 10)
-        )
-      ).fromTime.toString(),
-      0
-    );
-
-    const setPermissionData = new web3.eth.Contract(
-      PermissionRegistry.abi
-    ).methods
-      .setETHPermission(
-        quickWalletScheme.address,
-        actionMock.address,
-        callData.substring(0, 10),
-        constants.MAX_UINT_256,
-        true
-      )
-      .encodeABI();
-
-    await time.increase(1);
-
-    // Proposal to allow calling actionMock
-    const tx = await quickWalletScheme.proposeCalls(
-      [permissionRegistry.address],
-      [setPermissionData],
-      [0],
-      2,
-      constants.TEST_TITLE,
-      constants.SOME_HASH
-    );
-    const proposalId = await helpers.getValueFromLogs(tx, "_proposalId");
-    await org.votingMachine.vote(
-      proposalId,
-      constants.YES_OPTION,
-      0,
-      constants.ZERO_ADDRESS,
-      {
-        from: accounts[2],
-      }
-    );
-    const setPermissionTime = Number(await time.latest());
-
-    assert.equal(
-      (
-        await permissionRegistry.getETHPermission(
-          quickWalletScheme.address,
-          actionMock.address,
-          callData.substring(0, 10)
-        )
-      ).fromTime.toString(),
-      setPermissionTime
-    );
-
-    await time.increase(1);
-
-    const tx2 = await quickWalletScheme.proposeCalls(
-      [actionMock.address],
-      [callData],
-      [0],
-      2,
-      constants.TEST_TITLE,
-      constants.SOME_HASH
-    );
-    const proposalId2 = await helpers.getValueFromLogs(tx2, "_proposalId");
-    await org.votingMachine.vote(
-      proposalId2,
-      constants.YES_OPTION,
-      0,
-      constants.ZERO_ADDRESS,
-      {
-        from: accounts[2],
-      }
-    );
-
-    const organizationProposal = await quickWalletScheme.getProposal(
-      proposalId2
-    );
-    assert.equal(
-      organizationProposal.state,
-      constants.WALLET_SCHEME_PROPOSAL_STATES.executionSuccedd
-    );
-    assert.equal(organizationProposal.callData[0], callData);
-    assert.equal(organizationProposal.to[0], actionMock.address);
-    assert.equal(organizationProposal.value[0], 0);
-  });
-
-  it.skip("QuickWalletScheme - positive decision - proposal executed with transfer, pay and mint rep", async function () {
-    var wallet = await WalletScheme.new();
-    await web3.eth.sendTransaction({
-      from: accounts[0],
-      to: quickWalletScheme.address,
-      value: 100000000,
-    });
-    // await wallet.transferOwnership(quickWalletScheme.address);
-
-    const payCallData = await new web3.eth.Contract(wallet.abi).methods
-      .pay(accounts[1])
-      .encodeABI();
-    const callDataMintRep = await org.controller.contract.methods
-      .mintReputation(constants.TEST_VALUE, accounts[4], org.avatar.address)
-      .encodeABI();
-
-    await permissionRegistry.setETHPermission(
-      quickWalletScheme.address,
-      wallet.address,
-      payCallData.substring(0, 10),
-      constants.TEST_VALUE,
-      true
-    );
-
-    let tx = await quickWalletScheme.proposeCalls(
-      [wallet.address, wallet.address, org.controller.address],
-      ["0x0", payCallData, callDataMintRep],
-      [constants.TEST_VALUE, 0, 0],
-      constants.TEST_TITLE,
-      constants.SOME_HASH
-    );
-    const proposalId = await helpers.getValueFromLogs(tx, "_proposalId");
-    assert.equal(
-      await web3.eth.getBalance(quickWalletScheme.address),
-      100000000
-    );
-    assert.equal(await web3.eth.getBalance(wallet.address), 0);
-    assert.equal(await org.reputation.balanceOf(accounts[4]), 0);
-
-    const balanceBeforePay = await web3.eth.getBalance(accounts[1]);
-    tx = await org.votingMachine.vote(
-      proposalId,
-      constants.YES_OPTION,
-      0,
-      constants.ZERO_ADDRESS,
-      { from: accounts[2] }
-    );
-    const executionEvent = helpers.getEventFromTx(tx, "ExecutionResults");
-    assert.equal(executionEvent.args._callsSucessResult[0], true);
-    assert.equal(executionEvent.args._callsSucessResult[1], true);
-    assert.equal(executionEvent.args._callsSucessResult[2], true);
-    assert.equal(executionEvent.args._callsDataResult[0], "0x");
-    assert.equal(executionEvent.args._callsDataResult[1], "0x");
-    assert.equal(
-      executionEvent.args._callsDataResult[2],
-      "0x0000000000000000000000000000000000000000000000000000000000000001"
-    );
-
-    assert.equal(await web3.eth.getBalance(masterWalletScheme.address), 0);
-    assert.equal(await web3.eth.getBalance(wallet.address), 0);
-    assert.equal(
-      await web3.eth.getBalance(accounts[1]),
-      Number(balanceBeforePay) + constants.TEST_VALUE
-    );
-    assert.equal(
-      await org.reputation.balanceOf(accounts[4]),
-      constants.TEST_VALUE
-    );
-
-    const organizationProposal = await quickWalletScheme.getProposal(
-      proposalId
-    );
-    assert.equal(
-      organizationProposal.state,
-      constants.WALLET_SCHEME_PROPOSAL_STATES.executionSuccedd
-    );
-    assert.equal(organizationProposal.callData[0], "0x00");
-    assert.equal(organizationProposal.to[0], wallet.address);
-    assert.equal(organizationProposal.value[0], constants.TEST_VALUE);
-    assert.equal(organizationProposal.callData[1], payCallData);
-    assert.equal(organizationProposal.to[1], wallet.address);
-    assert.equal(organizationProposal.value[1], 0);
-    assert.equal(organizationProposal.callData[2], callDataMintRep);
-    assert.equal(organizationProposal.to[2], org.controller.address);
-    assert.equal(organizationProposal.value[2], 0);
-  });
-
-  describe("ERC20 Transfers", async function () {
-    // eslint-disable-next-line max-len
-    it("MasterWalletScheme - positive decision - proposal executed - ERC20 transfer allowed by permission registry from scheme", async function () {
-      await testToken.transfer(masterWalletScheme.address, 200, {
-        from: accounts[1],
-      });
-
-      await permissionRegistry.setETHPermission(
-        masterWalletScheme.address,
-        testToken.address,
-        web3.eth.abi.encodeFunctionSignature("transfer(address,uint256)"),
-        0,
-        true
-      );
-
-      const addERC20LimitData = new web3.eth.Contract(
-        PermissionRegistry.abi
-      ).methods
-        .addERC20Limit(masterWalletScheme.address, testToken.address, 100, 0)
-        .encodeABI();
-
-      await time.increase(1);
-
-      // Proposal to allow calling actionMock
-      const tx = await masterWalletScheme.proposeCalls(
-        [permissionRegistry.address],
-        [addERC20LimitData],
-        [0],
-        2,
-        constants.TEST_TITLE,
-        constants.SOME_HASH
-      );
-      const proposalId = await helpers.getValueFromLogs(tx, "_proposalId");
-      await org.votingMachine.vote(
-        proposalId,
-        constants.YES_OPTION,
-        0,
-        constants.ZERO_ADDRESS,
-        {
-          from: accounts[2],
-        }
-      );
-
-      const erc20TransferPermission = await permissionRegistry.getERC20Limit(
-        masterWalletScheme.address,
-        testToken.address
-      );
-
-      assert.equal(erc20TransferPermission.toString(), "100");
-
-      await time.increase(1);
-
-      const transferData = await new web3.eth.Contract(testToken.abi).methods
-        .transfer(actionMock.address, "50")
-        .encodeABI();
-      assert.equal(
-        await testToken.balanceOf(masterWalletScheme.address),
-        "200"
-      );
-
-      const tx2 = await masterWalletScheme.proposeCalls(
-        [testToken.address],
-        [transferData],
-        [0],
-        2,
-        constants.TEST_TITLE,
-        constants.SOME_HASH
-      );
-      const proposalId2 = await helpers.getValueFromLogs(tx2, "_proposalId");
-      await org.votingMachine.vote(
-        proposalId2,
-        constants.YES_OPTION,
-        0,
-        constants.ZERO_ADDRESS,
-        {
-          from: accounts[2],
-          gas: constants.GAS_LIMIT,
-        }
-      );
-      assert.equal(
-        await testToken.balanceOf(masterWalletScheme.address),
-        "150"
-      );
-
-      const organizationProposal = await masterWalletScheme.getProposal(
-        proposalId2
-      );
-      assert.equal(
-        organizationProposal.state,
-        constants.WALLET_SCHEME_PROPOSAL_STATES.executionSuccedd
-      );
-      assert.equal(organizationProposal.callData[0], transferData);
-      assert.equal(organizationProposal.to[0], testToken.address);
-      assert.equal(organizationProposal.value[0], 0);
-    });
-
-    // eslint-disable-next-line max-len
-    it("MasterWalletScheme - positive decision - proposal executed - not allowed ERC20 value by permission registry in multiple calls", async function () {
-      await testToken.transfer(masterWalletScheme.address, 200, {
-        from: accounts[1],
-      });
-
-      await permissionRegistry.setETHPermission(
-        masterWalletScheme.address,
-        testToken.address,
-        web3.eth.abi.encodeFunctionSignature("transfer(address,uint256)"),
-        0,
-        true
-      );
-      await permissionRegistry.addERC20Limit(
-        masterWalletScheme.address,
-        testToken.address,
-        100,
-        0
-      );
-
-      assert.equal(
-        await permissionRegistry.getERC20Limit(
-          masterWalletScheme.address,
-          testToken.address
-        ),
-        100
-      );
-
-      const transferData = await new web3.eth.Contract(testToken.abi).methods
-        .transfer(actionMock.address, "101")
-        .encodeABI();
-
-      const tx = await masterWalletScheme.proposeCalls(
-        [testToken.address],
-        [transferData],
-        [0],
-        2,
-        constants.TEST_TITLE,
-        constants.SOME_HASH
-      );
-      const proposalId = await helpers.getValueFromLogs(tx, "_proposalId");
-      await expectRevert(
-        org.votingMachine.vote(
-          proposalId,
-          constants.YES_OPTION,
-          0,
-          constants.ZERO_ADDRESS,
-          {
-            from: accounts[2],
-          }
-        ),
-        "PermissionRegistry: Value limit reached"
-      );
-
-      assert.equal(
-        (await masterWalletScheme.getProposal(proposalId)).state,
-        constants.WALLET_SCHEME_PROPOSAL_STATES.submitted
-      );
-
-      await time.increase(executionTimeout);
-      await org.votingMachine.vote(
-        proposalId,
-        constants.YES_OPTION,
-        0,
-        constants.ZERO_ADDRESS,
-        {
-          from: accounts[2],
-        }
-      );
-
-      assert.equal(
-        (await masterWalletScheme.getProposal(proposalId)).state,
-        constants.WALLET_SCHEME_PROPOSAL_STATES.executionTimeout
-      );
-    });
-
-    // eslint-disable-next-line max-len
-    it("QuickWalletScheme - positive decision - proposal executed - not allowed ERC20 value by permission registry in multiple calls", async function () {
-      await testToken.transfer(quickWalletScheme.address, 200, {
-        from: accounts[1],
-      });
-
-      await permissionRegistry.setETHPermission(
-        quickWalletScheme.address,
-        testToken.address,
-        web3.eth.abi.encodeFunctionSignature("transfer(address,uint256)"),
-        0,
-        true
-      );
-      await permissionRegistry.addERC20Limit(
-        quickWalletScheme.address,
-        testToken.address,
-        100,
-        0
-      );
-
-      assert.equal(
-        await permissionRegistry.getERC20Limit(
-          quickWalletScheme.address,
-          testToken.address
-        ),
-        100
-      );
-
-      const transferData = await new web3.eth.Contract(testToken.abi).methods
-        .transfer(actionMock.address, "101")
-        .encodeABI();
-
-      const tx = await quickWalletScheme.proposeCalls(
-        [testToken.address],
-        [transferData],
-        [0],
-        2,
-        constants.TEST_TITLE,
-        constants.SOME_HASH
-      );
-      const proposalId = await helpers.getValueFromLogs(tx, "_proposalId");
-      await expectRevert(
-        org.votingMachine.vote(
-          proposalId,
-          constants.YES_OPTION,
-          0,
-          constants.ZERO_ADDRESS,
-          {
-            from: accounts[2],
-          }
-        ),
-        "PermissionRegistry: Value limit reached"
-      );
-
-      assert.equal(
-        (await quickWalletScheme.getProposal(proposalId)).state,
-        constants.WALLET_SCHEME_PROPOSAL_STATES.submitted
-      );
-
-      await time.increase(executionTimeout);
-
-      await org.votingMachine.vote(
-        proposalId,
-        constants.YES_OPTION,
-        0,
-        constants.ZERO_ADDRESS,
-        {
-          from: accounts[2],
-        }
-      );
-
-      assert.equal(
-        (await quickWalletScheme.getProposal(proposalId)).state,
-        constants.WALLET_SCHEME_PROPOSAL_STATES.executionTimeout
-      );
-    });
-
-    // eslint-disable-next-line max-len
-<<<<<<< HEAD
-    it.skip("MasterWalletScheme - positive decision - proposal executed - not allowed ERC20 transfer with value", async () => {
-      await permissionRegistry.addERC20Limit(
-        masterWalletScheme.address,
-        testToken.address,
-        101,
-        0
-      );
-
-      const transferData = await new web3.eth.Contract(testToken.abi).methods
-        .transfer(actionMock.address, "100")
-        .encodeABI();
-
-      await expectRevert(
-        masterWalletScheme.proposeCalls(
-          [testToken.address, ZERO_ADDRESS],
-          [transferData, "0x0"],
-          [1, 0],
-          2,
-          constants.TEST_TITLE,
-          constants.SOME_HASH
-        ),
-        "cant propose ERC20 transfers with value"
-      );
-    });
-
-    // eslint-disable-next-line max-len
-=======
->>>>>>> cf1784e4
-    it("QuickWalletScheme - positive decision - proposal executed - ERC20 transfer allowed by permission registry from scheme", async function () {
-      await testToken.transfer(quickWalletScheme.address, 200, {
-        from: accounts[1],
-      });
-
-      await permissionRegistry.setETHPermission(
-        quickWalletScheme.address,
-        testToken.address,
-        web3.eth.abi.encodeFunctionSignature("transfer(address,uint256)"),
-        0,
-        true
-      );
-
-      const addERC20LimitData = new web3.eth.Contract(
-        PermissionRegistry.abi
-      ).methods
-        .addERC20Limit(quickWalletScheme.address, testToken.address, 100, 0)
-        .encodeABI();
-
-      // Proposal to allow calling actionMock
-      const tx = await quickWalletScheme.proposeCalls(
-        [permissionRegistry.address],
-        [addERC20LimitData],
-        [0],
-        2,
-        constants.TEST_TITLE,
-        constants.SOME_HASH
-      );
-      const proposalId = await helpers.getValueFromLogs(tx, "_proposalId");
-      await org.votingMachine.vote(
-        proposalId,
-        constants.YES_OPTION,
-        0,
-        constants.ZERO_ADDRESS,
-        {
-          from: accounts[2],
-        }
-      );
-
-      assert.equal(
-        await permissionRegistry.getERC20Limit(
-          quickWalletScheme.address,
-          testToken.address
-        ),
-        100
-      );
-      await time.increase(1);
-
-      const transferData = await new web3.eth.Contract(testToken.abi).methods
-        .transfer(actionMock.address, "50")
-        .encodeABI();
-      assert.equal(await testToken.balanceOf(quickWalletScheme.address), "200");
-
-      const tx2 = await quickWalletScheme.proposeCalls(
-        [testToken.address],
-        [transferData],
-        [0],
-        2,
-        constants.TEST_TITLE,
-        constants.SOME_HASH
-      );
-      const proposalId2 = await helpers.getValueFromLogs(tx2, "_proposalId");
-
-      await org.votingMachine.vote(
-        proposalId2,
-        constants.YES_OPTION,
-        0,
-        constants.ZERO_ADDRESS,
-        {
-          from: accounts[2],
-        }
-      );
-      assert.equal(await testToken.balanceOf(quickWalletScheme.address), "150");
-
-      const organizationProposal = await quickWalletScheme.getProposal(
-        proposalId2
-      );
-      assert.equal(
-        organizationProposal.state,
-        constants.WALLET_SCHEME_PROPOSAL_STATES.executionSuccedd
-      );
-      assert.equal(organizationProposal.callData[0], transferData);
-      assert.equal(organizationProposal.to[0], testToken.address);
-      assert.equal(organizationProposal.value[0], 0);
-    });
-  });
-});
+import { ZERO_ADDRESS } from "@openzeppelin/test-helpers/src/constants";
+import { assert } from "chai";
+import * as helpers from "../../helpers";
+const { fixSignature } = require("../../helpers/sign");
+const { time, expectRevert } = require("@openzeppelin/test-helpers");
+
+const AvatarScheme = artifacts.require("./AvatarScheme.sol");
+const WalletScheme = artifacts.require("./WalletScheme.sol");
+const PermissionRegistry = artifacts.require("./PermissionRegistry.sol");
+const ERC20Mock = artifacts.require("./ERC20Mock.sol");
+const ActionMock = artifacts.require("./ActionMock.sol");
+
+contract("WalletScheme", function (accounts) {
+  let standardTokenMock,
+    permissionRegistry,
+    registrarScheme,
+    masterWalletScheme,
+    quickWalletScheme,
+    org,
+    actionMock,
+    defaultParamsHash,
+    testToken;
+
+  const constants = helpers.constants;
+  const executionTimeout = 172800 + 86400; // _queuedVotePeriodLimit + _boostedVotePeriodLimit
+
+  beforeEach(async function () {
+    actionMock = await ActionMock.new();
+    testToken = await ERC20Mock.new("", "", 1000, accounts[1]);
+    standardTokenMock = await ERC20Mock.new("", "", 1000, accounts[1]);
+
+    org = await helpers.deployDao({
+      owner: accounts[0],
+      votingMachineToken: standardTokenMock.address,
+      repHolders: [
+        { address: accounts[0], amount: 20000 },
+        { address: accounts[1], amount: 10000 },
+        { address: accounts[2], amount: 70000 },
+      ],
+    });
+
+    defaultParamsHash = await helpers.setDefaultParameters(org.votingMachine);
+
+    permissionRegistry = await PermissionRegistry.new(accounts[0], 30);
+    await permissionRegistry.initialize();
+
+    registrarScheme = await WalletScheme.new();
+    await registrarScheme.initialize(
+      org.avatar.address,
+      org.votingMachine.address,
+      org.controller.address,
+      permissionRegistry.address,
+      "Wallet Scheme Registrar",
+      executionTimeout,
+      0
+    );
+
+    masterWalletScheme = await WalletScheme.new();
+    await masterWalletScheme.initialize(
+      org.avatar.address,
+      org.votingMachine.address,
+      org.controller.address,
+      permissionRegistry.address,
+      "Master Wallet",
+      executionTimeout,
+      5
+    );
+
+    quickWalletScheme = await WalletScheme.new();
+    await quickWalletScheme.initialize(
+      org.avatar.address,
+      org.votingMachine.address,
+      org.controller.address,
+      permissionRegistry.address,
+      "Quick Wallet",
+      executionTimeout,
+      1
+    );
+
+    await permissionRegistry.setETHPermission(
+      org.avatar.address,
+      constants.ZERO_ADDRESS,
+      constants.NULL_SIGNATURE,
+      constants.MAX_UINT_256,
+      true
+    );
+
+    await permissionRegistry.setETHPermission(
+      registrarScheme.address,
+      org.controller.address,
+      web3.eth.abi.encodeFunctionSignature(
+        "registerScheme(address,bytes32,bool,bool,bool)"
+      ),
+      0,
+      true
+    );
+
+    await permissionRegistry.setETHPermission(
+      registrarScheme.address,
+      org.controller.address,
+      web3.eth.abi.encodeFunctionSignature("unregisterScheme(address)"),
+      0,
+      true
+    );
+
+    await permissionRegistry.setETHPermission(
+      quickWalletScheme.address,
+      constants.ZERO_ADDRESS,
+      constants.NULL_SIGNATURE,
+      constants.MAX_UINT_256,
+      true
+    );
+
+    await permissionRegistry.setETHPermission(
+      registrarScheme.address,
+      registrarScheme.address,
+      web3.eth.abi.encodeFunctionSignature(
+        "setMaxSecondsForExecution(uint256)"
+      ),
+      0,
+      true
+    );
+    await permissionRegistry.setETHPermission(
+      masterWalletScheme.address,
+      masterWalletScheme.address,
+      web3.eth.abi.encodeFunctionSignature(
+        "setMaxSecondsForExecution(uint256)"
+      ),
+      0,
+      true
+    );
+    await permissionRegistry.setETHPermission(
+      quickWalletScheme.address,
+      quickWalletScheme.address,
+      web3.eth.abi.encodeFunctionSignature(
+        "setMaxSecondsForExecution(uint256)"
+      ),
+      0,
+      true
+    );
+    await permissionRegistry.setETHPermission(
+      masterWalletScheme.address,
+      actionMock.address,
+      web3.eth.abi.encodeFunctionSignature("test(address,uint256)"),
+      0,
+      true
+    );
+
+    await permissionRegistry.setETHPermission(
+      masterWalletScheme.address,
+      actionMock.address,
+      web3.eth.abi.encodeFunctionSignature(
+        "executeCall(address,bytes,uint256)"
+      ),
+      0,
+      true
+    );
+    await permissionRegistry.setETHPermission(
+      masterWalletScheme.address,
+      actionMock.address,
+      web3.eth.abi.encodeFunctionSignature(
+        "executeCallWithRequiredSuccess(address,bytes,uint256)"
+      ),
+      0,
+      true
+    );
+    await permissionRegistry.setETHPermission(
+      masterWalletScheme.address,
+      actionMock.address,
+      web3.eth.abi.encodeFunctionSignature(
+        "testWithoutReturnValue(address,uint256)"
+      ),
+      0,
+      true
+    );
+    await permissionRegistry.setETHPermission(
+      quickWalletScheme.address,
+      actionMock.address,
+      web3.eth.abi.encodeFunctionSignature(
+        "testWithoutReturnValue(address,uint256)"
+      ),
+      0,
+      true
+    );
+    await permissionRegistry.setETHPermission(
+      quickWalletScheme.address,
+      actionMock.address,
+      web3.eth.abi.encodeFunctionSignature("test(address,uint256)"),
+      0,
+      true
+    );
+    await permissionRegistry.setETHPermission(
+      quickWalletScheme.address,
+      actionMock.address,
+      web3.eth.abi.encodeFunctionSignature(
+        "executeCall(address,bytes,uint256)"
+      ),
+      0,
+      true
+    );
+
+    await time.increase(30);
+
+    await org.controller.registerScheme(
+      registrarScheme.address,
+      defaultParamsHash,
+      true,
+      false,
+      false
+    );
+    await org.controller.registerScheme(
+      masterWalletScheme.address,
+      defaultParamsHash,
+      false,
+      false,
+      true
+    );
+    await org.controller.registerScheme(
+      quickWalletScheme.address,
+      defaultParamsHash,
+      false,
+      false,
+      true
+    );
+  });
+
+  it("Registrar Scheme", async function () {
+    await web3.eth.sendTransaction({
+      from: accounts[0],
+      to: masterWalletScheme.address,
+      value: 1000,
+    });
+
+    const newWalletScheme = await WalletScheme.new();
+    await newWalletScheme.initialize(
+      org.avatar.address,
+      org.votingMachine.address,
+      org.controller.address,
+      permissionRegistry.address,
+      "New Wallet Scheme",
+      executionTimeout,
+      0
+    );
+
+    await org.votingMachine.setParameters(
+      [60, 86400, 3600, 1800, 1050, 0, 60, 10, 15, 10, 0],
+      constants.ZERO_ADDRESS
+    );
+    const newParamsHash = await org.votingMachine.getParametersHash(
+      [60, 86400, 3600, 1800, 1050, 0, 60, 10, 15, 10, 0],
+      constants.ZERO_ADDRESS
+    );
+
+    const registerSchemeData = web3.eth.abi.encodeFunctionCall(
+      org.controller.abi.find(x => x.name === "registerScheme"),
+      [newWalletScheme.address, defaultParamsHash, false, false, false]
+    );
+
+    const updateSchemeParamsData = web3.eth.abi.encodeFunctionCall(
+      org.controller.abi.find(x => x.name === "registerScheme"),
+      [masterWalletScheme.address, newParamsHash, false, true, false]
+    );
+
+    const unregisterSchemeData = web3.eth.abi.encodeFunctionCall(
+      org.controller.abi.find(x => x.name === "unregisterScheme"),
+      [quickWalletScheme.address]
+    );
+
+    const proposalId1 = await helpers.getValueFromLogs(
+      await registrarScheme.proposeCalls(
+        [
+          org.controller.address,
+          org.controller.address,
+          org.controller.address,
+        ],
+        [registerSchemeData, updateSchemeParamsData, unregisterSchemeData],
+        [0, 0, 0],
+        2,
+        constants.TEST_TITLE,
+        constants.SOME_HASH
+      ),
+      "_proposalId"
+    );
+    await org.votingMachine.vote(
+      proposalId1,
+      constants.YES_OPTION,
+      0,
+      constants.ZERO_ADDRESS,
+      {
+        from: accounts[2],
+      }
+    );
+
+    const organizationProposal1 = await registrarScheme.getProposal(
+      proposalId1
+    );
+    assert.equal(
+      organizationProposal1.state,
+      constants.WALLET_SCHEME_PROPOSAL_STATES.executionSuccedd
+    );
+
+    assert.deepEqual(organizationProposal1.to, [
+      org.controller.address,
+      org.controller.address,
+      org.controller.address,
+    ]);
+    assert.deepEqual(organizationProposal1.callData, [
+      registerSchemeData,
+      updateSchemeParamsData,
+      unregisterSchemeData,
+    ]);
+    assert.deepEqual(organizationProposal1.value, ["0", "0", "0"]);
+
+    assert.equal(
+      await org.controller.isSchemeRegistered(newWalletScheme.address),
+      true
+    );
+    assert.equal(
+      await org.controller.getSchemeParameters(newWalletScheme.address),
+      defaultParamsHash
+    );
+    assert.equal(
+      await org.controller.getSchemeCanManageSchemes(newWalletScheme.address),
+      false
+    );
+    assert.equal(
+      await org.controller.getSchemeCanMakeAvatarCalls(newWalletScheme.address),
+      false
+    );
+
+    assert.equal(
+      await org.controller.isSchemeRegistered(quickWalletScheme.address),
+      false
+    );
+    assert.equal(
+      await org.controller.getSchemeParameters(quickWalletScheme.address),
+      "0x0000000000000000000000000000000000000000000000000000000000000000"
+    );
+    assert.equal(
+      await org.controller.getSchemeCanManageSchemes(quickWalletScheme.address),
+      false
+    );
+    assert.equal(
+      await org.controller.getSchemeCanMakeAvatarCalls(
+        quickWalletScheme.address
+      ),
+      false
+    );
+
+    assert.equal(
+      await org.controller.isSchemeRegistered(masterWalletScheme.address),
+      true
+    );
+    assert.equal(
+      await org.controller.getSchemeParameters(masterWalletScheme.address),
+      newParamsHash
+    );
+    assert.equal(
+      await org.controller.getSchemeCanManageSchemes(
+        masterWalletScheme.address
+      ),
+      false
+    );
+    assert.equal(
+      await org.controller.getSchemeCanMakeAvatarCalls(
+        masterWalletScheme.address
+      ),
+      true
+    );
+  });
+
+  it("MasterWalletScheme - setMaxSecondsForExecution is callable only form the avatar", async function () {
+    expectRevert(
+      masterWalletScheme.setMaxSecondsForExecution(executionTimeout + 666),
+      "setMaxSecondsForExecution is callable only form the avatar"
+    );
+    assert.equal(
+      await masterWalletScheme.maxSecondsForExecution(),
+      executionTimeout
+    );
+  });
+
+  it("MasterWalletScheme - proposal to change max proposal time - positive decision - proposal executed", async () => {
+    const callData = helpers.encodeMaxSecondsForExecution(86400 + 666);
+
+    expectRevert(
+      masterWalletScheme.proposeCalls(
+        [masterWalletScheme.address],
+        [callData],
+        [1],
+        2,
+        constants.TEST_TITLE,
+        constants.SOME_HASH
+      ),
+      "invalid proposal caller"
+    );
+
+    const tx = await masterWalletScheme.proposeCalls(
+      [masterWalletScheme.address],
+      [callData],
+      [0],
+      2,
+      constants.TEST_TITLE,
+      constants.SOME_HASH
+    );
+    const proposalId = await helpers.getValueFromLogs(tx, "_proposalId");
+
+    await org.votingMachine.vote(
+      proposalId,
+      constants.YES_OPTION,
+      0,
+      constants.ZERO_ADDRESS,
+      {
+        from: accounts[2],
+      }
+    );
+
+    const organizationProposal = await masterWalletScheme.getProposal(
+      proposalId
+    );
+    assert.equal(
+      organizationProposal.state,
+      constants.WALLET_SCHEME_PROPOSAL_STATES.executionSuccedd
+    );
+    assert.equal(organizationProposal.callData[0], callData);
+    assert.equal(organizationProposal.to[0], masterWalletScheme.address);
+    assert.equal(organizationProposal.value[0], 0);
+    assert.equal(
+      await masterWalletScheme.maxSecondsForExecution(),
+      86400 + 666
+    );
+  });
+
+  // eslint-disable-next-line max-len
+  it("MasterWalletScheme - proposal to change max proposal time fails - positive decision - proposal fails", async () => {
+    const callData = helpers.encodeMaxSecondsForExecution(86400 - 1);
+
+    expectRevert(
+      masterWalletScheme.proposeCalls(
+        [masterWalletScheme.address],
+        [callData],
+        [1],
+        constants.TEST_TITLE,
+        constants.SOME_HASH
+      ),
+      "invalid proposal caller"
+    );
+
+    const tx = await masterWalletScheme.proposeCalls(
+      [masterWalletScheme.address],
+      [callData],
+      [0],
+      2,
+      constants.TEST_TITLE,
+      constants.SOME_HASH
+    );
+    const proposalId = await helpers.getValueFromLogs(tx, "_proposalId");
+    await expectRevert(
+      org.votingMachine.vote(
+        proposalId,
+        constants.YES_OPTION,
+        0,
+        constants.ZERO_ADDRESS,
+        {
+          from: accounts[2],
+        }
+      ),
+      "Scheme: _maxSecondsForExecution cant be less than 86400 seconds"
+    );
+
+    await time.increase(executionTimeout);
+
+    await org.votingMachine.vote(
+      proposalId,
+      constants.YES_OPTION,
+      0,
+      constants.ZERO_ADDRESS,
+      {
+        from: accounts[2],
+      }
+    );
+
+    const organizationProposal = await masterWalletScheme.getProposal(
+      proposalId
+    );
+    assert.equal(
+      organizationProposal.state,
+      constants.WALLET_SCHEME_PROPOSAL_STATES.executionTimeout
+    );
+
+    assert.equal(organizationProposal.callData[0], callData);
+    assert.equal(organizationProposal.to[0], masterWalletScheme.address);
+    assert.equal(organizationProposal.value[0], 0);
+    assert.equal(
+      await masterWalletScheme.maxSecondsForExecution(),
+      executionTimeout
+    );
+  });
+
+  it("MasterWalletScheme - proposal with data or value to wallet scheme address fail", async function () {
+    expectRevert(
+      masterWalletScheme.proposeCalls(
+        [masterWalletScheme.address],
+        ["0x00000000"],
+        [1],
+        constants.TEST_TITLE,
+        constants.SOME_HASH
+      ),
+      "invalid proposal caller"
+    );
+    expectRevert(
+      masterWalletScheme.proposeCalls(
+        [masterWalletScheme.address],
+        ["0x00000000"],
+        [1],
+        constants.TEST_TITLE,
+        constants.SOME_HASH
+      ),
+      "invalid proposal caller"
+    );
+
+    assert.equal(await masterWalletScheme.getOrganizationProposalsLength(), 0);
+  });
+
+  it("MasterWalletScheme - proposing proposal with different length of to and value fail", async function () {
+    const callData = helpers.testCallFrom(masterWalletScheme.address);
+
+    expectRevert(
+      masterWalletScheme.proposeCalls(
+        [actionMock.address],
+        [callData],
+        [0, 0],
+        constants.TEST_TITLE,
+        constants.SOME_HASH
+      ),
+      "invalid _value length"
+    );
+    expectRevert(
+      masterWalletScheme.proposeCalls(
+        [actionMock.address],
+        [callData, callData],
+        [0],
+        constants.TEST_TITLE,
+        constants.SOME_HASH
+      ),
+      "invalid _callData length"
+    );
+
+    assert.equal(await masterWalletScheme.getOrganizationProposalsLength(), 0);
+  });
+
+  it("MasterWalletScheme - proposal with data - negative decision - proposal rejected", async function () {
+    const callData = helpers.testCallFrom(masterWalletScheme.address);
+
+    let tx = await masterWalletScheme.proposeCalls(
+      [actionMock.address],
+      [callData],
+      [0],
+      2,
+      constants.TEST_TITLE,
+      constants.SOME_HASH
+    );
+    const proposalId = await helpers.getValueFromLogs(tx, "_proposalId");
+    tx = await org.votingMachine.vote(
+      proposalId,
+      constants.NO_OPTION,
+      0,
+      constants.ZERO_ADDRESS,
+      { from: accounts[2] }
+    );
+    const stateChangeEvent = helpers.getEventFromTx(tx, "ProposalStateChange");
+
+    assert.equal(stateChangeEvent.args._state, 2);
+
+    const organizationProposal = await masterWalletScheme.getProposal(
+      proposalId
+    );
+    assert.equal(
+      organizationProposal.state,
+      constants.WALLET_SCHEME_PROPOSAL_STATES.rejected
+    );
+    assert.equal(organizationProposal.descriptionHash, constants.SOME_HASH);
+    assert.equal(organizationProposal.title, constants.TEST_TITLE);
+
+    assert.equal(organizationProposal.callData[0], callData);
+    assert.equal(organizationProposal.to[0], actionMock.address);
+    assert.equal(organizationProposal.value[0], 0);
+  });
+
+  it("MasterWalletScheme - proposal with data - positive decision - proposal executed", async function () {
+    const callData = helpers.encodeMaxSecondsForExecution(
+      executionTimeout + 666
+    );
+
+    const tx = await masterWalletScheme.proposeCalls(
+      [masterWalletScheme.address],
+      [callData],
+      [0],
+      2,
+      constants.TEST_TITLE,
+      constants.SOME_HASH
+    );
+    const proposalId = await helpers.getValueFromLogs(tx, "_proposalId");
+
+    await org.votingMachine.vote(
+      proposalId,
+      constants.YES_OPTION,
+      0,
+      constants.ZERO_ADDRESS,
+      {
+        from: accounts[2],
+      }
+    );
+
+    const organizationProposal = await masterWalletScheme.getProposal(
+      proposalId
+    );
+
+    assert.equal(
+      organizationProposal.state,
+      constants.WALLET_SCHEME_PROPOSAL_STATES.executionSuccedd
+    );
+    assert.equal(organizationProposal.callData[0], callData);
+    assert.equal(organizationProposal.to[0], masterWalletScheme.address);
+    assert.equal(organizationProposal.value[0], 0);
+  });
+
+  it.skip("MasterWalletScheme - proposal with data - positive decision - proposal executed", async function () {
+    const callData = helpers.encodeMaxSecondsForExecution(executionTimeout);
+
+    const proposalId1 = helpers.getValueFromLogs(
+      await masterWalletScheme.proposeCalls(
+        [actionMock.address],
+        [callData],
+        [0],
+        2,
+        constants.TEST_TITLE,
+        constants.SOME_HASH
+      ),
+      "_proposalId"
+    );
+
+    // Use signed votes to try to execute a proposal inside a proposal execution
+    const voteHash = await org.votingMachine.hashVote(
+      org.votingMachine.address,
+      proposalId1,
+      accounts[2],
+      1,
+      0
+    );
+    const voteSignature = fixSignature(
+      await web3.eth.sign(voteHash, accounts[2])
+    );
+
+    const executeSignedVoteData = await org.votingMachine.contract.methods
+      .executeSignedVote(
+        org.votingMachine.address,
+        proposalId1,
+        accounts[2],
+        1,
+        0,
+        voteSignature
+      )
+      .encodeABI();
+
+    const actionMockExecuteCallWithRequiredData =
+      await actionMock.contract.methods
+        .executeCallWithRequiredSuccess(
+          masterWalletScheme.address,
+          executeSignedVoteData,
+          0
+        )
+        .encodeABI();
+
+    const actionMockExecuteCallData = await actionMock.contract.methods
+      .executeCall(masterWalletScheme.address, executeSignedVoteData, 0)
+      .encodeABI();
+
+    // It wont allow submitting a proposal to call the wallet scheme itself, the scheme itself is only callable to call
+    // setMaxSecondsForExecution function.
+    await expectRevert(
+      masterWalletScheme.proposeCalls(
+        [masterWalletScheme.address],
+        [executeSignedVoteData],
+        [0],
+        2,
+        constants.TEST_TITLE,
+        constants.SOME_HASH
+      ),
+      "invalid proposal caller"
+    );
+
+    // If we execute the proposal and we check that it succeeded it will fail because it does not allow the re execution
+    // of a proposal when another is on the way, the revert will happen in the voting action when the proposal is
+    // executed
+    const proposalId2 = await helpers.getValueFromLogs(
+      await masterWalletScheme.proposeCalls(
+        [actionMock.address],
+        [actionMockExecuteCallWithRequiredData],
+        [0],
+        2,
+        constants.TEST_TITLE,
+        constants.SOME_HASH
+      ),
+      "_proposalId"
+    );
+
+    await expectRevert(
+      org.votingMachine.vote(
+        proposalId2,
+        constants.YES_OPTION,
+        0,
+        constants.ZERO_ADDRESS,
+        {
+          from: accounts[2],
+        }
+      ),
+      "call execution failed"
+    );
+
+    assert.equal(
+      (await masterWalletScheme.getProposal(proposalId1)).state,
+      constants.WALLET_SCHEME_PROPOSAL_STATES.submitted
+    );
+
+    assert.equal(
+      (await masterWalletScheme.getProposal(proposalId2)).state,
+      constants.WALLET_SCHEME_PROPOSAL_STATES.submitted
+    );
+
+    // If we execute a proposal but we dont check the returned value it will still wont execute.
+    // The proposal trying to execute propoposalId1 will success but proposal1 wont be exeucted sucessfuly, it will
+    // still be submitted state.
+    const proposalId3 = await helpers.getValueFromLogs(
+      await masterWalletScheme.proposeCalls(
+        [actionMock.address],
+        [actionMockExecuteCallData],
+        [0],
+        constants.TEST_TITLE,
+        constants.SOME_HASH
+      ),
+      "_proposalId"
+    );
+    await org.votingMachine.vote(
+      proposalId3,
+      constants.YES_OPTION,
+      0,
+      constants.ZERO_ADDRESS,
+      {
+        from: accounts[2],
+      }
+    );
+
+    assert.equal(
+      (await masterWalletScheme.getProposal(proposalId1)).state,
+      constants.WALLET_SCHEME_PROPOSAL_STATES.submitted
+    );
+
+    assert.equal(
+      (await masterWalletScheme.getProposal(proposalId3)).state,
+      constants.WALLET_SCHEME_PROPOSAL_STATES.executionSuccedd
+    );
+  });
+
+  it("setETHPermissionUsed fails if not allowed by permission registry", async function () {
+    await permissionRegistry.setETHPermission(
+      masterWalletScheme.address,
+      constants.ZERO_ADDRESS,
+      constants.NULL_SIGNATURE,
+      constants.MAX_UINT_256,
+      false
+    );
+
+    const callData = helpers.testCallFrom(masterWalletScheme.address);
+
+    const tx = await masterWalletScheme.proposeCalls(
+      [accounts[1]],
+      [callData],
+      [0],
+      2,
+      constants.TEST_TITLE,
+      constants.SOME_HASH
+    );
+    const proposalId = await helpers.getValueFromLogs(tx, "_proposalId");
+    await expectRevert(
+      org.votingMachine.vote(
+        proposalId,
+        constants.YES_OPTION,
+        0,
+        constants.ZERO_ADDRESS,
+        {
+          from: accounts[2],
+        }
+      ),
+      "PermissionRegistry: Call not allowed"
+    );
+
+    assert.equal(
+      (await masterWalletScheme.getProposal(proposalId)).state,
+      constants.WALLET_SCHEME_PROPOSAL_STATES.submitted
+    );
+
+    await time.increase(executionTimeout);
+
+    await org.votingMachine.vote(
+      proposalId,
+      constants.YES_OPTION,
+      0,
+      constants.ZERO_ADDRESS,
+      {
+        from: accounts[2],
+      }
+    );
+
+    assert.equal(
+      (await masterWalletScheme.getProposal(proposalId)).state,
+      constants.WALLET_SCHEME_PROPOSAL_STATES.executionTimeout
+    );
+  });
+
+  it("Global ETH transfer value not allowed value by permission registry", async function () {
+    await permissionRegistry.setETHPermission(
+      masterWalletScheme.address,
+      constants.ZERO_ADDRESS,
+      constants.NULL_SIGNATURE,
+      constants.MAX_UINT_256,
+      false
+    );
+
+    await permissionRegistry.setETHPermission(
+      masterWalletScheme.address,
+      actionMock.address,
+      constants.NULL_SIGNATURE,
+      constants.MAX_UINT_256,
+      true
+    );
+
+    await permissionRegistry.setETHPermission(
+      masterWalletScheme.address,
+      masterWalletScheme.address,
+      constants.NULL_SIGNATURE,
+      100,
+      true
+    );
+
+    const callData = helpers.testCallFrom(masterWalletScheme.address);
+
+    const tx = await masterWalletScheme.proposeCalls(
+      [actionMock.address],
+      [callData],
+      [101],
+      2,
+      constants.TEST_TITLE,
+      constants.SOME_HASH
+    );
+    const proposalId = await helpers.getValueFromLogs(tx, "_proposalId");
+
+    await expectRevert(
+      org.votingMachine.vote(
+        proposalId,
+        constants.YES_OPTION,
+        0,
+        constants.ZERO_ADDRESS,
+        {
+          from: accounts[2],
+        }
+      ),
+      "PermissionRegistry: Value limit reached"
+    );
+
+    assert.equal(
+      (await masterWalletScheme.getProposal(proposalId)).state,
+      constants.WALLET_SCHEME_PROPOSAL_STATES.submitted
+    );
+
+    await time.increase(executionTimeout + 1);
+
+    await org.votingMachine.vote(
+      proposalId,
+      constants.YES_OPTION,
+      0,
+      constants.ZERO_ADDRESS,
+      {
+        from: accounts[2],
+      }
+    );
+
+    assert.equal(
+      (await masterWalletScheme.getProposal(proposalId)).state,
+      constants.WALLET_SCHEME_PROPOSAL_STATES.executionTimeout
+    );
+  });
+
+  // eslint-disable-next-line max-len
+  it("MasterWalletScheme - positive decision - proposal executed - not allowed value by permission registry in multiple calls", async function () {
+    await web3.eth.sendTransaction({
+      from: accounts[0],
+      to: masterWalletScheme.address,
+      value: constants.TEST_VALUE,
+    });
+
+    await permissionRegistry.setETHPermission(
+      masterWalletScheme.address,
+      constants.ZERO_ADDRESS,
+      constants.NULL_SIGNATURE,
+      52,
+      true
+    );
+
+    const callData = helpers.testCallFrom(masterWalletScheme.address);
+
+    const tx = await masterWalletScheme.proposeCalls(
+      [actionMock.address, actionMock.address],
+      [callData, callData],
+      [50, 3],
+      2,
+      constants.TEST_TITLE,
+      constants.SOME_HASH
+    );
+    const proposalId = await helpers.getValueFromLogs(tx, "_proposalId");
+    await expectRevert(
+      org.votingMachine.vote(
+        proposalId,
+        constants.YES_OPTION,
+        0,
+        constants.ZERO_ADDRESS,
+        {
+          from: accounts[2],
+        }
+      ),
+      "PermissionRegistry: Value limit reached"
+    );
+
+    assert.equal(
+      (await masterWalletScheme.getProposal(proposalId)).state,
+      constants.WALLET_SCHEME_PROPOSAL_STATES.submitted
+    );
+
+    await time.increase(executionTimeout + 1);
+
+    await org.votingMachine.vote(
+      proposalId,
+      constants.YES_OPTION,
+      0,
+      constants.ZERO_ADDRESS,
+      {
+        from: accounts[2],
+      }
+    );
+
+    assert.equal(
+      (await masterWalletScheme.getProposal(proposalId)).state,
+      constants.WALLET_SCHEME_PROPOSAL_STATES.executionTimeout
+    );
+  });
+
+  // eslint-disable-next-line max-len
+  it("MasterWalletScheme - positive decision - proposal executed - allowed by permission registry from scheme", async () => {
+    const callData = helpers.testCallFrom(masterWalletScheme.address);
+
+    assert.notEqual(
+      (
+        await permissionRegistry.getETHPermission(
+          masterWalletScheme.address,
+          actionMock.address,
+          callData.substring(0, 10)
+        )
+      ).fromTime.toString(),
+      "0"
+    );
+
+    await permissionRegistry.setETHPermission(
+      masterWalletScheme.address,
+      constants.ZERO_ADDRESS,
+      constants.NULL_SIGNATURE,
+      constants.MAX_UINT_256,
+      false
+    );
+
+    const setPermissionData = new web3.eth.Contract(
+      PermissionRegistry.abi
+    ).methods
+      .setETHPermission(
+        masterWalletScheme.address,
+        actionMock.address,
+        callData.substring(0, 10),
+        666,
+        true
+      )
+      .encodeABI();
+
+    await time.increase(1);
+
+    // Proposal to allow calling actionMock
+    const tx = await masterWalletScheme.proposeCalls(
+      [permissionRegistry.address],
+      [setPermissionData],
+      [0],
+      2,
+      constants.TEST_TITLE,
+      constants.SOME_HASH
+    );
+    const proposalId = await helpers.getValueFromLogs(tx, "_proposalId");
+    await org.votingMachine.vote(
+      proposalId,
+      constants.YES_OPTION,
+      0,
+      constants.ZERO_ADDRESS,
+      {
+        from: accounts[2],
+      }
+    );
+
+    const setPermissionTime = Number(await time.latest());
+
+    assert.equal(
+      (
+        await permissionRegistry.getETHPermission(
+          masterWalletScheme.address,
+          actionMock.address,
+          callData.substring(0, 10)
+        )
+      ).fromTime,
+      setPermissionTime.toString()
+    );
+
+    await time.increase(1);
+
+    const tx2 = await masterWalletScheme.proposeCalls(
+      [actionMock.address],
+      [callData],
+      [0],
+      2,
+      constants.TEST_TITLE,
+      constants.SOME_HASH
+    );
+    const proposalId2 = await helpers.getValueFromLogs(tx2, "_proposalId");
+    await org.votingMachine.vote(
+      proposalId2,
+      constants.YES_OPTION,
+      0,
+      constants.ZERO_ADDRESS,
+      {
+        from: accounts[2],
+      }
+    );
+
+    const organizationProposal = await masterWalletScheme.getProposal(
+      proposalId2
+    );
+    assert.equal(
+      organizationProposal.state,
+      constants.WALLET_SCHEME_PROPOSAL_STATES.executionSuccedd
+    );
+    assert.equal(organizationProposal.callData[0], callData);
+    assert.equal(organizationProposal.to[0], actionMock.address);
+    assert.equal(organizationProposal.value[0], 0);
+  });
+
+  it.skip("MasterWalletScheme - positive decision - proposal executed with multiple calls and value", async function () {
+    var wallet = await DAOAvatar.new();
+    await wallet.initialize(masterWalletScheme.address);
+
+    await web3.eth.sendTransaction({
+      from: accounts[0],
+      to: masterWalletScheme.address,
+      value: constants.TEST_VALUE,
+    });
+
+    const payCallData = await new web3.eth.Contract(wallet.abi).methods
+      .pay(accounts[1])
+      .encodeABI();
+
+    permissionRegistry.setETHPermission(
+      masterWalletScheme.address,
+      wallet.address,
+      constants.NULL_SIGNATURE,
+      constants.TEST_VALUE,
+      true
+    );
+
+    permissionRegistry.setETHPermission(
+      masterWalletScheme.address,
+      wallet.address,
+      payCallData.substring(0, 10),
+      constants.TEST_VALUE,
+      true
+    );
+
+    await time.increase(30);
+
+    const tx = await masterWalletScheme.proposeCalls(
+      [wallet.address, wallet.address],
+      ["0x0", payCallData],
+      [constants.TEST_VALUE, 0],
+      2,
+      constants.TEST_TITLE,
+      constants.NULL_HASH
+    );
+    const proposalId = await helpers.getValueFromLogs(tx, "_proposalId");
+    assert.equal(
+      await web3.eth.getBalance(masterWalletScheme.address),
+      constants.TEST_VALUE
+    );
+    assert.equal(await web3.eth.getBalance(wallet.address), 0);
+    const balanceBeforePay = await web3.eth.getBalance(accounts[1]);
+
+    await org.votingMachine.vote(
+      proposalId,
+      constants.YES_OPTION,
+      0,
+      constants.ZERO_ADDRESS,
+      {
+        from: accounts[2],
+        gas: 9000000,
+      }
+    );
+    assert.equal(await web3.eth.getBalance(masterWalletScheme.address), 0);
+    assert.equal(await web3.eth.getBalance(wallet.address), 0);
+    assert.equal(
+      await web3.eth.getBalance(accounts[1]),
+      Number(balanceBeforePay) + constants.TEST_VALUE
+    );
+
+    const organizationProposal = await masterWalletScheme.getProposal(
+      proposalId
+    );
+    assert.equal(
+      organizationProposal.state,
+      constants.WALLET_SCHEME_PROPOSAL_STATES.executionSuccedd
+    );
+    assert.equal(organizationProposal.callData[0], "0x00");
+    assert.equal(organizationProposal.to[0], wallet.address);
+    assert.equal(organizationProposal.value[0], constants.TEST_VALUE);
+    assert.equal(organizationProposal.callData[1], payCallData);
+    assert.equal(organizationProposal.to[1], wallet.address);
+    assert.equal(organizationProposal.value[1], 0);
+  });
+
+  it("MasterWalletScheme - positive decision - proposal execute and show revert in return", async function () {
+    const callData = helpers.testCallFrom(masterWalletScheme.address);
+
+    let tx = await masterWalletScheme.proposeCalls(
+      [actionMock.address],
+      [callData],
+      [0],
+      2,
+      constants.TEST_TITLE,
+      constants.SOME_HASH
+    );
+    const proposalId = await helpers.getValueFromLogs(tx, "_proposalId");
+
+    await time.increase(executionTimeout);
+
+    tx = await org.votingMachine.vote(
+      proposalId,
+      constants.YES_OPTION,
+      0,
+      constants.ZERO_ADDRESS,
+      { from: accounts[2] }
+    );
+
+    assert.equal(
+      (await masterWalletScheme.getProposal(proposalId)).state,
+      constants.WALLET_SCHEME_PROPOSAL_STATES.executionTimeout
+    );
+  });
+
+  it.skip("MasterWalletScheme - positive decision - proposal executed without return value", async function () {
+    const callData = helpers.testCallWithoutReturnValueFrom(
+      masterWalletScheme.address
+    );
+
+    let tx = await masterWalletScheme.proposeCalls(
+      [actionMock.address],
+      [callData],
+      [0],
+      2,
+      constants.TEST_TITLE,
+      constants.SOME_HASH
+    );
+    const proposalId = await helpers.getValueFromLogs(tx, "_proposalId");
+    tx = await org.votingMachine.vote(
+      proposalId,
+      constants.YES_OPTION,
+      0,
+      constants.ZERO_ADDRESS,
+      { from: accounts[2] }
+    );
+
+    // ! There is no event called "ExecutionResults"
+    const executionEvent = helpers.getEventFromTx(tx, "ExecutionResults");
+    const returnValue = web3.eth.abi.decodeParameters(
+      ["bool", "bytes"],
+      executionEvent.args._callsDataResult[0]
+    );
+    assert.equal(returnValue["0"], true);
+    assert.equal(returnValue["1"], null);
+
+    const organizationProposal = await masterWalletScheme.getProposal(
+      proposalId
+    );
+    assert.equal(
+      organizationProposal.state,
+      constants.WALLET_SCHEME_PROPOSAL_STATES.executionSuccedd
+    );
+    assert.equal(organizationProposal.callData[0], callData);
+    assert.equal(organizationProposal.to[0], actionMock.address);
+    assert.equal(organizationProposal.value[0], 0);
+  });
+
+  it("MasterWalletScheme - proposal with REP - execute mintReputation & burnReputation", async function () {
+    // Mint rep
+    const callDataMintRep = await org.controller.contract.methods
+      .mintReputation(constants.TEST_VALUE, accounts[4])
+      .encodeABI();
+
+    await permissionRegistry.setETHPermission(
+      masterWalletScheme.address,
+      org.controller.address,
+      callDataMintRep.substring(0, 10),
+      0,
+      true
+    );
+
+    const txMintRep = await masterWalletScheme.proposeCalls(
+      [org.controller.address],
+      [callDataMintRep],
+      [0],
+      2,
+      constants.TEST_TITLE,
+      constants.NULL_HASH
+    );
+    const proposalIdMintRep = await helpers.getValueFromLogs(
+      txMintRep,
+      "_proposalId"
+    );
+
+    await org.votingMachine.vote(
+      proposalIdMintRep,
+      constants.YES_OPTION,
+      0,
+      constants.ZERO_ADDRESS,
+      { from: accounts[2] }
+    );
+    assert.equal(
+      await org.reputation.balanceOf(accounts[4]),
+      constants.TEST_VALUE
+    );
+
+    // Burn rep
+
+    const callDataBurnRep = await org.controller.contract.methods
+      .burnReputation(constants.TEST_VALUE, accounts[4])
+      .encodeABI();
+
+    await permissionRegistry.setETHPermission(
+      masterWalletScheme.address,
+      org.controller.address,
+      callDataBurnRep.substring(0, 10),
+      0,
+      true
+    );
+
+    const txBurnRep = await masterWalletScheme.proposeCalls(
+      [org.controller.address],
+      [callDataBurnRep],
+      [0],
+      2,
+      constants.TEST_TITLE,
+      constants.NULL_HASH
+    );
+    const proposalIdBurnRep = await helpers.getValueFromLogs(
+      txBurnRep,
+      "_proposalId"
+    );
+
+    await org.votingMachine.vote(
+      proposalIdBurnRep,
+      constants.YES_OPTION,
+      0,
+      constants.ZERO_ADDRESS,
+      { from: accounts[2] }
+    );
+    assert.equal(await org.reputation.balanceOf(accounts[4]), 0);
+
+    const mintRepProposal = await masterWalletScheme.getProposalByIndex(0);
+    assert.equal(
+      mintRepProposal.state,
+      constants.WALLET_SCHEME_PROPOSAL_STATES.executionSuccedd
+    );
+    assert.equal(mintRepProposal.callData[0], callDataMintRep);
+    assert.equal(mintRepProposal.to[0], org.controller.address);
+    assert.equal(mintRepProposal.value[0], 0);
+
+    const burnRepProposal = await masterWalletScheme.getProposalByIndex(1);
+    assert.equal(
+      burnRepProposal.state,
+      constants.WALLET_SCHEME_PROPOSAL_STATES.executionSuccedd
+    );
+    assert.equal(burnRepProposal.callData[0], callDataBurnRep);
+    assert.equal(burnRepProposal.to[0], org.controller.address);
+    assert.equal(burnRepProposal.value[0], 0);
+  });
+
+  it("MasterWalletScheme - proposal to mint more REP than the % allowed reverts", async function () {
+    const totalSupplyWhenExecuting = await org.reputation.totalSupply();
+    const maxRepAmountToChange =
+      (totalSupplyWhenExecuting * 105) / 100 - totalSupplyWhenExecuting;
+    const initialRep = await org.reputation.balanceOf(accounts[4]).toString();
+
+    const data0 = await org.controller.contract.methods
+      .mintReputation(maxRepAmountToChange + 1, accounts[4])
+      .encodeABI();
+    await permissionRegistry.setETHPermission(
+      masterWalletScheme.address,
+      org.controller.address,
+      data0.substring(0, 10),
+      0,
+      true
+    );
+
+    const data1 = await org.controller.contract.methods
+      .mintReputation(maxRepAmountToChange, accounts[4])
+      .encodeABI();
+    await permissionRegistry.setETHPermission(
+      masterWalletScheme.address,
+      org.controller.address,
+      data1.substring(0, 10),
+      0,
+      true
+    );
+
+    const failMintTx = await masterWalletScheme.proposeCalls(
+      [org.controller.address],
+      [data0],
+      [0],
+      2,
+      constants.TEST_TITLE,
+      constants.NULL_HASH
+    );
+    const proposalIdMintRepToFail = await helpers.getValueFromLogs(
+      failMintTx,
+      "_proposalId"
+    );
+
+    await expectRevert(
+      org.votingMachine.vote(
+        proposalIdMintRepToFail,
+        constants.YES_OPTION,
+        0,
+        constants.ZERO_ADDRESS,
+        { from: accounts[2] }
+      ),
+      "WalletScheme__MaxRepPercentageChangePassed()"
+    );
+
+    assert.equal(
+      await org.reputation.balanceOf(accounts[4]).toString(),
+      initialRep.toString()
+    );
+
+    assert.equal(
+      (await masterWalletScheme.getProposal(proposalIdMintRepToFail)).state,
+      constants.WALLET_SCHEME_PROPOSAL_STATES.submitted
+    );
+  });
+
+  it("MasterWalletScheme - proposal to burn more REP than the % allowed reverts", async function () {
+    const totalSupplyWhenExecuting = await org.reputation.totalSupply();
+    const maxRepAmountToChange = -(
+      (totalSupplyWhenExecuting * 95) / 100 -
+      totalSupplyWhenExecuting
+    );
+    const initialRep = await org.reputation.balanceOf(accounts[2]);
+
+    const burnRepDataFail = await org.controller.contract.methods
+      .burnReputation(maxRepAmountToChange + 1, accounts[2])
+      .encodeABI();
+    await permissionRegistry.setETHPermission(
+      masterWalletScheme.address,
+      org.controller.address,
+      burnRepDataFail.substring(0, 10),
+      0,
+      true
+    );
+
+    const data1 = await org.controller.contract.methods
+      .burnReputation(maxRepAmountToChange, accounts[2])
+      .encodeABI();
+    await permissionRegistry.setETHPermission(
+      masterWalletScheme.address,
+      org.controller.address,
+      data1.substring(0, 10),
+      0,
+      true
+    );
+
+    var tx = await masterWalletScheme.proposeCalls(
+      [org.controller.address],
+      [burnRepDataFail],
+      [0],
+      2,
+      constants.TEST_TITLE,
+      constants.NULL_HASH
+    );
+    const proposalIdMintRepToFail = await helpers.getValueFromLogs(
+      tx,
+      "_proposalId"
+    );
+
+    await expectRevert(
+      org.votingMachine.vote(
+        proposalIdMintRepToFail,
+        constants.YES_OPTION,
+        0,
+        constants.ZERO_ADDRESS,
+        { from: accounts[2] }
+      ),
+      "WalletScheme__MaxRepPercentageChangePassed()"
+    );
+
+    assert(
+      (await org.reputation.balanceOf(accounts[2])).toNumber(),
+      initialRep
+    );
+
+    assert.equal(
+      (await masterWalletScheme.getProposal(proposalIdMintRepToFail)).state,
+      constants.WALLET_SCHEME_PROPOSAL_STATES.submitted
+    );
+  });
+
+  // eslint-disable-next-line max-len
+  it("MasterWalletScheme - proposals adding/removing schemes - execute registerScheme & removeScheme fails", async function () {
+    const callDataRegisterScheme = await org.controller.contract.methods
+      .registerScheme(constants.SOME_ADDRESS, "0x0000000F", false, false, false)
+      .encodeABI();
+    const callDataRemoveScheme = await org.controller.contract.methods
+      .unregisterScheme(quickWalletScheme.address)
+      .encodeABI();
+    var tx = await masterWalletScheme.proposeCalls(
+      [org.controller.address],
+      [callDataRegisterScheme],
+      [0],
+      2,
+      constants.TEST_TITLE,
+      constants.NULL_HASH
+    );
+    const proposalIdAddScheme = await helpers.getValueFromLogs(
+      tx,
+      "_proposalId"
+    );
+    tx = await masterWalletScheme.proposeCalls(
+      [org.controller.address],
+      [callDataRemoveScheme],
+      [0],
+      2,
+      constants.TEST_TITLE,
+      constants.NULL_HASH
+    );
+    const proposalIdRemoveScheme = await helpers.getValueFromLogs(
+      tx,
+      "_proposalId"
+    );
+
+    // Add Scheme
+    await expectRevert(
+      org.votingMachine.vote(
+        proposalIdAddScheme,
+        constants.YES_OPTION,
+        0,
+        constants.ZERO_ADDRESS,
+        { from: accounts[2] }
+      ),
+      "PermissionRegistry: Call not allowed"
+    );
+
+    const addedScheme = await org.controller.schemes(constants.SOME_ADDRESS);
+
+    assert.equal(
+      addedScheme.paramsHash,
+      "0x0000000000000000000000000000000000000000000000000000000000000000"
+    );
+
+    // Remove Scheme
+    await expectRevert(
+      org.votingMachine.vote(
+        proposalIdRemoveScheme,
+        constants.YES_OPTION,
+        0,
+        constants.ZERO_ADDRESS,
+        { from: accounts[2] }
+      ),
+      "PermissionRegistry: Call not allowed"
+    );
+  });
+
+  it("MasterWalletScheme - execute should fail if not passed/executed from votingMachine", async function () {
+    const callData = helpers.testCallFrom(masterWalletScheme.address);
+    var tx = await masterWalletScheme.proposeCalls(
+      [actionMock.address],
+      [callData],
+      [0],
+      2,
+      constants.TEST_TITLE,
+      constants.NULL_HASH
+    );
+    const proposalId = await helpers.getValueFromLogs(tx, "_proposalId");
+    await org.votingMachine.execute(proposalId);
+    const organizationProposal = await masterWalletScheme.getProposal(
+      proposalId
+    );
+    assert.equal(
+      organizationProposal.state,
+      constants.WALLET_SCHEME_PROPOSAL_STATES.submitted
+    );
+  });
+
+  it.skip("MasterWalletScheme - positive decision - proposal executed with transfer, pay and mint rep", async function () {
+    var wallet = await Wallet.new();
+    await web3.eth.sendTransaction({
+      from: accounts[0],
+      to: masterWalletScheme.address,
+      value: constants.TEST_VALUE,
+    });
+    await wallet.transferOwnership(masterWalletScheme.address);
+
+    const payCallData = await new web3.eth.Contract(wallet.abi).methods
+      .pay(accounts[1])
+      .encodeABI();
+
+    const callDataMintRep = await org.controller.contract.methods
+      .mintReputation(constants.TEST_VALUE, accounts[4], org.avatar.address)
+      .encodeABI();
+
+    await permissionRegistry.setETHPermission(
+      masterWalletScheme.address,
+      wallet.address,
+      payCallData.substring(0, 10),
+      constants.TEST_VALUE,
+      true
+    );
+
+    await time.increase(100);
+
+    const tx = await masterWalletScheme.proposeCalls(
+      [wallet.address, wallet.address, org.controller.address],
+      ["0x0", payCallData, callDataMintRep],
+      [constants.TEST_VALUE, 0, 0],
+      constants.TEST_TITLE,
+      constants.SOME_HASH
+    );
+    const proposalId = await helpers.getValueFromLogs(tx, "_proposalId");
+    assert.equal(
+      await web3.eth.getBalance(masterWalletScheme.address),
+      constants.TEST_VALUE
+    );
+    assert.equal(await web3.eth.getBalance(wallet.address), 0);
+    assert.equal(await org.reputation.balanceOf(accounts[4]), 0);
+
+    const balanceBeforePay = await web3.eth.getBalance(accounts[1]);
+    await org.votingMachine.vote(
+      proposalId,
+      constants.YES_OPTION,
+      0,
+      constants.ZERO_ADDRESS,
+      {
+        from: accounts[2],
+      }
+    );
+    assert.equal(await web3.eth.getBalance(masterWalletScheme.address), 0);
+    assert.equal(await web3.eth.getBalance(wallet.address), 0);
+    assert.equal(
+      await web3.eth.getBalance(accounts[1]),
+      Number(balanceBeforePay) + constants.TEST_VALUE
+    );
+    assert.equal(
+      await org.reputation.balanceOf(accounts[4]),
+      constants.TEST_VALUE
+    );
+
+    const organizationProposal = await masterWalletScheme.getProposal(
+      proposalId
+    );
+    assert.equal(
+      organizationProposal.state,
+      constants.WALLET_SCHEME_PROPOSAL_STATES.executionSuccedd
+    );
+    assert.equal(organizationProposal.descriptionHash, constants.SOME_HASH);
+    assert.equal(organizationProposal.callData[0], "0x00");
+    assert.equal(organizationProposal.to[0], wallet.address);
+    assert.equal(organizationProposal.value[0], constants.TEST_VALUE);
+    assert.equal(organizationProposal.callData[1], payCallData);
+    assert.equal(organizationProposal.to[1], wallet.address);
+    assert.equal(organizationProposal.value[1], 0);
+    assert.equal(organizationProposal.callData[2], callDataMintRep);
+    assert.equal(organizationProposal.to[2], org.controller.address);
+    assert.equal(organizationProposal.value[2], 0);
+  });
+
+  it("MasterWalletScheme - cant initialize with wrong values", async function () {
+    const unitializedWalletScheme = await WalletScheme.new();
+
+    await expectRevert(
+      unitializedWalletScheme.initialize(
+        org.avatar.address,
+        accounts[0],
+        org.controller.address,
+        permissionRegistry.address,
+        "Master Wallet",
+        86400 - 1,
+        5
+      ),
+      "Scheme__MaxSecondsForExecutionTooLow()"
+    );
+    await expectRevert(
+      unitializedWalletScheme.initialize(
+        constants.ZERO_ADDRESS,
+        accounts[0],
+        org.controller.address,
+        permissionRegistry.address,
+        "Master Wallet",
+        executionTimeout,
+        5
+      ),
+      "Scheme__AvatarAddressCannotBeZero()"
+    );
+  });
+
+  it("MasterWalletScheme - cannot initialize twice", async function () {
+    await expectRevert(
+      masterWalletScheme.initialize(
+        org.avatar.address,
+        accounts[0],
+        org.controller.address,
+        permissionRegistry.address,
+        "Master Wallet",
+        executionTimeout,
+        5
+      ),
+      "Scheme__CannotInitTwice()"
+    );
+  });
+
+  it("MasterWalletScheme can receive value in contractt", async function () {
+    await web3.eth.sendTransaction({
+      from: accounts[0],
+      to: masterWalletScheme.address,
+      value: constants.TEST_VALUE,
+    });
+  });
+
+  it("MasterWalletScheme - get scheme type", async function () {
+    const schemeType = await masterWalletScheme.getSchemeType();
+    assert.equal(schemeType, "WalletScheme_v1");
+  });
+
+  it("QuickWalletScheme can receive value in contract", async function () {
+    await web3.eth.sendTransaction({
+      from: accounts[0],
+      to: quickWalletScheme.address,
+      value: constants.TEST_VALUE,
+    });
+  });
+
+  it("QuickWalletScheme - proposal with data - negative decision - proposal rejected", async function () {
+    const callData = helpers.testCallFrom(quickWalletScheme.address);
+
+    let tx = await quickWalletScheme.proposeCalls(
+      [actionMock.address],
+      [callData],
+      [0],
+      2,
+      constants.TEST_TITLE,
+      constants.SOME_HASH
+    );
+    const proposalId = await helpers.getValueFromLogs(tx, "_proposalId");
+    tx = await org.votingMachine.vote(
+      proposalId,
+      constants.NO_OPTION,
+      0,
+      constants.ZERO_ADDRESS,
+      { from: accounts[2] }
+    );
+    const stateChangeEvent = helpers.getEventFromTx(tx, "ProposalStateChange");
+    assert.equal(stateChangeEvent.args._state, 2);
+
+    const organizationProposal = await quickWalletScheme.getProposal(
+      proposalId
+    );
+    assert.equal(
+      organizationProposal.state,
+      constants.WALLET_SCHEME_PROPOSAL_STATES.rejected
+    );
+
+    assert.equal(organizationProposal.callData[0], callData);
+    assert.equal(organizationProposal.to[0], actionMock.address);
+    assert.equal(organizationProposal.value[0], 0);
+  });
+
+  it("QuickWalletScheme - proposal with data - positive decision - proposal executed", async function () {
+    const callData = helpers.testCallFrom(quickWalletScheme.address);
+
+    const tx = await quickWalletScheme.proposeCalls(
+      [actionMock.address],
+      [callData],
+      [0],
+      2,
+      constants.TEST_TITLE,
+      constants.SOME_HASH
+    );
+    const proposalId = await helpers.getValueFromLogs(tx, "_proposalId");
+    await org.votingMachine.vote(
+      proposalId,
+      constants.YES_OPTION,
+      0,
+      constants.ZERO_ADDRESS,
+      {
+        from: accounts[2],
+      }
+    );
+
+    const organizationProposal = await quickWalletScheme.getProposal(
+      proposalId
+    );
+    assert.equal(
+      organizationProposal.state,
+      constants.WALLET_SCHEME_PROPOSAL_STATES.executionSuccedd
+    );
+    assert.equal(organizationProposal.callData[0], callData);
+    assert.equal(organizationProposal.to[0], actionMock.address);
+    assert.equal(organizationProposal.value[0], 0);
+  });
+
+  // eslint-disable-next-line max-len
+  it.skip("QuickWalletScheme - proposal with data - positive decision - proposal executed with multiple calls and value", async function () {
+    var wallet = await Wallet.new();
+    await web3.eth.sendTransaction({
+      from: accounts[0],
+      to: quickWalletScheme.address,
+      value: constants.TEST_VALUE,
+    });
+    await wallet.transferOwnership(quickWalletScheme.address);
+
+    const payCallData = await new web3.eth.Contract(wallet.abi).methods
+      .pay(accounts[1])
+      .encodeABI();
+
+    await permissionRegistry.setETHPermission(
+      quickWalletScheme.address,
+      wallet.address,
+      payCallData.substring(0, 10),
+      constants.TEST_VALUE,
+      true
+    );
+    await time.increase(100);
+
+    const tx = await quickWalletScheme.proposeCalls(
+      [wallet.address, wallet.address],
+      ["0x0", payCallData],
+      [constants.TEST_VALUE],
+      2,
+      constants.TEST_TITLE,
+      constants.NULL_HASH
+    );
+    true;
+    const proposalId = await helpers.getValueFromLogs(tx, "_proposalId");
+    assert.equal(
+      await web3.eth.getBalance(quickWalletScheme.address),
+      constants.TEST_VALUE
+    );
+    assert.equal(await web3.eth.getBalance(wallet.address), 0);
+    const balanceBeforePay = await web3.eth.getBalance(accounts[1]);
+    await org.votingMachine.vote(
+      proposalId,
+      constants.YES_OPTION,
+      0,
+      constants.ZERO_ADDRESS,
+      {
+        from: accounts[2],
+      }
+    );
+    assert.equal(await web3.eth.getBalance(quickWalletScheme.address), 0);
+    assert.equal(await web3.eth.getBalance(wallet.address), 0);
+    assert.equal(
+      await web3.eth.getBalance(accounts[1]),
+      Number(balanceBeforePay) + constants.TEST_VALUE
+    );
+
+    const organizationProposal = await quickWalletScheme.getProposal(
+      proposalId
+    );
+    assert.equal(
+      organizationProposal.state,
+      constants.WALLET_SCHEME_PROPOSAL_STATES.executionSuccedd
+    );
+    assert.equal(organizationProposal.callData[0], "0x00");
+    assert.equal(organizationProposal.to[0], wallet.address);
+    assert.equal(organizationProposal.value[0], constants.TEST_VALUE);
+    assert.equal(organizationProposal.callData[1], payCallData);
+    assert.equal(organizationProposal.to[1], wallet.address);
+    assert.equal(organizationProposal.value[1], 0);
+  });
+
+  it("QuickWalletScheme - proposal with data - positive decision - proposal execution fail and timeout", async () => {
+    const callData = helpers.testCallFrom(constants.ZERO_ADDRESS);
+
+    let tx = await quickWalletScheme.proposeCalls(
+      [actionMock.address],
+      [callData],
+      [0],
+      2,
+      constants.TEST_TITLE,
+      constants.SOME_HASH
+    );
+    const proposalId = await helpers.getValueFromLogs(tx, "_proposalId");
+
+    await expectRevert(
+      org.votingMachine.vote(
+        proposalId,
+        constants.YES_OPTION,
+        0,
+        constants.ZERO_ADDRESS,
+        {
+          from: accounts[2],
+        }
+      ),
+      " "
+    );
+
+    assert.equal(
+      (await quickWalletScheme.getProposal(proposalId)).state,
+      constants.WALLET_SCHEME_PROPOSAL_STATES.submitted
+    );
+
+    await time.increase(executionTimeout);
+
+    tx = await org.votingMachine.vote(
+      proposalId,
+      constants.YES_OPTION,
+      0,
+      constants.ZERO_ADDRESS,
+      { from: accounts[2] }
+    );
+
+    assert.equal(
+      (await quickWalletScheme.getProposal(proposalId)).state,
+      constants.WALLET_SCHEME_PROPOSAL_STATES.executionTimeout
+    );
+  });
+
+  // eslint-disable-next-line max-len
+  it.skip("QuickWalletScheme - proposal with data - positive decision - proposal executed without return value", async function () {
+    const callData = helpers.testCallWithoutReturnValueFrom(
+      quickWalletScheme.address
+    );
+
+    let tx = await quickWalletScheme.proposeCalls(
+      [actionMock.address],
+      [callData],
+      [0, 0],
+      2,
+      constants.TEST_TITLE,
+      constants.SOME_HASH
+    );
+    const proposalId = await helpers.getValueFromLogs(tx, "_proposalId");
+    tx = await org.votingMachine.vote(
+      proposalId,
+      constants.YES_OPTION,
+      0,
+      constants.ZERO_ADDRESS,
+      { from: accounts[2] }
+    );
+    const executionEvent = helpers.getEventFromTx(tx, "ExecutionResults");
+
+    const returnValues = executionEvent.args._callsDataResult[0];
+    assert.equal(returnValues, "0x");
+
+    const organizationProposal = await quickWalletScheme.getProposal(
+      proposalId
+    );
+    assert.equal(
+      organizationProposal.state,
+      constants.WALLET_SCHEME_PROPOSAL_STATES.executionSuccedd
+    );
+    assert.equal(organizationProposal.callData[0], callData);
+    assert.equal(organizationProposal.to[0], actionMock.address);
+    assert.equal(organizationProposal.value[0], 0);
+  });
+
+  it("QuickWalletScheme - proposal with REP - execute mintReputation & burnReputation", async function () {
+    const callDataMintRep = await org.controller.contract.methods
+      .mintReputation(constants.TEST_VALUE, accounts[4])
+      .encodeABI();
+    const callDataBurnRep = await org.controller.contract.methods
+      .burnReputation(constants.TEST_VALUE, accounts[4])
+      .encodeABI();
+
+    await permissionRegistry.setETHPermission(
+      quickWalletScheme.address,
+      org.controller.address,
+      callDataMintRep.substring(0, 10),
+      0,
+      true
+    );
+    await permissionRegistry.setETHPermission(
+      quickWalletScheme.address,
+      org.controller.address,
+      callDataBurnRep.substring(0, 10),
+      0,
+      true
+    );
+
+    var tx = await quickWalletScheme.proposeCalls(
+      [org.controller.address],
+      [callDataMintRep],
+      [0],
+      2,
+      constants.TEST_TITLE,
+      constants.NULL_HASH
+    );
+    const proposalIdMintRep = await helpers.getValueFromLogs(tx, "_proposalId");
+    tx = await quickWalletScheme.proposeCalls(
+      [org.controller.address],
+      [callDataBurnRep],
+      [0],
+      2,
+      constants.TEST_TITLE,
+      constants.NULL_HASH
+    );
+    const proposalIdBurnRep = await helpers.getValueFromLogs(tx, "_proposalId");
+
+    // Mint Rep
+    await org.votingMachine.vote(
+      proposalIdMintRep,
+      constants.YES_OPTION,
+      0,
+      constants.ZERO_ADDRESS,
+      { from: accounts[2] }
+    );
+    assert.equal(
+      await org.reputation.balanceOf(accounts[4]),
+      constants.TEST_VALUE
+    );
+
+    // Burn Rep
+    await org.votingMachine.vote(
+      proposalIdBurnRep,
+      constants.YES_OPTION,
+      0,
+      constants.ZERO_ADDRESS,
+      { from: accounts[2] }
+    );
+    assert.equal(await org.reputation.balanceOf(accounts[4]), 0);
+  });
+
+  // eslint-disable-next-line max-len
+  it("QuickWalletScheme - proposals adding/removing schemes - should fail on registerScheme & removeScheme", async function () {
+    await permissionRegistry.setETHPermission(
+      quickWalletScheme.address,
+      org.controller.address,
+      web3.eth.abi.encodeFunctionSignature(
+        "registerScheme(address,bytes32,bool,bool,bool)"
+      ),
+      0,
+      true
+    );
+    await permissionRegistry.setETHPermission(
+      quickWalletScheme.address,
+      org.controller.address,
+      web3.eth.abi.encodeFunctionSignature("unregisterScheme(address)"),
+      0,
+      true
+    );
+
+    const callDataRegisterScheme = await org.controller.contract.methods
+      .registerScheme(constants.SOME_ADDRESS, "0x0000000F", false, false, false)
+      .encodeABI();
+    const callDataRemoveScheme = await org.controller.contract.methods
+      .unregisterScheme(masterWalletScheme.address)
+      .encodeABI();
+
+    var tx = await quickWalletScheme.proposeCalls(
+      [org.controller.address],
+      [callDataRegisterScheme],
+      [0],
+      2,
+      constants.TEST_TITLE,
+      constants.NULL_HASH
+    );
+    const proposalIdAddScheme = await helpers.getValueFromLogs(
+      tx,
+      "_proposalId"
+    );
+    tx = await quickWalletScheme.proposeCalls(
+      [org.controller.address],
+      [callDataRemoveScheme],
+      [0],
+      2,
+      constants.TEST_TITLE,
+      constants.NULL_HASH
+    );
+    const proposalIdRemoveScheme = await helpers.getValueFromLogs(
+      tx,
+      "_proposalId"
+    );
+
+    // Add Scheme
+    await expectRevert.unspecified(
+      org.votingMachine.vote(
+        proposalIdAddScheme,
+        constants.YES_OPTION,
+        0,
+        constants.ZERO_ADDRESS,
+        { from: accounts[2] }
+      )
+    );
+    assert.equal(
+      (await quickWalletScheme.getProposal(proposalIdAddScheme)).state,
+      constants.WALLET_SCHEME_PROPOSAL_STATES.submitted
+    );
+
+    const addedScheme = await org.controller.schemes(constants.SOME_ADDRESS);
+    assert.equal(
+      addedScheme.paramsHash,
+      "0x0000000000000000000000000000000000000000000000000000000000000000"
+    );
+
+    // Remove Scheme
+    await expectRevert.unspecified(
+      org.votingMachine.vote(
+        proposalIdRemoveScheme,
+        constants.YES_OPTION,
+        0,
+        constants.ZERO_ADDRESS,
+        { from: accounts[2] }
+      )
+    );
+    assert.equal(
+      (await quickWalletScheme.getProposal(proposalIdRemoveScheme)).state,
+      constants.WALLET_SCHEME_PROPOSAL_STATES.submitted
+    );
+
+    await time.increase(executionTimeout);
+    await org.votingMachine.vote(
+      proposalIdAddScheme,
+      constants.YES_OPTION,
+      0,
+      constants.ZERO_ADDRESS,
+      { from: accounts[2] }
+    );
+    assert.equal(
+      (await quickWalletScheme.getProposal(proposalIdAddScheme)).state,
+      constants.WALLET_SCHEME_PROPOSAL_STATES.executionTimeout
+    );
+
+    await org.votingMachine.vote(
+      proposalIdRemoveScheme,
+      constants.YES_OPTION,
+      0,
+      constants.ZERO_ADDRESS,
+      { from: accounts[2] }
+    );
+    assert.equal(
+      (await quickWalletScheme.getProposal(proposalIdRemoveScheme)).state,
+      constants.WALLET_SCHEME_PROPOSAL_STATES.executionTimeout
+    );
+  });
+
+  // eslint-disable-next-line max-len
+  it("QuickWalletScheme - positive decision - proposal executed - allowed by permission registry from scheme", async function () {
+    const callData = helpers.testCallFrom(quickWalletScheme.address);
+
+    assert.notEqual(
+      (
+        await permissionRegistry.getETHPermission(
+          quickWalletScheme.address,
+          actionMock.address,
+          callData.substring(0, 10)
+        )
+      ).fromTime.toString(),
+      0
+    );
+
+    await permissionRegistry.setETHPermission(
+      quickWalletScheme.address,
+      actionMock.address,
+      callData.substring(0, 10),
+      0,
+      false
+    );
+
+    assert.equal(
+      (
+        await permissionRegistry.getETHPermission(
+          quickWalletScheme.address,
+          actionMock.address,
+          callData.substring(0, 10)
+        )
+      ).fromTime.toString(),
+      0
+    );
+
+    const setPermissionData = new web3.eth.Contract(
+      PermissionRegistry.abi
+    ).methods
+      .setETHPermission(
+        quickWalletScheme.address,
+        actionMock.address,
+        callData.substring(0, 10),
+        constants.MAX_UINT_256,
+        true
+      )
+      .encodeABI();
+
+    await time.increase(1);
+
+    // Proposal to allow calling actionMock
+    const tx = await quickWalletScheme.proposeCalls(
+      [permissionRegistry.address],
+      [setPermissionData],
+      [0],
+      2,
+      constants.TEST_TITLE,
+      constants.SOME_HASH
+    );
+    const proposalId = await helpers.getValueFromLogs(tx, "_proposalId");
+    await org.votingMachine.vote(
+      proposalId,
+      constants.YES_OPTION,
+      0,
+      constants.ZERO_ADDRESS,
+      {
+        from: accounts[2],
+      }
+    );
+    const setPermissionTime = Number(await time.latest());
+
+    assert.equal(
+      (
+        await permissionRegistry.getETHPermission(
+          quickWalletScheme.address,
+          actionMock.address,
+          callData.substring(0, 10)
+        )
+      ).fromTime.toString(),
+      setPermissionTime
+    );
+
+    await time.increase(1);
+
+    const tx2 = await quickWalletScheme.proposeCalls(
+      [actionMock.address],
+      [callData],
+      [0],
+      2,
+      constants.TEST_TITLE,
+      constants.SOME_HASH
+    );
+    const proposalId2 = await helpers.getValueFromLogs(tx2, "_proposalId");
+    await org.votingMachine.vote(
+      proposalId2,
+      constants.YES_OPTION,
+      0,
+      constants.ZERO_ADDRESS,
+      {
+        from: accounts[2],
+      }
+    );
+
+    const organizationProposal = await quickWalletScheme.getProposal(
+      proposalId2
+    );
+    assert.equal(
+      organizationProposal.state,
+      constants.WALLET_SCHEME_PROPOSAL_STATES.executionSuccedd
+    );
+    assert.equal(organizationProposal.callData[0], callData);
+    assert.equal(organizationProposal.to[0], actionMock.address);
+    assert.equal(organizationProposal.value[0], 0);
+  });
+
+  it.skip("QuickWalletScheme - positive decision - proposal executed with transfer, pay and mint rep", async function () {
+    var wallet = await WalletScheme.new();
+    await web3.eth.sendTransaction({
+      from: accounts[0],
+      to: quickWalletScheme.address,
+      value: 100000000,
+    });
+    // await wallet.transferOwnership(quickWalletScheme.address);
+
+    const payCallData = await new web3.eth.Contract(wallet.abi).methods
+      .pay(accounts[1])
+      .encodeABI();
+    const callDataMintRep = await org.controller.contract.methods
+      .mintReputation(constants.TEST_VALUE, accounts[4], org.avatar.address)
+      .encodeABI();
+
+    await permissionRegistry.setETHPermission(
+      quickWalletScheme.address,
+      wallet.address,
+      payCallData.substring(0, 10),
+      constants.TEST_VALUE,
+      true
+    );
+
+    let tx = await quickWalletScheme.proposeCalls(
+      [wallet.address, wallet.address, org.controller.address],
+      ["0x0", payCallData, callDataMintRep],
+      [constants.TEST_VALUE, 0, 0],
+      constants.TEST_TITLE,
+      constants.SOME_HASH
+    );
+    const proposalId = await helpers.getValueFromLogs(tx, "_proposalId");
+    assert.equal(
+      await web3.eth.getBalance(quickWalletScheme.address),
+      100000000
+    );
+    assert.equal(await web3.eth.getBalance(wallet.address), 0);
+    assert.equal(await org.reputation.balanceOf(accounts[4]), 0);
+
+    const balanceBeforePay = await web3.eth.getBalance(accounts[1]);
+    tx = await org.votingMachine.vote(
+      proposalId,
+      constants.YES_OPTION,
+      0,
+      constants.ZERO_ADDRESS,
+      { from: accounts[2] }
+    );
+    const executionEvent = helpers.getEventFromTx(tx, "ExecutionResults");
+    assert.equal(executionEvent.args._callsSucessResult[0], true);
+    assert.equal(executionEvent.args._callsSucessResult[1], true);
+    assert.equal(executionEvent.args._callsSucessResult[2], true);
+    assert.equal(executionEvent.args._callsDataResult[0], "0x");
+    assert.equal(executionEvent.args._callsDataResult[1], "0x");
+    assert.equal(
+      executionEvent.args._callsDataResult[2],
+      "0x0000000000000000000000000000000000000000000000000000000000000001"
+    );
+
+    assert.equal(await web3.eth.getBalance(masterWalletScheme.address), 0);
+    assert.equal(await web3.eth.getBalance(wallet.address), 0);
+    assert.equal(
+      await web3.eth.getBalance(accounts[1]),
+      Number(balanceBeforePay) + constants.TEST_VALUE
+    );
+    assert.equal(
+      await org.reputation.balanceOf(accounts[4]),
+      constants.TEST_VALUE
+    );
+
+    const organizationProposal = await quickWalletScheme.getProposal(
+      proposalId
+    );
+    assert.equal(
+      organizationProposal.state,
+      constants.WALLET_SCHEME_PROPOSAL_STATES.executionSuccedd
+    );
+    assert.equal(organizationProposal.callData[0], "0x00");
+    assert.equal(organizationProposal.to[0], wallet.address);
+    assert.equal(organizationProposal.value[0], constants.TEST_VALUE);
+    assert.equal(organizationProposal.callData[1], payCallData);
+    assert.equal(organizationProposal.to[1], wallet.address);
+    assert.equal(organizationProposal.value[1], 0);
+    assert.equal(organizationProposal.callData[2], callDataMintRep);
+    assert.equal(organizationProposal.to[2], org.controller.address);
+    assert.equal(organizationProposal.value[2], 0);
+  });
+
+  describe("ERC20 Transfers", async function () {
+    // eslint-disable-next-line max-len
+    it("MasterWalletScheme - positive decision - proposal executed - ERC20 transfer allowed by permission registry from scheme", async function () {
+      await testToken.transfer(masterWalletScheme.address, 200, {
+        from: accounts[1],
+      });
+
+      await permissionRegistry.setETHPermission(
+        masterWalletScheme.address,
+        testToken.address,
+        web3.eth.abi.encodeFunctionSignature("transfer(address,uint256)"),
+        0,
+        true
+      );
+
+      const addERC20LimitData = new web3.eth.Contract(
+        PermissionRegistry.abi
+      ).methods
+        .addERC20Limit(masterWalletScheme.address, testToken.address, 100, 0)
+        .encodeABI();
+
+      await time.increase(1);
+
+      // Proposal to allow calling actionMock
+      const tx = await masterWalletScheme.proposeCalls(
+        [permissionRegistry.address],
+        [addERC20LimitData],
+        [0],
+        2,
+        constants.TEST_TITLE,
+        constants.SOME_HASH
+      );
+      const proposalId = await helpers.getValueFromLogs(tx, "_proposalId");
+      await org.votingMachine.vote(
+        proposalId,
+        constants.YES_OPTION,
+        0,
+        constants.ZERO_ADDRESS,
+        {
+          from: accounts[2],
+        }
+      );
+
+      const erc20TransferPermission = await permissionRegistry.getERC20Limit(
+        masterWalletScheme.address,
+        testToken.address
+      );
+
+      assert.equal(erc20TransferPermission.toString(), "100");
+
+      await time.increase(1);
+
+      const transferData = await new web3.eth.Contract(testToken.abi).methods
+        .transfer(actionMock.address, "50")
+        .encodeABI();
+      assert.equal(
+        await testToken.balanceOf(masterWalletScheme.address),
+        "200"
+      );
+
+      const tx2 = await masterWalletScheme.proposeCalls(
+        [testToken.address],
+        [transferData],
+        [0],
+        2,
+        constants.TEST_TITLE,
+        constants.SOME_HASH
+      );
+      const proposalId2 = await helpers.getValueFromLogs(tx2, "_proposalId");
+      await org.votingMachine.vote(
+        proposalId2,
+        constants.YES_OPTION,
+        0,
+        constants.ZERO_ADDRESS,
+        {
+          from: accounts[2],
+          gas: constants.GAS_LIMIT,
+        }
+      );
+      assert.equal(
+        await testToken.balanceOf(masterWalletScheme.address),
+        "150"
+      );
+
+      const organizationProposal = await masterWalletScheme.getProposal(
+        proposalId2
+      );
+      assert.equal(
+        organizationProposal.state,
+        constants.WALLET_SCHEME_PROPOSAL_STATES.executionSuccedd
+      );
+      assert.equal(organizationProposal.callData[0], transferData);
+      assert.equal(organizationProposal.to[0], testToken.address);
+      assert.equal(organizationProposal.value[0], 0);
+    });
+
+    // eslint-disable-next-line max-len
+    it("MasterWalletScheme - positive decision - proposal executed - not allowed ERC20 value by permission registry in multiple calls", async function () {
+      await testToken.transfer(masterWalletScheme.address, 200, {
+        from: accounts[1],
+      });
+
+      await permissionRegistry.setETHPermission(
+        masterWalletScheme.address,
+        testToken.address,
+        web3.eth.abi.encodeFunctionSignature("transfer(address,uint256)"),
+        0,
+        true
+      );
+      await permissionRegistry.addERC20Limit(
+        masterWalletScheme.address,
+        testToken.address,
+        100,
+        0
+      );
+
+      assert.equal(
+        await permissionRegistry.getERC20Limit(
+          masterWalletScheme.address,
+          testToken.address
+        ),
+        100
+      );
+
+      const transferData = await new web3.eth.Contract(testToken.abi).methods
+        .transfer(actionMock.address, "101")
+        .encodeABI();
+
+      const tx = await masterWalletScheme.proposeCalls(
+        [testToken.address],
+        [transferData],
+        [0],
+        2,
+        constants.TEST_TITLE,
+        constants.SOME_HASH
+      );
+      const proposalId = await helpers.getValueFromLogs(tx, "_proposalId");
+      await expectRevert(
+        org.votingMachine.vote(
+          proposalId,
+          constants.YES_OPTION,
+          0,
+          constants.ZERO_ADDRESS,
+          {
+            from: accounts[2],
+          }
+        ),
+        "PermissionRegistry: Value limit reached"
+      );
+
+      assert.equal(
+        (await masterWalletScheme.getProposal(proposalId)).state,
+        constants.WALLET_SCHEME_PROPOSAL_STATES.submitted
+      );
+
+      await time.increase(executionTimeout);
+      await org.votingMachine.vote(
+        proposalId,
+        constants.YES_OPTION,
+        0,
+        constants.ZERO_ADDRESS,
+        {
+          from: accounts[2],
+        }
+      );
+
+      assert.equal(
+        (await masterWalletScheme.getProposal(proposalId)).state,
+        constants.WALLET_SCHEME_PROPOSAL_STATES.executionTimeout
+      );
+    });
+
+    // eslint-disable-next-line max-len
+    it("QuickWalletScheme - positive decision - proposal executed - not allowed ERC20 value by permission registry in multiple calls", async function () {
+      await testToken.transfer(quickWalletScheme.address, 200, {
+        from: accounts[1],
+      });
+
+      await permissionRegistry.setETHPermission(
+        quickWalletScheme.address,
+        testToken.address,
+        web3.eth.abi.encodeFunctionSignature("transfer(address,uint256)"),
+        0,
+        true
+      );
+      await permissionRegistry.addERC20Limit(
+        quickWalletScheme.address,
+        testToken.address,
+        100,
+        0
+      );
+
+      assert.equal(
+        await permissionRegistry.getERC20Limit(
+          quickWalletScheme.address,
+          testToken.address
+        ),
+        100
+      );
+
+      const transferData = await new web3.eth.Contract(testToken.abi).methods
+        .transfer(actionMock.address, "101")
+        .encodeABI();
+
+      const tx = await quickWalletScheme.proposeCalls(
+        [testToken.address],
+        [transferData],
+        [0],
+        2,
+        constants.TEST_TITLE,
+        constants.SOME_HASH
+      );
+      const proposalId = await helpers.getValueFromLogs(tx, "_proposalId");
+      await expectRevert(
+        org.votingMachine.vote(
+          proposalId,
+          constants.YES_OPTION,
+          0,
+          constants.ZERO_ADDRESS,
+          {
+            from: accounts[2],
+          }
+        ),
+        "PermissionRegistry: Value limit reached"
+      );
+
+      assert.equal(
+        (await quickWalletScheme.getProposal(proposalId)).state,
+        constants.WALLET_SCHEME_PROPOSAL_STATES.submitted
+      );
+
+      await time.increase(executionTimeout);
+
+      await org.votingMachine.vote(
+        proposalId,
+        constants.YES_OPTION,
+        0,
+        constants.ZERO_ADDRESS,
+        {
+          from: accounts[2],
+        }
+      );
+
+      assert.equal(
+        (await quickWalletScheme.getProposal(proposalId)).state,
+        constants.WALLET_SCHEME_PROPOSAL_STATES.executionTimeout
+      );
+    });
+
+    // eslint-disable-next-line max-len
+    it("QuickWalletScheme - positive decision - proposal executed - ERC20 transfer allowed by permission registry from scheme", async function () {
+      await testToken.transfer(quickWalletScheme.address, 200, {
+        from: accounts[1],
+      });
+
+      await permissionRegistry.setETHPermission(
+        quickWalletScheme.address,
+        testToken.address,
+        web3.eth.abi.encodeFunctionSignature("transfer(address,uint256)"),
+        0,
+        true
+      );
+
+      const addERC20LimitData = new web3.eth.Contract(
+        PermissionRegistry.abi
+      ).methods
+        .addERC20Limit(quickWalletScheme.address, testToken.address, 100, 0)
+        .encodeABI();
+
+      // Proposal to allow calling actionMock
+      const tx = await quickWalletScheme.proposeCalls(
+        [permissionRegistry.address],
+        [addERC20LimitData],
+        [0],
+        2,
+        constants.TEST_TITLE,
+        constants.SOME_HASH
+      );
+      const proposalId = await helpers.getValueFromLogs(tx, "_proposalId");
+      await org.votingMachine.vote(
+        proposalId,
+        constants.YES_OPTION,
+        0,
+        constants.ZERO_ADDRESS,
+        {
+          from: accounts[2],
+        }
+      );
+
+      assert.equal(
+        await permissionRegistry.getERC20Limit(
+          quickWalletScheme.address,
+          testToken.address
+        ),
+        100
+      );
+      await time.increase(1);
+
+      const transferData = await new web3.eth.Contract(testToken.abi).methods
+        .transfer(actionMock.address, "50")
+        .encodeABI();
+      assert.equal(await testToken.balanceOf(quickWalletScheme.address), "200");
+
+      const tx2 = await quickWalletScheme.proposeCalls(
+        [testToken.address],
+        [transferData],
+        [0],
+        2,
+        constants.TEST_TITLE,
+        constants.SOME_HASH
+      );
+      const proposalId2 = await helpers.getValueFromLogs(tx2, "_proposalId");
+
+      await org.votingMachine.vote(
+        proposalId2,
+        constants.YES_OPTION,
+        0,
+        constants.ZERO_ADDRESS,
+        {
+          from: accounts[2],
+        }
+      );
+      assert.equal(await testToken.balanceOf(quickWalletScheme.address), "150");
+
+      const organizationProposal = await quickWalletScheme.getProposal(
+        proposalId2
+      );
+      assert.equal(
+        organizationProposal.state,
+        constants.WALLET_SCHEME_PROPOSAL_STATES.executionSuccedd
+      );
+      assert.equal(organizationProposal.callData[0], transferData);
+      assert.equal(organizationProposal.to[0], testToken.address);
+      assert.equal(organizationProposal.value[0], 0);
+    });
+  });
+});