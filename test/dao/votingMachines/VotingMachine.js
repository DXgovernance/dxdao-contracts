import { web3 } from "@openzeppelin/test-helpers/src/setup";
import { assert } from "chai";
import * as helpers from "../../helpers";

const {
  BN,
  time,
  expectEvent,
  expectRevert,
} = require("@openzeppelin/test-helpers");
import { getMessage } from "eip-712";

const PermissionRegistry = artifacts.require("./PermissionRegistry.sol");
const WalletScheme = artifacts.require("./WalletScheme.sol");
const AvatarScheme = artifacts.require("./AvatarScheme.sol");
const ERC20Mock = artifacts.require("./ERC20Mock.sol");
const ActionMock = artifacts.require("./ActionMock.sol");
const VotingMachine = artifacts.require("./VotingMachine.sol");

contract("VotingMachine", function (accounts) {
  let permissionRegistry,
    masterAvatarScheme,
    registrarScheme,
    org,
    actionMock,
    dxdVotingMachine,
    proposalId,
    stakingToken;

  const constants = helpers.constants;
  const VOTE_GAS = 360000;
  const TOTAL_GAS_REFUND_PER_VOTE = new BN(VOTE_GAS * constants.GAS_PRICE);

  const range = (n = 1) => [...Array(n).keys()];
  const createSchemeProposals = (amount = 1) =>
    Promise.all(
      range(amount).map(async () => {
        const tx = await masterAvatarScheme.proposeCalls(
          [actionMock.address],
          [helpers.testCallFrom(org.avatar.address)],
          [0],
          2,
          constants.TEST_TITLE,
          constants.SOME_HASH
        );
        return helpers.getValueFromLogs(tx, "proposalId");
      })
    );

  beforeEach(async function () {
    actionMock = await ActionMock.new();
    stakingToken = await ERC20Mock.new(
      "",
      "",
      constants.MAX_UINT_256,
      accounts[1]
    );

    org = await helpers.deployDao({
      owner: accounts[0],
      votingMachineToken: stakingToken.address,
      repHolders: [
        { address: accounts[0], amount: 10000 },
        { address: accounts[1], amount: 10000 },
        { address: accounts[2], amount: 10000 },
        { address: accounts[3], amount: 70000 },
      ],
    });

    dxdVotingMachine = org.votingMachine;

    await stakingToken.transfer(accounts[0], web3.utils.toWei("100"), {
      from: accounts[1],
    });
    await stakingToken.transfer(accounts[2], web3.utils.toWei("100"), {
      from: accounts[1],
    });
    await stakingToken.transfer(accounts[3], web3.utils.toWei("100"), {
      from: accounts[1],
    });
    await stakingToken.transfer(org.avatar.address, web3.utils.toWei("100"), {
      from: accounts[1],
    });

    await stakingToken.approve(
      dxdVotingMachine.address,
      constants.MAX_UINT_256,
      {
        from: accounts[0],
      }
    );
    await stakingToken.approve(
      dxdVotingMachine.address,
      constants.MAX_UINT_256,
      {
        from: accounts[1],
      }
    );
    await stakingToken.approve(
      dxdVotingMachine.address,
      constants.MAX_UINT_256,
      {
        from: accounts[2],
      }
    );
    await stakingToken.approve(
      dxdVotingMachine.address,
      constants.MAX_UINT_256,
      {
        from: accounts[3],
      }
    );
    permissionRegistry = await PermissionRegistry.new(accounts[0], 10);
    await permissionRegistry.initialize();

    await time.increase(10);

    masterAvatarScheme = await AvatarScheme.new();
    await masterAvatarScheme.initialize(
      org.avatar.address,
      dxdVotingMachine.address,
      org.controller.address,
      permissionRegistry.address,
      "Cheap Scheme",
      5
    );

    registrarScheme = await WalletScheme.new();
    await registrarScheme.initialize(
      org.avatar.address,
      dxdVotingMachine.address,
      org.controller.address,
      permissionRegistry.address,
      "Registrar Scheme",
      5
    );

    const defaultParamsHash = await helpers.setDefaultParameters(
      org.votingMachine
    );

    await org.controller.registerScheme(
      masterAvatarScheme.address,
      defaultParamsHash,
      false,
      true,
      true
    );
    await org.controller.registerScheme(
      registrarScheme.address,
      defaultParamsHash,
      true,
      false,
      false
    );
    await permissionRegistry.setETHPermission(
      org.avatar.address,
      constants.ZERO_ADDRESS,
      constants.NULL_SIGNATURE,
      constants.TEST_VALUE,
      true
    );
    await permissionRegistry.setETHPermission(
      org.avatar.address,
      dxdVotingMachine.address,
      constants.NULL_SIGNATURE,
      constants.MAX_UINT_256,
      true
    );
    await permissionRegistry.setETHPermission(
      registrarScheme.address,
      org.controller.address,
      web3.eth.abi.encodeFunctionSignature(
        "registerScheme(address,bytes32,bool,bool,bool)"
      ),
      0,
      true
    );
    await permissionRegistry.setETHPermission(
      registrarScheme.address,
      org.controller.address,
      web3.eth.abi.encodeFunctionSignature("unregisterScheme(address)"),
      0,
      true
    );

    // Set permissions and execute proposal to approve 100 staking tokens to be used by VM
    await permissionRegistry.setETHPermission(
      org.avatar.address,
      stakingToken.address,
      web3.eth.abi.encodeFunctionSignature("approve(address,uint256)"),
      0,
      true
    );
    await permissionRegistry.addERC20Limit(
      org.avatar.address,
      stakingToken.address,
      web3.utils.toWei("100"),
      0
    );
    const approveStakingTokensData = web3.eth.abi.encodeFunctionCall(
      ERC20Mock.abi.find(x => x.name === "approve"),
      [dxdVotingMachine.address, web3.utils.toWei("100")]
    );

    const proposalToApproveStakeTokens = await helpers.getValueFromLogs(
      await masterAvatarScheme.proposeCalls(
        [stakingToken.address],
        [approveStakingTokensData],
        [0],
        2,
        constants.TEST_TITLE,
        constants.SOME_HASH
      ),
      "proposalId"
    );
    await dxdVotingMachine.vote(
      proposalToApproveStakeTokens,
      constants.YES_OPTION,
      0,
      {
        from: accounts[3],
      }
    );
  });

  describe("Voting", function () {
    describe("Payable Votes", function () {
      let setRefundConfProposalId;
      beforeEach(async function () {
        await web3.eth.sendTransaction({
          from: accounts[0],
          to: org.avatar.address,
          value: web3.utils.toWei("1"),
        });
        const setRefundConfData = web3.eth.abi.encodeFunctionCall(
          VotingMachine.abi.find(x => x.name === "setSchemeRefund"),
          [
            org.avatar.address,
            masterAvatarScheme.address,
            VOTE_GAS,
            constants.GAS_PRICE,
          ]
        );
        await permissionRegistry.setETHPermission(
          org.avatar.address,
          dxdVotingMachine.address,
          setRefundConfData.substring(0, 10),
          constants.MAX_UINT_256,
          true
        );
        await permissionRegistry.setETHPermission(
          org.avatar.address,
          dxdVotingMachine.address,
          web3.eth.abi.encodeFunctionSignature(
            "withdrawRefundBalance(address,address)"
          ),
          0,
          true
        );
        await permissionRegistry.setETHPermission(
          org.avatar.address,
          constants.ZERO_ADDRESS,
          constants.NULL_SIGNATURE,
          web3.utils.toWei("1"),
          true
        );
        const setRefundConfTx = await masterAvatarScheme.proposeCalls(
          [dxdVotingMachine.address],
          [setRefundConfData],
          [VOTE_GAS * constants.GAS_PRICE],
          2,
          constants.TEST_TITLE,
          constants.SOME_HASH
        );
        setRefundConfProposalId = await helpers.getValueFromLogs(
          setRefundConfTx,
          "proposalId"
        );
        const schemeId = (
          await dxdVotingMachine.proposals(setRefundConfProposalId)
        ).schemeId;
        await dxdVotingMachine.vote(
          setRefundConfProposalId,
          constants.YES_OPTION,
          0,
          { from: accounts[3], gasPrice: constants.GAS_PRICE }
        );
        const schemeData = await dxdVotingMachine.schemes(schemeId);
        assert.equal(schemeData.avatar, org.avatar.address);
        assert.equal("0", schemeData.voteGasBalance.toString());
        assert.equal(VOTE_GAS, schemeData.voteGas);
        assert.equal(constants.GAS_PRICE, schemeData.maxGasPrice);
        await permissionRegistry.setETHPermission(
          org.avatar.address,
          actionMock.address,
          helpers.testCallFrom(org.avatar.address).substring(0, 10),
          0,
          true
        );
      });

      it("pay for gasRefund from voting machine only when gasRefund balance is enough", async function () {
        // Send enough eth just for three votes
        const setRefundConfData = web3.eth.abi.encodeFunctionCall(
          VotingMachine.abi.find(x => x.name === "setSchemeRefund"),
          [
            org.avatar.address,
            masterAvatarScheme.address,
            VOTE_GAS,
            constants.GAS_PRICE,
          ]
        );

        const fundVotingMachineTx = await masterAvatarScheme.proposeCalls(
          [dxdVotingMachine.address],
          [setRefundConfData],
          [TOTAL_GAS_REFUND_PER_VOTE.mul(new BN(3))],
          2,
          constants.TEST_TITLE,
          constants.SOME_HASH
        );
        const fundVotingMachineProposalId = await helpers.getValueFromLogs(
          fundVotingMachineTx,
          "proposalId"
        );
        const schemeId = (
          await dxdVotingMachine.proposals(setRefundConfProposalId)
        ).schemeId;

        await dxdVotingMachine.vote(
          fundVotingMachineProposalId,
          constants.YES_OPTION,
          0,
          { from: accounts[3], gasPrice: constants.GAS_PRICE }
        );

        assert.equal(
          TOTAL_GAS_REFUND_PER_VOTE * 2,
          Number((await dxdVotingMachine.schemes(schemeId)).voteGasBalance)
        );

        // Vote three times and pay only the first two
        let tx = await masterAvatarScheme.proposeCalls(
          [actionMock.address],
          [helpers.testCallFrom(org.avatar.address)],
          [0],
          2,
          constants.TEST_TITLE,
          constants.SOME_HASH
        );

        let proposalId = await helpers.getValueFromLogs(tx, "proposalId");
        assert.equal(
          TOTAL_GAS_REFUND_PER_VOTE * 2,
          Number((await dxdVotingMachine.schemes(schemeId)).voteGasBalance)
        );
        // Vote with higher gas than maxGasPrice and dont spend more than one vote refund
        await dxdVotingMachine.vote(proposalId, constants.NO_OPTION, 0, {
          from: accounts[1],
          gasPrice: constants.GAS_PRICE * 2,
        });

        assert.equal(
          TOTAL_GAS_REFUND_PER_VOTE,
          Number((await dxdVotingMachine.schemes(schemeId)).voteGasBalance)
        );
        await dxdVotingMachine.vote(proposalId, constants.NO_OPTION, 0, {
          from: accounts[2],
          gasPrice: constants.GAS_PRICE,
        });

        assert.equal(
          0,
          Number((await dxdVotingMachine.schemes(schemeId)).voteGasBalance)
        );
        const balanceBeforeVote = new BN(
          await web3.eth.getBalance(accounts[3])
        );
        tx = await dxdVotingMachine.vote(proposalId, constants.YES_OPTION, 0, {
          from: accounts[3],
          gasPrice: constants.GAS_PRICE,
        });
        const balanceAfterVote = new BN(await web3.eth.getBalance(accounts[3]));

        // There wasnt enough gas balance in the voting machine to pay the gas refund of the last vote
        const gastVoteWithoutRefund = parseInt(
          balanceBeforeVote
            .sub(balanceAfterVote)
            .div(new BN(constants.GAS_PRICE))
            .toString()
        );
        expect(tx.receipt.gasUsed).to.be.closeTo(gastVoteWithoutRefund, 1);

        const schemeProposal = await masterAvatarScheme.getProposal(proposalId);
        assert.equal(
          schemeProposal.state,
          constants.WALLET_SCHEME_PROPOSAL_STATES.passed
        );
        assert.equal(
          (await dxdVotingMachine.proposals(proposalId)).executionState,
          constants.VOTING_MACHINE_EXECUTION_STATES.QueueBarCrossed
        );
        assert.equal(
          schemeProposal.callData[0],
          helpers.testCallFrom(org.avatar.address)
        );
        assert.equal(schemeProposal.to[0], actionMock.address);
        assert.equal(schemeProposal.value[0], 0);
      });

      it("pay for gasRefund from votingMachine and withdrawBalance after that", async function () {
        const setRefundConfData = web3.eth.abi.encodeFunctionCall(
          VotingMachine.abi.find(x => x.name === "setSchemeRefund"),
          [
            org.avatar.address,
            masterAvatarScheme.address,
            VOTE_GAS,
            constants.GAS_PRICE,
          ]
        );

        const setRefundConfProposalId = await helpers.getValueFromLogs(
          await masterAvatarScheme.proposeCalls(
            [dxdVotingMachine.address],
            [setRefundConfData],
            [TOTAL_GAS_REFUND_PER_VOTE.mul(new BN(6))],
            2,
            constants.TEST_TITLE,
            constants.SOME_HASH
          ),
          "proposalId"
        );
        const schemeId = (
          await dxdVotingMachine.proposals(setRefundConfProposalId)
        ).schemeId;

        await dxdVotingMachine.vote(
          setRefundConfProposalId,
          constants.YES_OPTION,
          0,
          { from: accounts[3], gasPrice: constants.GAS_PRICE }
        );

        assert.equal(
          TOTAL_GAS_REFUND_PER_VOTE * 5,
          Number((await dxdVotingMachine.schemes(schemeId)).voteGasBalance)
        );

        const withdrawRefundBalanceData = web3.eth.abi.encodeFunctionCall(
          VotingMachine.abi.find(x => x.name === "withdrawRefundBalance"),
          [org.avatar.address, masterAvatarScheme.address]
        );

        let withdrawRefundBalanceProposalId = await helpers.getValueFromLogs(
          await masterAvatarScheme.proposeCalls(
            [dxdVotingMachine.address],
            [withdrawRefundBalanceData],
            [0],
            2,
            constants.TEST_TITLE,
            constants.SOME_HASH
          ),
          "proposalId"
        );
        assert.equal(
          TOTAL_GAS_REFUND_PER_VOTE * 5,
          Number((await dxdVotingMachine.schemes(schemeId)).voteGasBalance)
        );

        await dxdVotingMachine.vote(
          withdrawRefundBalanceProposalId,
          constants.YES_OPTION,
          0,
          {
            from: accounts[3],
            gasPrice: constants.GAS_PRICE,
            gasLimit: constants.GAS_LIMIT,
          }
        );

        const schemeProposal = await masterAvatarScheme.getProposal(
          withdrawRefundBalanceProposalId
        );
        assert.equal(
          schemeProposal.state,
          constants.WALLET_SCHEME_PROPOSAL_STATES.passed
        );
        assert.equal(
          (await dxdVotingMachine.proposals(withdrawRefundBalanceProposalId))
            .executionState,
          constants.VOTING_MACHINE_EXECUTION_STATES.QueueBarCrossed
        );

        assert.equal(
          0,
          Number((await dxdVotingMachine.schemes(schemeId)).voteGasBalance)
        );
      });

      it("Can view rep of votes and amount staked on proposal", async function () {
        const statusInfo = await dxdVotingMachine.getProposalStatus(
          setRefundConfProposalId
        );

        expect(statusInfo["0"].toString()).to.equal("0");
        expect(statusInfo["1"].toString()).to.equal("70000");
        expect(statusInfo["2"].toString()).to.equal("0");
        expect(statusInfo["3"].toString()).to.equal("70000");
        expect(statusInfo["4"].toString()).to.equal(
          web3.utils.toWei("0.1").toString()
        );
        expect(statusInfo["5"].toString()).to.equal("0");
      });

      it("Should fail if voter has already voted", async function () {
        const proposalId = await helpers.getValueFromLogs(
          await masterAvatarScheme.proposeCalls(
            [actionMock.address],
            [helpers.testCallFrom(org.avatar.address)],
            [0],
            2,
            constants.TEST_TITLE,
            constants.SOME_HASH
          ),
          "proposalId"
        );

        const vote = await dxdVotingMachine.vote(
          proposalId,
          constants.YES_OPTION,
          0,
          {
            from: accounts[1],
          }
        );

        await expectEvent(vote.receipt, "VoteProposal", {
          proposalId: proposalId,
          avatar: org.avatar.address,
          voter: accounts[1],
          option: constants.YES_OPTION.toString(),
          reputation: "10000",
        });

        const secondVote = await dxdVotingMachine.vote(
          proposalId,
          constants.NO_OPTION,
          0,
          {
            from: accounts[1],
          }
        );

        expectEvent.notEmitted(secondVote.receipt, "VoteProposal");
      });
    });

    describe("Signed Votes", function () {
      beforeEach(async function () {
        const actionMock = await ActionMock.new();
        await web3.eth.sendTransaction({
          from: accounts[0],
          to: org.avatar.address,
          value: constants.TEST_VALUE,
        });

        const payCallData = web3.eth.abi.encodeFunctionCall(
          actionMock.abi.find(x => x.name === "executeCall"),
          [accounts[1], "0x0", 10]
        );

        const callDataMintRep = web3.eth.abi.encodeFunctionCall(
          org.controller.abi.find(x => x.name === "mintReputation"),
          [constants.TEST_VALUE, accounts[4]]
        );

        await permissionRegistry.setETHPermission(
          org.avatar.address,
          actionMock.address,
          payCallData.substring(0, 10),
          0,
          true
        );
        await permissionRegistry.setETHPermission(
          org.avatar.address,
          actionMock.address,
          constants.NULL_SIGNATURE,
          constants.TEST_VALUE,
          true
        );

        const tx = await masterAvatarScheme.proposeCalls(
          [actionMock.address, actionMock.address, org.controller.address],
          ["0x0", payCallData, callDataMintRep],
          [constants.TEST_VALUE, 0, 0],
          2,
          constants.TEST_TITLE,
          constants.SOME_HASH
        );
        proposalId = await helpers.getValueFromLogs(tx, "proposalId");
      });

      it("fail sharing invalid vote signature", async function () {
        const signerNonce = await dxdVotingMachine.signerNonce(accounts[3]);
        const voteHash = await dxdVotingMachine.hashAction(
          proposalId,
          accounts[3],
          constants.YES_OPTION,
          70000,
          signerNonce,
          1
        );
        const votesignature = await web3.eth.sign(voteHash, accounts[3]);
        assert.equal(
          accounts[3],
          web3.eth.accounts.recover(voteHash, votesignature)
        );

        await expectRevert(
          dxdVotingMachine.shareSignedAction(
            proposalId,
            accounts[3],
            constants.NO_OPTION,
            70000,
            1,
            1,
            votesignature,
            { from: accounts[3] }
          ),
          "VotingMachine__WrongSigner()"
        );

        await expectRevert(
          dxdVotingMachine.shareSignedAction(
            proposalId,
            accounts[3],
            constants.YES_OPTION,
            71000,
            1,
            1,
            votesignature,
            { from: accounts[3] }
          ),
          "VotingMachine__WrongSigner()"
        );
      });

      it("Can share a vote signed by a different user", async function () {
        const signerNonce = await dxdVotingMachine.signerNonce(accounts[3]);
        const voteHashOnChain = await dxdVotingMachine.hashAction(
          proposalId,
          accounts[3],
          constants.YES_OPTION,
          70000,
          signerNonce,
          1
        );

        const typedData = {
          types: {
            EIP712Domain: [
              { name: "name", type: "string" },
              { name: "version", type: "string" },
              { name: "chainId", type: "uint256" },
              { name: "verifyingContract", type: "address" },
            ],
            action: [
              { name: "proposalId", type: "bytes32" },
              { name: "signer", type: "address" },
              { name: "option", type: "uint256" },
              { name: "amount", type: "uint256" },
              { name: "nonce", type: "uint256" },
              { name: "actionType", type: "uint256" },
            ],
          },
          primaryType: "action",
          domain: {
            name: "VotingMachine",
            version: "1",
            chainId: "31337",
            verifyingContract: dxdVotingMachine.address,
          },
          message: {
            proposalId: proposalId,
            signer: accounts[3],
            option: constants.YES_OPTION,
            amount: 70000,
            nonce: signerNonce,
            actionType: 1,
          },
        };

        const voteHashOffChain =
          "0x" + Buffer.from(getMessage(typedData, true)).toString("hex");

        assert.equal(voteHashOnChain, voteHashOffChain);

        const votesignature = await web3.eth.sign(
          voteHashOffChain,
          accounts[3]
        );

        assert.equal(
          accounts[3],
          web3.eth.accounts.recover(voteHashOffChain, votesignature)
        );
        const voteTx = await dxdVotingMachine.shareSignedAction(
          proposalId,
          accounts[3],
          constants.YES_OPTION,
          70000,
          signerNonce,
          1,
          votesignature,
          { from: accounts[1] }
        );

        expectEvent(voteTx, "ActionSigned", {
          proposalId: proposalId,
          voter: accounts[3],
          option: constants.YES_OPTION,
          amount: "70000",
          nonce: signerNonce,
          signature: votesignature,
        });
      });

      it("Cannot share a vote with the incorrect signature", async function () {
        const signerNonce = await dxdVotingMachine.signerNonce(accounts[3]);
        const voteHash = await dxdVotingMachine.hashAction(
          proposalId,
          accounts[3],
          constants.YES_OPTION,
          70000,
          signerNonce,
          1
        );

        const votesignature = await web3.eth.sign(voteHash, accounts[1]);

        assert.equal(
          accounts[1],
          web3.eth.accounts.recover(voteHash, votesignature)
        );

        await expectRevert(
          dxdVotingMachine.shareSignedAction(
            proposalId,
            accounts[3],
            constants.YES_OPTION,
            70000,
            1,
            1,
            votesignature,
            { from: accounts[1] }
          ),
          "VotingMachine__WrongSigner()"
        );
      });

      it("fail executing vote with invalid data", async function () {
        const signerNonce = await dxdVotingMachine.signerNonce(accounts[3]);
        const voteHash = await dxdVotingMachine.hashAction(
          proposalId,
          accounts[3],
          constants.YES_OPTION,
          70000,
          signerNonce,
          1
        );
        const votesignature = await web3.eth.sign(voteHash, accounts[3]);
        assert.equal(
          accounts[3],
          web3.eth.accounts.recover(voteHash, votesignature)
        );

        const shareVoteTx = await dxdVotingMachine.shareSignedAction(
          proposalId,
          accounts[3],
          constants.YES_OPTION,
          70000,
          signerNonce,
          1,
          votesignature,
          { from: accounts[3] }
        );
        const voteInfoFromLog = shareVoteTx.logs[0].args;

        await expectRevert(
          dxdVotingMachine.executeSignedVote(
            voteInfoFromLog.proposalId,
            voteInfoFromLog.voter,
            constants.NO_OPTION,
            voteInfoFromLog.amount,
            voteInfoFromLog.signature,
            { from: accounts[4] }
          ),
          "VotingMachine__WrongSigner()"
        );

        await expectRevert(
          dxdVotingMachine.executeSignedVote(
            voteInfoFromLog.proposalId,
            voteInfoFromLog.voter,
            voteInfoFromLog.option,
            voteInfoFromLog.amount - 1,
            voteInfoFromLog.signature,
            { from: accounts[4] }
          ),
          "VotingMachine__WrongSigner()"
        );

        await expectRevert(
          dxdVotingMachine.executeSignedVote(
            voteInfoFromLog.proposalId,
            accounts[1],
            voteInfoFromLog.option,
            voteInfoFromLog.amount,
            voteInfoFromLog.signature,
            { from: accounts[4] }
          ),
          "VotingMachine__WrongSigner()"
        );
      });

      it("positive signed decision with all rep available", async function () {
        const signerNonce = await dxdVotingMachine.signerNonce(accounts[3]);
        const voteHash = await dxdVotingMachine.hashAction(
          proposalId,
          accounts[3],
          constants.YES_OPTION,
          0,
          signerNonce,
          1
        );
        const votesignature = await web3.eth.sign(voteHash, accounts[3]);
        assert.equal(
          accounts[3],
          web3.eth.accounts.recover(voteHash, votesignature)
        );

        const shareVoteTx = await dxdVotingMachine.shareSignedAction(
          proposalId,
          accounts[3],
          constants.YES_OPTION,
          0,
          signerNonce,
          1,
          votesignature,
          { from: accounts[3] }
        );
        const voteInfoFromLog = shareVoteTx.logs[0].args;
        await dxdVotingMachine.executeSignedVote(
          voteInfoFromLog.proposalId,
          voteInfoFromLog.voter,
          voteInfoFromLog.option,
          voteInfoFromLog.amount,
          voteInfoFromLog.signature,
          { from: accounts[4] }
        );

        const schemeProposal = await masterAvatarScheme.getProposal(proposalId);
        assert.equal(
          schemeProposal.state,
          constants.WALLET_SCHEME_PROPOSAL_STATES.passed
        );
      });

      it("negative signed decision with less rep than the one held", async function () {
        // The voter has 70 rep but votes with 60 rep
        const signerNonce = await dxdVotingMachine.signerNonce(accounts[3]);
        const voteHash = await dxdVotingMachine.hashAction(
          proposalId,
          accounts[3],
          constants.NO_OPTION,
          60000,
          signerNonce,
          1
        );
        const votesignature = await web3.eth.sign(voteHash, accounts[3]);
        assert.equal(
          accounts[3],
          web3.eth.accounts.recover(voteHash, votesignature)
        );

        await dxdVotingMachine.executeSignedVote(
          proposalId,
          accounts[3],
          constants.NO_OPTION,
          60000,
          votesignature,
          { from: accounts[4] }
        );

        const schemeProposal = await masterAvatarScheme.getProposal(proposalId);
        assert.equal(
          schemeProposal.state,
          constants.WALLET_SCHEME_PROPOSAL_STATES.rejected
        );
      });
    });

    describe("Signal Votes", function () {
      beforeEach(async function () {
        const tx = await masterAvatarScheme.proposeCalls(
          [accounts[1]],
          ["0x0"],
          [constants.TEST_VALUE],
          2,
          constants.TEST_TITLE,
          constants.SOME_HASH
        );
        proposalId = await helpers.getValueFromLogs(tx, "proposalId");
      });

      it("positive signal decision", async function () {
        assert.equal(
          (await dxdVotingMachine.votesSignaled(proposalId, accounts[3]))
            .option,
          0
        );
        await expectRevert(
          dxdVotingMachine.signalVote(proposalId, 3, 60000, {
            from: accounts[3],
          }),
          "VotingMachine__WrongDecisionValue()"
        );
        const signalVoteTx = await dxdVotingMachine.signalVote(
          proposalId,
          constants.YES_OPTION,
          60000,
          { from: accounts[3] }
        );
        assert.equal(
          (await dxdVotingMachine.votesSignaled(proposalId, accounts[3]))
            .option,
          constants.YES_OPTION
        );
        assert.equal(
          (await dxdVotingMachine.votesSignaled(proposalId, accounts[3]))
            .amount,
          60000
        );

        const voteInfoFromLog = signalVoteTx.logs[0].args;
        await dxdVotingMachine.executeSignaledVote(
          voteInfoFromLog.proposalId,
          voteInfoFromLog.voter,
          { from: accounts[4] }
        );
        assert.equal(
          (await dxdVotingMachine.votesSignaled(proposalId, accounts[3]))
            .option,
          0
        );
        const schemeProposal = await masterAvatarScheme.getProposal(proposalId);
        assert.equal(
          schemeProposal.state,
          constants.WALLET_SCHEME_PROPOSAL_STATES.passed
        );
      });

      it("negative signal decision", async function () {
        assert.equal(
          (await dxdVotingMachine.votesSignaled(proposalId, accounts[3]))
            .option,
          0
        );
        const signalVoteTx = await dxdVotingMachine.signalVote(
          proposalId,
          constants.NO_OPTION,
          0,
          { from: accounts[3] }
        );
        assert.equal(
          (await dxdVotingMachine.votesSignaled(proposalId, accounts[3]))
            .option,
          constants.NO_OPTION
        );
        assert.equal(
          (await dxdVotingMachine.votesSignaled(proposalId, accounts[3]))
            .amount,
          0
        );
        expect(signalVoteTx.receipt.gasUsed).to.be.closeTo(50000, 25000);

        const voteInfoFromLog = signalVoteTx.logs[0].args;
        await dxdVotingMachine.executeSignaledVote(
          voteInfoFromLog.proposalId,
          voteInfoFromLog.voter,
          { from: accounts[4] }
        );
        assert.equal(
          (await dxdVotingMachine.votesSignaled(proposalId, accounts[3]))
            .option,
          0
        );
        const schemeProposal = await masterAvatarScheme.getProposal(proposalId);
        assert.equal(
          schemeProposal.state,
          constants.WALLET_SCHEME_PROPOSAL_STATES.rejected
        );
      });
    });
  });

  describe("Boosted Proposals", function () {
    it("boosted proposal should succeed with enough votes", async function () {
      const tx = await masterAvatarScheme.proposeCalls(
        [actionMock.address],
        [helpers.testCallFrom(org.avatar.address)],
        [0],
        2,
        constants.TEST_TITLE,
        constants.SOME_HASH
      );
      const testProposalId = await helpers.getValueFromLogs(tx, "proposalId");

      const stakesToBoost = await dxdVotingMachine.calculateBoostChange(
        testProposalId
      );

      const stakeTx = await dxdVotingMachine.stake(
        testProposalId,
        constants.YES_OPTION,
        stakesToBoost,
        {
          from: accounts[1],
        }
      );

      expectEvent(stakeTx.receipt, "StateChange", {
        proposalId: testProposalId,
        proposalState: constants.VOTING_MACHINE_PROPOSAL_STATES.PreBoosted,
      });

      await dxdVotingMachine.vote(testProposalId, constants.YES_OPTION, 0, {
        from: accounts[2],
        gasPrice: constants.GAS_PRICE,
      });

      await dxdVotingMachine.vote(testProposalId, constants.YES_OPTION, 0, {
        from: accounts[1],
        gasPrice: constants.GAS_PRICE,
      });
      await time.increase(86400 + 1);
      const executeTx = await dxdVotingMachine.execute(testProposalId, {
        from: accounts[1],
        gasPrice: constants.GAS_PRICE,
      });
      // Check it changed to executed in redeem
      await expectEvent.inTransaction(
        executeTx.tx,
        dxdVotingMachine.contract,
        "StateChange",
        {
          proposalId: testProposalId,
          proposalState:
            constants.VOTING_MACHINE_PROPOSAL_STATES.ExecutedInBoost,
        }
      );

      const schemeProposal = await masterAvatarScheme.getProposal(
        testProposalId
      );
      assert.equal(
        schemeProposal.state,
        constants.WALLET_SCHEME_PROPOSAL_STATES.passed
      );

      assert.equal(
        schemeProposal.callData[0],
        helpers.testCallFrom(org.avatar.address)
      );
      assert.equal(schemeProposal.to[0], actionMock.address);
      assert.equal(schemeProposal.value[0], 0);
    });

    it("sign stake and boosted proposal should succeed with enough votes", async function () {
      const tx = await masterAvatarScheme.proposeCalls(
        [actionMock.address],
        [helpers.testCallFrom(org.avatar.address)],
        [0],
        2,
        constants.TEST_TITLE,
        constants.SOME_HASH
      );
      const testProposalId = await helpers.getValueFromLogs(tx, "proposalId");

      const stakesToBoost = await dxdVotingMachine.calculateBoostChange(
        testProposalId
      );

      const signerNonce = await dxdVotingMachine.signerNonce(accounts[1]);
      const stakeHash = await dxdVotingMachine.hashAction(
        testProposalId,
        accounts[1],
        constants.YES_OPTION,
        stakesToBoost,
        signerNonce,
        2
      );
      const stakeSignature = await web3.eth.sign(stakeHash, accounts[1]);
      assert.equal(
        accounts[1],
        web3.eth.accounts.recover(stakeHash, stakeSignature)
      );

      const stakeTx = await dxdVotingMachine.executeSignedStake(
        testProposalId,
        accounts[1],
        constants.YES_OPTION,
        stakesToBoost,
        stakeSignature,
        { from: accounts[4] }
      );

      expectEvent(stakeTx.receipt, "StateChange", {
        proposalId: testProposalId,
        proposalState: constants.VOTING_MACHINE_PROPOSAL_STATES.PreBoosted,
      });

      await dxdVotingMachine.vote(testProposalId, constants.YES_OPTION, 0, {
        from: accounts[2],
        gasPrice: constants.GAS_PRICE,
      });

      await dxdVotingMachine.vote(testProposalId, constants.YES_OPTION, 0, {
        from: accounts[1],
        gasPrice: constants.GAS_PRICE,
      });
      await time.increase(86400 + 1);
      const executeTx = await dxdVotingMachine.execute(testProposalId, {
        from: accounts[1],
        gasPrice: constants.GAS_PRICE,
      });
      // Check it changed to executed in redeem
      await expectEvent.inTransaction(
        executeTx.tx,
        dxdVotingMachine.contract,
        "StateChange",
        {
          proposalId: testProposalId,
          proposalState:
            constants.VOTING_MACHINE_PROPOSAL_STATES.ExecutedInBoost,
        }
      );
    });

    it("steal staked tokens with fake org", async function () {
      const tx = await masterAvatarScheme.proposeCalls(
        [actionMock.address],
        [helpers.testCallFrom(org.avatar.address)],
        [0],
        2,
        constants.TEST_TITLE,
        constants.SOME_HASH
      );
      const testProposalId = await helpers.getValueFromLogs(tx, "proposalId");

      assert.equal(await stakingToken.balanceOf(dxdVotingMachine.address), "0");

      const stakeTx = await dxdVotingMachine.stake(
        testProposalId,
        constants.YES_OPTION,
        web3.utils.toWei("0.2"),
        {
          from: accounts[1],
        }
      );

      assert.equal(
        await stakingToken.balanceOf(dxdVotingMachine.address),
        web3.utils.toWei("0.2").toString()
      );

      // attack starts

      await stakingToken.transfer(accounts[9], web3.utils.toWei("1"), {
        from: accounts[1],
      });
      await stakingToken.approve(
        dxdVotingMachine.address,
        constants.MAX_UINT_256,
        { from: accounts[9] }
      );
      const fakeOrg = await helpers.deployDao({
        owner: accounts[9],
        votingMachineToken: stakingToken.address,
        repHolders: [{ address: accounts[9], amount: 10000 }],
      });
      const fakePermissionRegistry = await PermissionRegistry.new(
        accounts[9],
        1
      );
      await fakePermissionRegistry.initialize();
      const fakeOrgScheme = await WalletScheme.new();
      await fakeOrgScheme.initialize(
        fakeOrg.avatar.address,
        dxdVotingMachine.address,
        fakeOrg.controller.address,
        fakePermissionRegistry.address,
        "FakeOrg Scheme",
        5
      );
      await dxdVotingMachine.setParameters([
        5000,
        10,
        1,
        1,
        1001,
        1,
        web3.utils.toWei("0.2"),
        0,
      ]);
      const fakeParamsHash = await dxdVotingMachine.getParametersHash([
        5000,
        10,
        1,
        1,
        1001,
        1,
        web3.utils.toWei("0.2"),
        0,
      ]);
      await fakeOrg.controller.registerScheme(
        fakeOrgScheme.address,
        fakeParamsHash,
        true,
        false,
        true,
        { from: accounts[9] }
      );
      const fakeProposalId = helpers.getValueFromLogs(
        await fakeOrgScheme.proposeCalls(
          [constants.ZERO_ADDRESS],
          [constants.ZERO_DATA],
          [0],
          2,
          constants.TEST_TITLE,
          constants.SOME_HASH
        ),
        "proposalId"
      );
      await dxdVotingMachine.stake(
        fakeProposalId,
        constants.YES_OPTION,
        web3.utils.toWei("0.21"),
        {
          from: accounts[9],
        }
      );
      await dxdVotingMachine.vote(fakeProposalId, constants.YES_OPTION, 0, {
        from: accounts[9],
        gasPrice: constants.GAS_PRICE,
      });

      assert.equal(
        await stakingToken.balanceOf(dxdVotingMachine.address),
        web3.utils.toWei("0.41")
      );

      // The daoBounty redeems fails cause it cames form the fakeOrg avatar and it has no tokens, so the redeem cant be done
      await expectRevert(
        dxdVotingMachine.redeem(fakeProposalId, accounts[9]),
        "ERC20: transfer amount exceeds balance"
      );

      // If the attack succeeded this should be 0
      assert.equal(
        await stakingToken.balanceOf(dxdVotingMachine.address),
        web3.utils.toWei("0.41")
      );

      // attack ends

      expectEvent(stakeTx.receipt, "StateChange", {
        proposalId: testProposalId,
        proposalState: constants.VOTING_MACHINE_PROPOSAL_STATES.PreBoosted,
      });

      await dxdVotingMachine.vote(testProposalId, constants.YES_OPTION, 0, {
        from: accounts[2],
        gasPrice: constants.GAS_PRICE,
      });
      await dxdVotingMachine.vote(testProposalId, constants.YES_OPTION, 0, {
        from: accounts[1],
        gasPrice: constants.GAS_PRICE,
      });
      await time.increase(86400 + 1);
      const executeTx = await dxdVotingMachine.execute(testProposalId, {
        from: accounts[1],
        gasPrice: constants.GAS_PRICE,
      });

      await expectEvent.inTransaction(
        executeTx.tx,
        dxdVotingMachine.contract,
        "StateChange",
        {
          proposalId: testProposalId,
          proposalState:
            constants.VOTING_MACHINE_PROPOSAL_STATES.ExecutedInBoost,
        }
      );

      const schemeProposal = await masterAvatarScheme.getProposal(
        testProposalId
      );
      assert.equal(
        schemeProposal.state,
        constants.WALLET_SCHEME_PROPOSAL_STATES.passed
      );

      assert.equal(
        schemeProposal.callData[0],
        helpers.testCallFrom(org.avatar.address)
      );
      assert.equal(schemeProposal.to[0], actionMock.address);
      assert.equal(schemeProposal.value[0], 0);

      await dxdVotingMachine.redeem(testProposalId, accounts[9]);
    });

    it("boosted proposal should fail with not enough votes", async function () {
      const tx = await masterAvatarScheme.proposeCalls(
        [actionMock.address],
        [helpers.testCallFrom(org.avatar.address)],
        [0],
        2,
        constants.TEST_TITLE,
        constants.SOME_HASH
      );
      const testProposalId = await helpers.getValueFromLogs(tx, "proposalId");
      const stakesToBoost = await dxdVotingMachine.calculateBoostChange(
        testProposalId
      );

      const stakeTx = await dxdVotingMachine.stake(
        testProposalId,
        constants.YES_OPTION,
        stakesToBoost,
        {
          from: accounts[1],
        }
      );

      expectEvent(stakeTx.receipt, "StateChange", {
        proposalId: testProposalId,
        proposalState: constants.VOTING_MACHINE_PROPOSAL_STATES.PreBoosted,
      });

      await dxdVotingMachine.vote(testProposalId, constants.YES_OPTION, 1, {
        from: accounts[2],
        gasPrice: constants.GAS_PRICE,
      });

      await time.increase(86400 + 1);

      const executeTx = await dxdVotingMachine.execute(testProposalId, {
        from: accounts[1],
        gasPrice: constants.GAS_PRICE,
      });

      await expectEvent.inTransaction(
        executeTx.tx,
        dxdVotingMachine.contract,
        "StateChange",
        {
          proposalId: testProposalId,
          proposalState: constants.VOTING_MACHINE_PROPOSAL_STATES.Expired,
        }
      );

      const schemeProposal = await masterAvatarScheme.getProposal(
        testProposalId
      );
      assert.equal(
        schemeProposal.state,
        constants.WALLET_SCHEME_PROPOSAL_STATES.rejected
      );

      assert.equal(
        schemeProposal.callData[0],
        helpers.testCallFrom(org.avatar.address)
      );
      assert.equal(schemeProposal.to[0], actionMock.address);
      assert.equal(schemeProposal.value[0], 0);
    });

    it("execution state is preBoosted after the vote execution bar has been crossed", async function () {
      const proposalId = await helpers.getValueFromLogs(
        await masterAvatarScheme.proposeCalls(
          [actionMock.address],
          [helpers.testCallFrom(org.avatar.address)],
          [0],
          2,
          constants.TEST_TITLE,
          constants.SOME_HASH
        ),
        "proposalId"
      );

      const stakesToBoost = await dxdVotingMachine.calculateBoostChange(
        proposalId
      );

      const upStake = await dxdVotingMachine.stake(
        proposalId,
        constants.YES_OPTION,
        stakesToBoost,
        {
          from: accounts[1],
        }
      );

      const totalStaked = (await dxdVotingMachine.proposals(proposalId))
        .totalStakes;

      assert(totalStaked.eq(stakesToBoost));

      // check preBoosted
      expectEvent(upStake.receipt, "StateChange", {
        proposalId: proposalId,
        proposalState: constants.VOTING_MACHINE_PROPOSAL_STATES.PreBoosted,
      });

      // vote enough times to pass the execution bar threshold
      await dxdVotingMachine.vote(proposalId, constants.YES_OPTION, 0, {
        from: accounts[0],
        gasPrice: constants.GAS_PRICE,
      });

      await dxdVotingMachine.vote(proposalId, constants.YES_OPTION, 0, {
        from: accounts[1],
        gasPrice: constants.GAS_PRICE,
      });

      await dxdVotingMachine.vote(proposalId, constants.YES_OPTION, 0, {
        from: accounts[2],
        gasPrice: constants.GAS_PRICE,
      });

      await dxdVotingMachine.vote(proposalId, constants.YES_OPTION, 0, {
        from: accounts[3],
        gasPrice: constants.GAS_PRICE,
      });

      // check executed
      assert.equal((await dxdVotingMachine.proposals(proposalId)).state, "2");

      const proposalState = (await masterAvatarScheme.getProposal(proposalId))
        .state;

      assert.equal(
        proposalState,
        constants.WALLET_SCHEME_PROPOSAL_STATES.passed
      );
    });

    it("execution state is Boosted after the vote execution bar has been crossed", async function () {
      const proposalId = await helpers.getValueFromLogs(
        await masterAvatarScheme.proposeCalls(
          [actionMock.address],
          [helpers.testCallFrom(org.avatar.address)],
          [0],
          2,
          constants.TEST_TITLE,
          constants.SOME_HASH
        ),
        "proposalId"
      );

      const stakesToBoost = await dxdVotingMachine.calculateBoostChange(
        proposalId
      );

      const upStake = await dxdVotingMachine.stake(
        proposalId,
        constants.YES_OPTION,
        stakesToBoost,
        {
          from: accounts[1],
        }
      );

      const totalStaked = (await dxdVotingMachine.proposals(proposalId))
        .totalStakes;

      assert(totalStaked.eq(stakesToBoost));

      // check preBoosted
      expectEvent(upStake.receipt, "StateChange", {
        proposalId: proposalId,
        proposalState: constants.VOTING_MACHINE_PROPOSAL_STATES.PreBoosted,
      });

      await time.increase(
        helpers.defaultParameters.preBoostedVotePeriodLimit + 1
      );

      await dxdVotingMachine.vote(proposalId, constants.YES_OPTION, 0, {
        from: accounts[1],
        gasPrice: constants.GAS_PRICE,
      });

      // check boosted
      assert.equal(
        (await dxdVotingMachine.proposals(proposalId)).state,
        constants.VOTING_MACHINE_PROPOSAL_STATES.Boosted
      );

      // vote enough times to pass the execution bar threshold
      await dxdVotingMachine.vote(proposalId, constants.YES_OPTION, 0, {
        from: accounts[2],
        gasPrice: constants.GAS_PRICE,
      });

      await dxdVotingMachine.vote(proposalId, constants.YES_OPTION, 0, {
        from: accounts[3],
        gasPrice: constants.GAS_PRICE,
      });

      // check executed
      assert.equal(
        (await dxdVotingMachine.proposals(proposalId)).state,
        constants.VOTING_MACHINE_PROPOSAL_STATES.ExecutedInQueue
      );
      const proposalState = (await masterAvatarScheme.getProposal(proposalId))
        .state;

      assert.equal(
        proposalState,
        constants.WALLET_SCHEME_PROPOSAL_STATES.passed
      );
    });
  });

  describe("Staking", function () {
    let stakeProposalId;
    beforeEach(async function () {
      await permissionRegistry.setETHPermission(
        org.avatar.address,
        actionMock.address,
        helpers.testCallFrom(org.avatar.address).substring(0, 10),
        0,
        true
      );

      stakeProposalId = await helpers.getValueFromLogs(
        await masterAvatarScheme.proposeCalls(
          [actionMock.address],
          [helpers.testCallFrom(org.avatar.address)],
          [0],
          2,
          constants.TEST_TITLE,
          constants.SOME_HASH
        ),
        "proposalId"
      );
    });

    it("should execute a proposal but fail to stake", async function () {
      const stakesToBoost = await dxdVotingMachine.calculateBoostChange(
        stakeProposalId
      );

      const stake = await dxdVotingMachine.stake(
        stakeProposalId,
        constants.YES_OPTION,
        stakesToBoost,
        {
          from: accounts[1],
        }
      );

      expectEvent(stake.receipt, "StateChange", {
        proposalId: stakeProposalId,
        proposalState: constants.VOTING_MACHINE_PROPOSAL_STATES.PreBoosted,
      });

      await time.increase(
        helpers.defaultParameters.preBoostedVotePeriodLimit + 1
      );

      await dxdVotingMachine.vote(stakeProposalId, constants.YES_OPTION, 0, {
        from: accounts[1],
        gasPrice: constants.GAS_PRICE,
      });

      // check Boosted
      assert.equal(
        (await dxdVotingMachine.proposals(stakeProposalId)).state,
        constants.VOTING_MACHINE_PROPOSAL_STATES.Boosted
      );

      await time.increase(helpers.defaultParameters.boostedVotePeriodLimit + 1);

      const executeStake = await dxdVotingMachine.stake(
        stakeProposalId,
        constants.YES_OPTION,
        1,
        {
          from: accounts[1],
        }
      );

      expectEvent(executeStake.receipt, "StateChange", {
        proposalId: stakeProposalId,
        proposalState: constants.VOTING_MACHINE_PROPOSAL_STATES.ExecutedInBoost,
      });

      expectEvent.notEmitted(executeStake.receipt, "Stake");
    });
    it("address cannot upstake and downstake on same proposal", async function () {
      const upStake = await dxdVotingMachine.stake(
        stakeProposalId,
        constants.YES_OPTION,
        100,
        {
          from: accounts[1],
        }
      );

      expectEvent(upStake.receipt, "Stake", {
        proposalId: stakeProposalId,
        avatar: org.avatar.address,
        staker: accounts[1],
        option: constants.YES_OPTION.toString(),
        amount: "100",
      });

      const downStake = await dxdVotingMachine.stake(
        stakeProposalId,
        constants.NO_OPTION,
        100,
        {
          from: accounts[1],
        }
      );

      expectEvent.notEmitted(downStake.receipt, "Stake");
    });
  });

  describe("Redeems", function () {
    it("1 full stake on YES with 1 boosted proposal", async function () {
      const tx = await masterAvatarScheme.proposeCalls(
        [actionMock.address],
        [helpers.testCallFrom(org.avatar.address)],
        [0],
        2,
        constants.TEST_TITLE,
        constants.SOME_HASH
      );
      const testProposalId = await helpers.getValueFromLogs(tx, "proposalId");

      const signerNonce = await dxdVotingMachine.signerNonce(accounts[1]);
      const stakeHash = await dxdVotingMachine.hashAction(
        testProposalId,
        accounts[1],
        constants.YES_OPTION,
        web3.utils.toWei("0.100000000001"),
        signerNonce,
        2
      );
      const stakeSignature = await web3.eth.sign(stakeHash, accounts[1]);
      assert.equal(
        accounts[1],
        web3.eth.accounts.recover(stakeHash, stakeSignature)
      );

      const stakeTx = await dxdVotingMachine.executeSignedStake(
        testProposalId,
        accounts[1],
        constants.YES_OPTION,
        web3.utils.toWei("0.100000000001"),
        stakeSignature,
        { from: accounts[4] }
      );

      expectEvent(stakeTx.receipt, "StateChange", {
        proposalId: testProposalId,
        proposalState: constants.VOTING_MACHINE_PROPOSAL_STATES.PreBoosted,
      });

      await time.increase(
        helpers.defaultParameters.preBoostedVotePeriodLimit + 1
      );

      const voteTx = await dxdVotingMachine.vote(
        testProposalId,
        constants.YES_OPTION,
        0,
        {
          from: accounts[2],
          gasPrice: constants.GAS_PRICE,
        }
      );

      expectEvent(voteTx.receipt, "StateChange", {
        proposalId: testProposalId,
        proposalState: constants.VOTING_MACHINE_PROPOSAL_STATES.Boosted,
      });

      await time.increase(helpers.defaultParameters.boostedVotePeriodLimit + 1);

      const executeTx = await dxdVotingMachine.execute(testProposalId, {
        from: accounts[1],
        gasPrice: constants.GAS_PRICE,
      });

      await expectEvent.inTransaction(
        executeTx.tx,
        dxdVotingMachine.contract,
        "StateChange",
        {
          proposalId: testProposalId,
          proposalState:
            constants.VOTING_MACHINE_PROPOSAL_STATES.ExecutedInBoost,
        }
      );

      const redeemTx = await dxdVotingMachine.redeem(
        testProposalId,
        accounts[1]
      );

      await expectEvent.inTransaction(
        redeemTx.tx,
        stakingToken.contract,
        "Transfer",
        {
          from: org.avatar.address,
          to: accounts[1],
          value: web3.utils.toWei("0.1"),
        }
      );
      await expectEvent.inTransaction(
        redeemTx.tx,
        stakingToken.contract,
        "Transfer",
        {
          from: dxdVotingMachine.address,
          to: accounts[1],
          value: web3.utils.toWei("0.100000000001"),
        }
      );
    });

    it("Shouldnt be able to claim a downstake of a boosted executed proposal", async function () {
      const tx = await masterAvatarScheme.proposeCalls(
        [actionMock.address],
        [helpers.testCallFrom(org.avatar.address)],
        [0],
        2,
        constants.TEST_TITLE,
        constants.SOME_HASH
      );
      const testProposalId = await helpers.getValueFromLogs(tx, "proposalId");

      await dxdVotingMachine.stake(
        testProposalId,
        constants.NO_OPTION,
        web3.utils.toWei("0.1"),
        {
          from: accounts[2],
        }
      );
      await dxdVotingMachine.stake(
        testProposalId,
        constants.YES_OPTION,
        web3.utils.toWei("0.3"),
        {
          from: accounts[1],
        }
      );

      await time.increase(
        helpers.defaultParameters.preBoostedVotePeriodLimit + 1
      );

      const voteTx = await dxdVotingMachine.vote(
        testProposalId,
        constants.YES_OPTION,
        0,
        {
          from: accounts[2],
          gasPrice: constants.GAS_PRICE,
        }
      );

      expectEvent(voteTx.receipt, "StateChange", {
        proposalId: testProposalId,
        proposalState: constants.VOTING_MACHINE_PROPOSAL_STATES.Boosted,
      });

      await time.increase(helpers.defaultParameters.boostedVotePeriodLimit + 1);

      const executeTx = await dxdVotingMachine.execute(testProposalId, {
        from: accounts[1],
        gasPrice: constants.GAS_PRICE,
      });

      await expectEvent.inTransaction(
        executeTx.tx,
        dxdVotingMachine.contract,
        "StateChange",
        {
          proposalId: testProposalId,
          proposalState:
            constants.VOTING_MACHINE_PROPOSAL_STATES.ExecutedInBoost,
        }
      );

      const redeemStakeWithNoTx = await dxdVotingMachine.redeem(
        testProposalId,
        accounts[2]
      );

      await expectEvent.notEmitted.inTransaction(
        redeemStakeWithNoTx.tx,
        stakingToken.contract,
        "Transfer",
        {
          from: dxdVotingMachine.address,
          to: org.avatar.address,
          value: web3.utils.toWei("0.1"),
        }
      );
    });

    it("Stake on multiple proposals in a row and check threshold increase", async function () {
      const testProposalId1 = await helpers.getValueFromLogs(
        await masterAvatarScheme.proposeCalls(
          [actionMock.address],
          [helpers.testCallFrom(org.avatar.address)],
          [0],
          2,
          constants.TEST_TITLE,
          constants.SOME_HASH
        ),
        "proposalId"
      );
      const testProposalId2 = await helpers.getValueFromLogs(
        await masterAvatarScheme.proposeCalls(
          [actionMock.address],
          [helpers.testCallFrom(org.avatar.address)],
          [0],
          2,
          constants.TEST_TITLE,
          constants.SOME_HASH
        ),
        "proposalId"
      );
      const testProposalId3 = await helpers.getValueFromLogs(
        await masterAvatarScheme.proposeCalls(
          [actionMock.address],
          [helpers.testCallFrom(org.avatar.address)],
          [0],
          2,
          constants.TEST_TITLE,
          constants.SOME_HASH
        ),
        "proposalId"
      );
      const testProposalId4 = await helpers.getValueFromLogs(
        await masterAvatarScheme.proposeCalls(
          [actionMock.address],
          [helpers.testCallFrom(org.avatar.address)],
          [0],
          2,
          constants.TEST_TITLE,
          constants.SOME_HASH
        ),
        "proposalId"
      );
<<<<<<< HEAD

=======
>>>>>>> ea23dc14
      const schemeId = (await dxdVotingMachine.proposals(testProposalId1))
        .schemeId;
      const paramsHash = (await dxdVotingMachine.proposals(testProposalId1))
        .paramsHash;
      const schemeParameters = await dxdVotingMachine.parameters(paramsHash);
      const threshold0BoostedProposal =
        await dxdVotingMachine.getSchemeThreshold(paramsHash, schemeId);

      const stakesToBoostFirstProposal = helpers.multiplyRealMath(
        threshold0BoostedProposal,
        schemeParameters.daoBounty
      );

      // Stakes just what it needs to get to the boost threshold
      await dxdVotingMachine.stake(
        testProposalId1,
        constants.YES_OPTION,
        stakesToBoostFirstProposal,
        { from: accounts[1] }
      );
      assert.equal(
        (await dxdVotingMachine.proposals(testProposalId1)).state,
        constants.VOTING_MACHINE_PROPOSAL_STATES.Queued
      );
      assert(
        (await dxdVotingMachine.score(testProposalId1)).eq(
          threshold0BoostedProposal
        )
      );

      // Stakes 100000 WEI more of what it needs to stake to boost to get a minimum advantage over the score
      await dxdVotingMachine.stake(
        testProposalId1,
        constants.YES_OPTION,
        "100000",
        { from: accounts[1] }
      );
      assert.equal(
        (await dxdVotingMachine.proposals(testProposalId1)).state,
        constants.VOTING_MACHINE_PROPOSAL_STATES.PreBoosted
      );
      assert(
        (await dxdVotingMachine.score(testProposalId1)).gt(
          threshold0BoostedProposal
        )
      );

      await time.increase(
        helpers.defaultParameters.preBoostedVotePeriodLimit + 1
      );

      await dxdVotingMachine.execute(testProposalId1);
      assert.equal(
        (await dxdVotingMachine.proposals(testProposalId1)).state,
        constants.VOTING_MACHINE_PROPOSAL_STATES.Boosted
      );

      const threshold1BoostedProposal =
        await dxdVotingMachine.calculateThreshold(
          schemeParameters.thresholdConst,
          schemeParameters.limitExponentValue,
          1
        );
      const stakesToBoostSecondProposal =
        await dxdVotingMachine.calculateBoostChange(testProposalId2);

      // Stakes more than the threshold directly to boost second proposal
      await dxdVotingMachine.stake(
        testProposalId2,
        constants.YES_OPTION,
        stakesToBoostSecondProposal,
        { from: accounts[1] }
      );
      assert(
        (await dxdVotingMachine.score(testProposalId2)).gt(
          threshold1BoostedProposal
        )
      );
      assert.equal(
        (await dxdVotingMachine.proposals(testProposalId2)).state,
        constants.VOTING_MACHINE_PROPOSAL_STATES.PreBoosted
      );

      await time.increase(
        helpers.defaultParameters.preBoostedVotePeriodLimit + 1
      );

      await dxdVotingMachine.execute(testProposalId2);
      assert.equal(
        (await dxdVotingMachine.proposals(testProposalId2)).state,
        constants.VOTING_MACHINE_PROPOSAL_STATES.Boosted
      );

      // Stake on a third proposal to put it on preBoost state
      const stakesToBoostThirdProposal =
        await dxdVotingMachine.calculateBoostChange(testProposalId3);
      await dxdVotingMachine.stake(
        testProposalId3,
        constants.YES_OPTION,
        stakesToBoostThirdProposal,
        { from: accounts[1] }
      );
      assert.equal(
        (await dxdVotingMachine.proposals(testProposalId3)).state,
        constants.VOTING_MACHINE_PROPOSAL_STATES.PreBoosted
      );

      // Boost the fourth proposal with 2 bootes and 1 preBoosted using the calculation from the VM
      const stakesToBoostFourthProposal =
        await dxdVotingMachine.calculateBoostChange(testProposalId4);
      await dxdVotingMachine.stake(
        testProposalId4,
        constants.YES_OPTION,
        stakesToBoostFourthProposal,
        { from: accounts[1] }
      );
      assert.equal(
        (await dxdVotingMachine.proposals(testProposalId4)).state,
        constants.VOTING_MACHINE_PROPOSAL_STATES.PreBoosted
      );

      // Execute third and fourth proposal and boost both of them
      await time.increase(
        helpers.defaultParameters.preBoostedVotePeriodLimit + 1
      );
      await dxdVotingMachine.execute(testProposalId3);
      await dxdVotingMachine.execute(testProposalId4);
      assert.equal(
        (await dxdVotingMachine.proposals(testProposalId3)).state,
        constants.VOTING_MACHINE_PROPOSAL_STATES.Boosted
      );
      assert.equal(
        (await dxdVotingMachine.proposals(testProposalId4)).state,
        constants.VOTING_MACHINE_PROPOSAL_STATES.Boosted
      );
    });

    it("Stake/downstake on multiple proposals in a row and check threshold increase", async function () {
      const testProposalId1 = await helpers.getValueFromLogs(
        await masterAvatarScheme.proposeCalls(
          [actionMock.address],
          [helpers.testCallFrom(org.avatar.address)],
          [0],
          2,
          constants.TEST_TITLE,
          constants.SOME_HASH
        ),
        "proposalId"
      );
      const testProposalId2 = await helpers.getValueFromLogs(
        await masterAvatarScheme.proposeCalls(
          [actionMock.address],
          [helpers.testCallFrom(org.avatar.address)],
          [0],
          2,
          constants.TEST_TITLE,
          constants.SOME_HASH
        ),
        "proposalId"
      );
      const testProposalId3 = await helpers.getValueFromLogs(
        await masterAvatarScheme.proposeCalls(
          [actionMock.address],
          [helpers.testCallFrom(org.avatar.address)],
          [0],
          2,
          constants.TEST_TITLE,
          constants.SOME_HASH
        ),
        "proposalId"
      );

      const paramsHash = (await dxdVotingMachine.proposals(testProposalId1))
        .paramsHash;
      const schemeParameters = await dxdVotingMachine.parameters(paramsHash);

      // Do a big initial downstake of 10 staking tokens in NO
      await dxdVotingMachine.stake(
        testProposalId1,
        constants.NO_OPTION,
        web3.utils.toWei("10"),
        { from: accounts[2] }
      );

      const stakesToBoostFirstProposal =
        await dxdVotingMachine.calculateBoostChange(testProposalId1);

      // Stakes just what it needs to get to the boost threshold
      await dxdVotingMachine.stake(
        testProposalId1,
        constants.YES_OPTION,
        stakesToBoostFirstProposal,
        { from: accounts[1] }
      );

      assert.equal(
        (await dxdVotingMachine.proposals(testProposalId1)).state,
        constants.VOTING_MACHINE_PROPOSAL_STATES.PreBoosted
      );

      await time.increase(
        helpers.defaultParameters.preBoostedVotePeriodLimit + 1
      );

      await dxdVotingMachine.execute(testProposalId1);
      assert.equal(
        (await dxdVotingMachine.proposals(testProposalId1)).state,
        constants.VOTING_MACHINE_PROPOSAL_STATES.Boosted
      );

      const threshold1BoostedProposal =
        await dxdVotingMachine.calculateThreshold(
          schemeParameters.thresholdConst,
          schemeParameters.limitExponentValue,
          1
        );

      // Stakes the double of tokens needed to boost
      const stakesToBoostSecondProposal =
        await dxdVotingMachine.calculateBoostChange(testProposalId2);
      await dxdVotingMachine.stake(
        testProposalId2,
        constants.YES_OPTION,
        stakesToBoostSecondProposal,
        { from: accounts[1] }
      );
      assert(
        (await dxdVotingMachine.score(testProposalId2)).gt(
          threshold1BoostedProposal
        )
      );
      assert.equal(
        (await dxdVotingMachine.proposals(testProposalId2)).state,
        constants.VOTING_MACHINE_PROPOSAL_STATES.PreBoosted
      );

      // Downstake on the proposal to get it back to queue
      const stakesToUnBoostSecondProposal = (
        await dxdVotingMachine.getProposalStatus(testProposalId2)
      ).totalStakesYes.sub(
        (await dxdVotingMachine.getProposalStatus(testProposalId2))
          .totalStakesNo
      );
      await dxdVotingMachine.stake(
        testProposalId2,
        constants.NO_OPTION,
        stakesToUnBoostSecondProposal,
        { from: accounts[2] }
      );
      assert.equal(
        (await dxdVotingMachine.proposals(testProposalId2)).state,
        constants.VOTING_MACHINE_PROPOSAL_STATES.Queued
      );

      // Stakes on the proposal again
      const stakesToBoostSecondProposalAgain =
        await dxdVotingMachine.calculateBoostChange(testProposalId2);
      await dxdVotingMachine.stake(
        testProposalId2,
        constants.YES_OPTION,
        stakesToBoostSecondProposalAgain,
        { from: accounts[1] }
      );
      assert.equal(
        (await dxdVotingMachine.proposals(testProposalId2)).state,
        constants.VOTING_MACHINE_PROPOSAL_STATES.PreBoosted
      );

      await time.increase(
        helpers.defaultParameters.preBoostedVotePeriodLimit + 1
      );

      await dxdVotingMachine.execute(testProposalId2);
      assert.equal(
        (await dxdVotingMachine.proposals(testProposalId2)).state,
        constants.VOTING_MACHINE_PROPOSAL_STATES.Boosted
      );

      const stakesToBoostThirdProposal =
        await dxdVotingMachine.calculateBoostChange(testProposalId3);

      await dxdVotingMachine.stake(
        testProposalId3,
        constants.YES_OPTION,
        stakesToBoostThirdProposal,
        { from: accounts[1] }
      );
      await time.increase(
        helpers.defaultParameters.preBoostedVotePeriodLimit + 1
      );
      await dxdVotingMachine.execute(testProposalId3);
      assert.equal(
        (await dxdVotingMachine.proposals(testProposalId3)).state,
        constants.VOTING_MACHINE_PROPOSAL_STATES.Boosted
      );
    });
  });

  describe("Getters", function () {
    it("should return vote info", async function () {
      const proposalId = await helpers.getValueFromLogs(
        await masterAvatarScheme.proposeCalls(
          [actionMock.address],
          [helpers.testCallFrom(org.avatar.address)],
          [0],
          2,
          constants.TEST_TITLE,
          constants.SOME_HASH
        ),
        "proposalId"
      );

      await dxdVotingMachine.vote(proposalId, constants.YES_OPTION, 0, {
        from: accounts[1],
      });

      const voteInfo = await dxdVotingMachine.getVoter(proposalId, accounts[1]);
      assert.equal(constants.YES_OPTION, Number(voteInfo[0]));
      assert.equal(10000, Number(voteInfo[1]));
    });

    it("should return true if the proposal is votable", async function () {
      const proposalId = await helpers.getValueFromLogs(
        await masterAvatarScheme.proposeCalls(
          [actionMock.address],
          [helpers.testCallFrom(org.avatar.address)],
          [0],
          2,
          constants.TEST_TITLE,
          constants.SOME_HASH
        ),
        "proposalId"
      );

      const isVotable = await dxdVotingMachine.isVotable(proposalId);
      assert.equal(true, isVotable);
    });

    it("should return false if the proposal is not votable", async function () {
      const proposalId = await helpers.getValueFromLogs(
        await masterAvatarScheme.proposeCalls(
          [actionMock.address],
          [helpers.testCallFrom(org.avatar.address)],
          [0],
          2,
          constants.TEST_TITLE,
          constants.SOME_HASH
        ),
        "proposalId"
      );

      await dxdVotingMachine.vote(proposalId, constants.YES_OPTION, 0, {
        from: accounts[1],
      });

      await time.increase(86400 + 1);

      await dxdVotingMachine.vote(proposalId, constants.YES_OPTION, 0, {
        from: accounts[2],
      });

      const isVotable = await dxdVotingMachine.isVotable(proposalId);
      assert.equal(false, isVotable);
    });

    it("Should return active proposals", async () => {
      const proposalsAmount = 50;
      const proposalIds = await createSchemeProposals(proposalsAmount);
      const activeProposals = await dxdVotingMachine.getActiveProposals(
        0,
        0,
        org.avatar.address
      );
      range(proposalsAmount).forEach(index => {
        assert.equal(activeProposals[index], proposalIds[index]);
      });
      assert.equal(
        await dxdVotingMachine.getActiveProposalsCount(org.avatar.address),
        proposalsAmount
      );
    });

    it("Should return inactive proposals", async () => {
      const proposalsAmount = 2;
      const inactiveAmount = 2;
      const [testProposalId] = await createSchemeProposals(proposalsAmount);

      await dxdVotingMachine.stake(testProposalId, constants.YES_OPTION, 1000, {
        from: accounts[1],
      });

      await dxdVotingMachine.vote(testProposalId, constants.YES_OPTION, 0, {
        from: accounts[2],
        gasPrice: constants.GAS_PRICE,
      });

      await dxdVotingMachine.vote(testProposalId, constants.YES_OPTION, 0, {
        from: accounts[1],
        gasPrice: constants.GAS_PRICE,
      });

      await time.increase(86400 + 1);

      await dxdVotingMachine.execute(testProposalId, {
        from: accounts[1],
        gasPrice: constants.GAS_PRICE,
      });

      const inactiveProposals = await dxdVotingMachine.getInactiveProposals(
        0,
        0,
        org.avatar.address
      );

      assert.equal(inactiveProposals[1], testProposalId);
      assert.equal(
        await dxdVotingMachine.getInactiveProposalsCount(org.avatar.address),
        inactiveAmount
      );
    });
  });
});
<|MERGE_RESOLUTION|>--- conflicted
+++ resolved
@@ -1,2304 +1,2300 @@
-import { web3 } from "@openzeppelin/test-helpers/src/setup";
-import { assert } from "chai";
-import * as helpers from "../../helpers";
-
-const {
-  BN,
-  time,
-  expectEvent,
-  expectRevert,
-} = require("@openzeppelin/test-helpers");
-import { getMessage } from "eip-712";
-
-const PermissionRegistry = artifacts.require("./PermissionRegistry.sol");
-const WalletScheme = artifacts.require("./WalletScheme.sol");
-const AvatarScheme = artifacts.require("./AvatarScheme.sol");
-const ERC20Mock = artifacts.require("./ERC20Mock.sol");
-const ActionMock = artifacts.require("./ActionMock.sol");
-const VotingMachine = artifacts.require("./VotingMachine.sol");
-
-contract("VotingMachine", function (accounts) {
-  let permissionRegistry,
-    masterAvatarScheme,
-    registrarScheme,
-    org,
-    actionMock,
-    dxdVotingMachine,
-    proposalId,
-    stakingToken;
-
-  const constants = helpers.constants;
-  const VOTE_GAS = 360000;
-  const TOTAL_GAS_REFUND_PER_VOTE = new BN(VOTE_GAS * constants.GAS_PRICE);
-
-  const range = (n = 1) => [...Array(n).keys()];
-  const createSchemeProposals = (amount = 1) =>
-    Promise.all(
-      range(amount).map(async () => {
-        const tx = await masterAvatarScheme.proposeCalls(
-          [actionMock.address],
-          [helpers.testCallFrom(org.avatar.address)],
-          [0],
-          2,
-          constants.TEST_TITLE,
-          constants.SOME_HASH
-        );
-        return helpers.getValueFromLogs(tx, "proposalId");
-      })
-    );
-
-  beforeEach(async function () {
-    actionMock = await ActionMock.new();
-    stakingToken = await ERC20Mock.new(
-      "",
-      "",
-      constants.MAX_UINT_256,
-      accounts[1]
-    );
-
-    org = await helpers.deployDao({
-      owner: accounts[0],
-      votingMachineToken: stakingToken.address,
-      repHolders: [
-        { address: accounts[0], amount: 10000 },
-        { address: accounts[1], amount: 10000 },
-        { address: accounts[2], amount: 10000 },
-        { address: accounts[3], amount: 70000 },
-      ],
-    });
-
-    dxdVotingMachine = org.votingMachine;
-
-    await stakingToken.transfer(accounts[0], web3.utils.toWei("100"), {
-      from: accounts[1],
-    });
-    await stakingToken.transfer(accounts[2], web3.utils.toWei("100"), {
-      from: accounts[1],
-    });
-    await stakingToken.transfer(accounts[3], web3.utils.toWei("100"), {
-      from: accounts[1],
-    });
-    await stakingToken.transfer(org.avatar.address, web3.utils.toWei("100"), {
-      from: accounts[1],
-    });
-
-    await stakingToken.approve(
-      dxdVotingMachine.address,
-      constants.MAX_UINT_256,
-      {
-        from: accounts[0],
-      }
-    );
-    await stakingToken.approve(
-      dxdVotingMachine.address,
-      constants.MAX_UINT_256,
-      {
-        from: accounts[1],
-      }
-    );
-    await stakingToken.approve(
-      dxdVotingMachine.address,
-      constants.MAX_UINT_256,
-      {
-        from: accounts[2],
-      }
-    );
-    await stakingToken.approve(
-      dxdVotingMachine.address,
-      constants.MAX_UINT_256,
-      {
-        from: accounts[3],
-      }
-    );
-    permissionRegistry = await PermissionRegistry.new(accounts[0], 10);
-    await permissionRegistry.initialize();
-
-    await time.increase(10);
-
-    masterAvatarScheme = await AvatarScheme.new();
-    await masterAvatarScheme.initialize(
-      org.avatar.address,
-      dxdVotingMachine.address,
-      org.controller.address,
-      permissionRegistry.address,
-      "Cheap Scheme",
-      5
-    );
-
-    registrarScheme = await WalletScheme.new();
-    await registrarScheme.initialize(
-      org.avatar.address,
-      dxdVotingMachine.address,
-      org.controller.address,
-      permissionRegistry.address,
-      "Registrar Scheme",
-      5
-    );
-
-    const defaultParamsHash = await helpers.setDefaultParameters(
-      org.votingMachine
-    );
-
-    await org.controller.registerScheme(
-      masterAvatarScheme.address,
-      defaultParamsHash,
-      false,
-      true,
-      true
-    );
-    await org.controller.registerScheme(
-      registrarScheme.address,
-      defaultParamsHash,
-      true,
-      false,
-      false
-    );
-    await permissionRegistry.setETHPermission(
-      org.avatar.address,
-      constants.ZERO_ADDRESS,
-      constants.NULL_SIGNATURE,
-      constants.TEST_VALUE,
-      true
-    );
-    await permissionRegistry.setETHPermission(
-      org.avatar.address,
-      dxdVotingMachine.address,
-      constants.NULL_SIGNATURE,
-      constants.MAX_UINT_256,
-      true
-    );
-    await permissionRegistry.setETHPermission(
-      registrarScheme.address,
-      org.controller.address,
-      web3.eth.abi.encodeFunctionSignature(
-        "registerScheme(address,bytes32,bool,bool,bool)"
-      ),
-      0,
-      true
-    );
-    await permissionRegistry.setETHPermission(
-      registrarScheme.address,
-      org.controller.address,
-      web3.eth.abi.encodeFunctionSignature("unregisterScheme(address)"),
-      0,
-      true
-    );
-
-    // Set permissions and execute proposal to approve 100 staking tokens to be used by VM
-    await permissionRegistry.setETHPermission(
-      org.avatar.address,
-      stakingToken.address,
-      web3.eth.abi.encodeFunctionSignature("approve(address,uint256)"),
-      0,
-      true
-    );
-    await permissionRegistry.addERC20Limit(
-      org.avatar.address,
-      stakingToken.address,
-      web3.utils.toWei("100"),
-      0
-    );
-    const approveStakingTokensData = web3.eth.abi.encodeFunctionCall(
-      ERC20Mock.abi.find(x => x.name === "approve"),
-      [dxdVotingMachine.address, web3.utils.toWei("100")]
-    );
-
-    const proposalToApproveStakeTokens = await helpers.getValueFromLogs(
-      await masterAvatarScheme.proposeCalls(
-        [stakingToken.address],
-        [approveStakingTokensData],
-        [0],
-        2,
-        constants.TEST_TITLE,
-        constants.SOME_HASH
-      ),
-      "proposalId"
-    );
-    await dxdVotingMachine.vote(
-      proposalToApproveStakeTokens,
-      constants.YES_OPTION,
-      0,
-      {
-        from: accounts[3],
-      }
-    );
-  });
-
-  describe("Voting", function () {
-    describe("Payable Votes", function () {
-      let setRefundConfProposalId;
-      beforeEach(async function () {
-        await web3.eth.sendTransaction({
-          from: accounts[0],
-          to: org.avatar.address,
-          value: web3.utils.toWei("1"),
-        });
-        const setRefundConfData = web3.eth.abi.encodeFunctionCall(
-          VotingMachine.abi.find(x => x.name === "setSchemeRefund"),
-          [
-            org.avatar.address,
-            masterAvatarScheme.address,
-            VOTE_GAS,
-            constants.GAS_PRICE,
-          ]
-        );
-        await permissionRegistry.setETHPermission(
-          org.avatar.address,
-          dxdVotingMachine.address,
-          setRefundConfData.substring(0, 10),
-          constants.MAX_UINT_256,
-          true
-        );
-        await permissionRegistry.setETHPermission(
-          org.avatar.address,
-          dxdVotingMachine.address,
-          web3.eth.abi.encodeFunctionSignature(
-            "withdrawRefundBalance(address,address)"
-          ),
-          0,
-          true
-        );
-        await permissionRegistry.setETHPermission(
-          org.avatar.address,
-          constants.ZERO_ADDRESS,
-          constants.NULL_SIGNATURE,
-          web3.utils.toWei("1"),
-          true
-        );
-        const setRefundConfTx = await masterAvatarScheme.proposeCalls(
-          [dxdVotingMachine.address],
-          [setRefundConfData],
-          [VOTE_GAS * constants.GAS_PRICE],
-          2,
-          constants.TEST_TITLE,
-          constants.SOME_HASH
-        );
-        setRefundConfProposalId = await helpers.getValueFromLogs(
-          setRefundConfTx,
-          "proposalId"
-        );
-        const schemeId = (
-          await dxdVotingMachine.proposals(setRefundConfProposalId)
-        ).schemeId;
-        await dxdVotingMachine.vote(
-          setRefundConfProposalId,
-          constants.YES_OPTION,
-          0,
-          { from: accounts[3], gasPrice: constants.GAS_PRICE }
-        );
-        const schemeData = await dxdVotingMachine.schemes(schemeId);
-        assert.equal(schemeData.avatar, org.avatar.address);
-        assert.equal("0", schemeData.voteGasBalance.toString());
-        assert.equal(VOTE_GAS, schemeData.voteGas);
-        assert.equal(constants.GAS_PRICE, schemeData.maxGasPrice);
-        await permissionRegistry.setETHPermission(
-          org.avatar.address,
-          actionMock.address,
-          helpers.testCallFrom(org.avatar.address).substring(0, 10),
-          0,
-          true
-        );
-      });
-
-      it("pay for gasRefund from voting machine only when gasRefund balance is enough", async function () {
-        // Send enough eth just for three votes
-        const setRefundConfData = web3.eth.abi.encodeFunctionCall(
-          VotingMachine.abi.find(x => x.name === "setSchemeRefund"),
-          [
-            org.avatar.address,
-            masterAvatarScheme.address,
-            VOTE_GAS,
-            constants.GAS_PRICE,
-          ]
-        );
-
-        const fundVotingMachineTx = await masterAvatarScheme.proposeCalls(
-          [dxdVotingMachine.address],
-          [setRefundConfData],
-          [TOTAL_GAS_REFUND_PER_VOTE.mul(new BN(3))],
-          2,
-          constants.TEST_TITLE,
-          constants.SOME_HASH
-        );
-        const fundVotingMachineProposalId = await helpers.getValueFromLogs(
-          fundVotingMachineTx,
-          "proposalId"
-        );
-        const schemeId = (
-          await dxdVotingMachine.proposals(setRefundConfProposalId)
-        ).schemeId;
-
-        await dxdVotingMachine.vote(
-          fundVotingMachineProposalId,
-          constants.YES_OPTION,
-          0,
-          { from: accounts[3], gasPrice: constants.GAS_PRICE }
-        );
-
-        assert.equal(
-          TOTAL_GAS_REFUND_PER_VOTE * 2,
-          Number((await dxdVotingMachine.schemes(schemeId)).voteGasBalance)
-        );
-
-        // Vote three times and pay only the first two
-        let tx = await masterAvatarScheme.proposeCalls(
-          [actionMock.address],
-          [helpers.testCallFrom(org.avatar.address)],
-          [0],
-          2,
-          constants.TEST_TITLE,
-          constants.SOME_HASH
-        );
-
-        let proposalId = await helpers.getValueFromLogs(tx, "proposalId");
-        assert.equal(
-          TOTAL_GAS_REFUND_PER_VOTE * 2,
-          Number((await dxdVotingMachine.schemes(schemeId)).voteGasBalance)
-        );
-        // Vote with higher gas than maxGasPrice and dont spend more than one vote refund
-        await dxdVotingMachine.vote(proposalId, constants.NO_OPTION, 0, {
-          from: accounts[1],
-          gasPrice: constants.GAS_PRICE * 2,
-        });
-
-        assert.equal(
-          TOTAL_GAS_REFUND_PER_VOTE,
-          Number((await dxdVotingMachine.schemes(schemeId)).voteGasBalance)
-        );
-        await dxdVotingMachine.vote(proposalId, constants.NO_OPTION, 0, {
-          from: accounts[2],
-          gasPrice: constants.GAS_PRICE,
-        });
-
-        assert.equal(
-          0,
-          Number((await dxdVotingMachine.schemes(schemeId)).voteGasBalance)
-        );
-        const balanceBeforeVote = new BN(
-          await web3.eth.getBalance(accounts[3])
-        );
-        tx = await dxdVotingMachine.vote(proposalId, constants.YES_OPTION, 0, {
-          from: accounts[3],
-          gasPrice: constants.GAS_PRICE,
-        });
-        const balanceAfterVote = new BN(await web3.eth.getBalance(accounts[3]));
-
-        // There wasnt enough gas balance in the voting machine to pay the gas refund of the last vote
-        const gastVoteWithoutRefund = parseInt(
-          balanceBeforeVote
-            .sub(balanceAfterVote)
-            .div(new BN(constants.GAS_PRICE))
-            .toString()
-        );
-        expect(tx.receipt.gasUsed).to.be.closeTo(gastVoteWithoutRefund, 1);
-
-        const schemeProposal = await masterAvatarScheme.getProposal(proposalId);
-        assert.equal(
-          schemeProposal.state,
-          constants.WALLET_SCHEME_PROPOSAL_STATES.passed
-        );
-        assert.equal(
-          (await dxdVotingMachine.proposals(proposalId)).executionState,
-          constants.VOTING_MACHINE_EXECUTION_STATES.QueueBarCrossed
-        );
-        assert.equal(
-          schemeProposal.callData[0],
-          helpers.testCallFrom(org.avatar.address)
-        );
-        assert.equal(schemeProposal.to[0], actionMock.address);
-        assert.equal(schemeProposal.value[0], 0);
-      });
-
-      it("pay for gasRefund from votingMachine and withdrawBalance after that", async function () {
-        const setRefundConfData = web3.eth.abi.encodeFunctionCall(
-          VotingMachine.abi.find(x => x.name === "setSchemeRefund"),
-          [
-            org.avatar.address,
-            masterAvatarScheme.address,
-            VOTE_GAS,
-            constants.GAS_PRICE,
-          ]
-        );
-
-        const setRefundConfProposalId = await helpers.getValueFromLogs(
-          await masterAvatarScheme.proposeCalls(
-            [dxdVotingMachine.address],
-            [setRefundConfData],
-            [TOTAL_GAS_REFUND_PER_VOTE.mul(new BN(6))],
-            2,
-            constants.TEST_TITLE,
-            constants.SOME_HASH
-          ),
-          "proposalId"
-        );
-        const schemeId = (
-          await dxdVotingMachine.proposals(setRefundConfProposalId)
-        ).schemeId;
-
-        await dxdVotingMachine.vote(
-          setRefundConfProposalId,
-          constants.YES_OPTION,
-          0,
-          { from: accounts[3], gasPrice: constants.GAS_PRICE }
-        );
-
-        assert.equal(
-          TOTAL_GAS_REFUND_PER_VOTE * 5,
-          Number((await dxdVotingMachine.schemes(schemeId)).voteGasBalance)
-        );
-
-        const withdrawRefundBalanceData = web3.eth.abi.encodeFunctionCall(
-          VotingMachine.abi.find(x => x.name === "withdrawRefundBalance"),
-          [org.avatar.address, masterAvatarScheme.address]
-        );
-
-        let withdrawRefundBalanceProposalId = await helpers.getValueFromLogs(
-          await masterAvatarScheme.proposeCalls(
-            [dxdVotingMachine.address],
-            [withdrawRefundBalanceData],
-            [0],
-            2,
-            constants.TEST_TITLE,
-            constants.SOME_HASH
-          ),
-          "proposalId"
-        );
-        assert.equal(
-          TOTAL_GAS_REFUND_PER_VOTE * 5,
-          Number((await dxdVotingMachine.schemes(schemeId)).voteGasBalance)
-        );
-
-        await dxdVotingMachine.vote(
-          withdrawRefundBalanceProposalId,
-          constants.YES_OPTION,
-          0,
-          {
-            from: accounts[3],
-            gasPrice: constants.GAS_PRICE,
-            gasLimit: constants.GAS_LIMIT,
-          }
-        );
-
-        const schemeProposal = await masterAvatarScheme.getProposal(
-          withdrawRefundBalanceProposalId
-        );
-        assert.equal(
-          schemeProposal.state,
-          constants.WALLET_SCHEME_PROPOSAL_STATES.passed
-        );
-        assert.equal(
-          (await dxdVotingMachine.proposals(withdrawRefundBalanceProposalId))
-            .executionState,
-          constants.VOTING_MACHINE_EXECUTION_STATES.QueueBarCrossed
-        );
-
-        assert.equal(
-          0,
-          Number((await dxdVotingMachine.schemes(schemeId)).voteGasBalance)
-        );
-      });
-
-      it("Can view rep of votes and amount staked on proposal", async function () {
-        const statusInfo = await dxdVotingMachine.getProposalStatus(
-          setRefundConfProposalId
-        );
-
-        expect(statusInfo["0"].toString()).to.equal("0");
-        expect(statusInfo["1"].toString()).to.equal("70000");
-        expect(statusInfo["2"].toString()).to.equal("0");
-        expect(statusInfo["3"].toString()).to.equal("70000");
-        expect(statusInfo["4"].toString()).to.equal(
-          web3.utils.toWei("0.1").toString()
-        );
-        expect(statusInfo["5"].toString()).to.equal("0");
-      });
-
-      it("Should fail if voter has already voted", async function () {
-        const proposalId = await helpers.getValueFromLogs(
-          await masterAvatarScheme.proposeCalls(
-            [actionMock.address],
-            [helpers.testCallFrom(org.avatar.address)],
-            [0],
-            2,
-            constants.TEST_TITLE,
-            constants.SOME_HASH
-          ),
-          "proposalId"
-        );
-
-        const vote = await dxdVotingMachine.vote(
-          proposalId,
-          constants.YES_OPTION,
-          0,
-          {
-            from: accounts[1],
-          }
-        );
-
-        await expectEvent(vote.receipt, "VoteProposal", {
-          proposalId: proposalId,
-          avatar: org.avatar.address,
-          voter: accounts[1],
-          option: constants.YES_OPTION.toString(),
-          reputation: "10000",
-        });
-
-        const secondVote = await dxdVotingMachine.vote(
-          proposalId,
-          constants.NO_OPTION,
-          0,
-          {
-            from: accounts[1],
-          }
-        );
-
-        expectEvent.notEmitted(secondVote.receipt, "VoteProposal");
-      });
-    });
-
-    describe("Signed Votes", function () {
-      beforeEach(async function () {
-        const actionMock = await ActionMock.new();
-        await web3.eth.sendTransaction({
-          from: accounts[0],
-          to: org.avatar.address,
-          value: constants.TEST_VALUE,
-        });
-
-        const payCallData = web3.eth.abi.encodeFunctionCall(
-          actionMock.abi.find(x => x.name === "executeCall"),
-          [accounts[1], "0x0", 10]
-        );
-
-        const callDataMintRep = web3.eth.abi.encodeFunctionCall(
-          org.controller.abi.find(x => x.name === "mintReputation"),
-          [constants.TEST_VALUE, accounts[4]]
-        );
-
-        await permissionRegistry.setETHPermission(
-          org.avatar.address,
-          actionMock.address,
-          payCallData.substring(0, 10),
-          0,
-          true
-        );
-        await permissionRegistry.setETHPermission(
-          org.avatar.address,
-          actionMock.address,
-          constants.NULL_SIGNATURE,
-          constants.TEST_VALUE,
-          true
-        );
-
-        const tx = await masterAvatarScheme.proposeCalls(
-          [actionMock.address, actionMock.address, org.controller.address],
-          ["0x0", payCallData, callDataMintRep],
-          [constants.TEST_VALUE, 0, 0],
-          2,
-          constants.TEST_TITLE,
-          constants.SOME_HASH
-        );
-        proposalId = await helpers.getValueFromLogs(tx, "proposalId");
-      });
-
-      it("fail sharing invalid vote signature", async function () {
-        const signerNonce = await dxdVotingMachine.signerNonce(accounts[3]);
-        const voteHash = await dxdVotingMachine.hashAction(
-          proposalId,
-          accounts[3],
-          constants.YES_OPTION,
-          70000,
-          signerNonce,
-          1
-        );
-        const votesignature = await web3.eth.sign(voteHash, accounts[3]);
-        assert.equal(
-          accounts[3],
-          web3.eth.accounts.recover(voteHash, votesignature)
-        );
-
-        await expectRevert(
-          dxdVotingMachine.shareSignedAction(
-            proposalId,
-            accounts[3],
-            constants.NO_OPTION,
-            70000,
-            1,
-            1,
-            votesignature,
-            { from: accounts[3] }
-          ),
-          "VotingMachine__WrongSigner()"
-        );
-
-        await expectRevert(
-          dxdVotingMachine.shareSignedAction(
-            proposalId,
-            accounts[3],
-            constants.YES_OPTION,
-            71000,
-            1,
-            1,
-            votesignature,
-            { from: accounts[3] }
-          ),
-          "VotingMachine__WrongSigner()"
-        );
-      });
-
-      it("Can share a vote signed by a different user", async function () {
-        const signerNonce = await dxdVotingMachine.signerNonce(accounts[3]);
-        const voteHashOnChain = await dxdVotingMachine.hashAction(
-          proposalId,
-          accounts[3],
-          constants.YES_OPTION,
-          70000,
-          signerNonce,
-          1
-        );
-
-        const typedData = {
-          types: {
-            EIP712Domain: [
-              { name: "name", type: "string" },
-              { name: "version", type: "string" },
-              { name: "chainId", type: "uint256" },
-              { name: "verifyingContract", type: "address" },
-            ],
-            action: [
-              { name: "proposalId", type: "bytes32" },
-              { name: "signer", type: "address" },
-              { name: "option", type: "uint256" },
-              { name: "amount", type: "uint256" },
-              { name: "nonce", type: "uint256" },
-              { name: "actionType", type: "uint256" },
-            ],
-          },
-          primaryType: "action",
-          domain: {
-            name: "VotingMachine",
-            version: "1",
-            chainId: "31337",
-            verifyingContract: dxdVotingMachine.address,
-          },
-          message: {
-            proposalId: proposalId,
-            signer: accounts[3],
-            option: constants.YES_OPTION,
-            amount: 70000,
-            nonce: signerNonce,
-            actionType: 1,
-          },
-        };
-
-        const voteHashOffChain =
-          "0x" + Buffer.from(getMessage(typedData, true)).toString("hex");
-
-        assert.equal(voteHashOnChain, voteHashOffChain);
-
-        const votesignature = await web3.eth.sign(
-          voteHashOffChain,
-          accounts[3]
-        );
-
-        assert.equal(
-          accounts[3],
-          web3.eth.accounts.recover(voteHashOffChain, votesignature)
-        );
-        const voteTx = await dxdVotingMachine.shareSignedAction(
-          proposalId,
-          accounts[3],
-          constants.YES_OPTION,
-          70000,
-          signerNonce,
-          1,
-          votesignature,
-          { from: accounts[1] }
-        );
-
-        expectEvent(voteTx, "ActionSigned", {
-          proposalId: proposalId,
-          voter: accounts[3],
-          option: constants.YES_OPTION,
-          amount: "70000",
-          nonce: signerNonce,
-          signature: votesignature,
-        });
-      });
-
-      it("Cannot share a vote with the incorrect signature", async function () {
-        const signerNonce = await dxdVotingMachine.signerNonce(accounts[3]);
-        const voteHash = await dxdVotingMachine.hashAction(
-          proposalId,
-          accounts[3],
-          constants.YES_OPTION,
-          70000,
-          signerNonce,
-          1
-        );
-
-        const votesignature = await web3.eth.sign(voteHash, accounts[1]);
-
-        assert.equal(
-          accounts[1],
-          web3.eth.accounts.recover(voteHash, votesignature)
-        );
-
-        await expectRevert(
-          dxdVotingMachine.shareSignedAction(
-            proposalId,
-            accounts[3],
-            constants.YES_OPTION,
-            70000,
-            1,
-            1,
-            votesignature,
-            { from: accounts[1] }
-          ),
-          "VotingMachine__WrongSigner()"
-        );
-      });
-
-      it("fail executing vote with invalid data", async function () {
-        const signerNonce = await dxdVotingMachine.signerNonce(accounts[3]);
-        const voteHash = await dxdVotingMachine.hashAction(
-          proposalId,
-          accounts[3],
-          constants.YES_OPTION,
-          70000,
-          signerNonce,
-          1
-        );
-        const votesignature = await web3.eth.sign(voteHash, accounts[3]);
-        assert.equal(
-          accounts[3],
-          web3.eth.accounts.recover(voteHash, votesignature)
-        );
-
-        const shareVoteTx = await dxdVotingMachine.shareSignedAction(
-          proposalId,
-          accounts[3],
-          constants.YES_OPTION,
-          70000,
-          signerNonce,
-          1,
-          votesignature,
-          { from: accounts[3] }
-        );
-        const voteInfoFromLog = shareVoteTx.logs[0].args;
-
-        await expectRevert(
-          dxdVotingMachine.executeSignedVote(
-            voteInfoFromLog.proposalId,
-            voteInfoFromLog.voter,
-            constants.NO_OPTION,
-            voteInfoFromLog.amount,
-            voteInfoFromLog.signature,
-            { from: accounts[4] }
-          ),
-          "VotingMachine__WrongSigner()"
-        );
-
-        await expectRevert(
-          dxdVotingMachine.executeSignedVote(
-            voteInfoFromLog.proposalId,
-            voteInfoFromLog.voter,
-            voteInfoFromLog.option,
-            voteInfoFromLog.amount - 1,
-            voteInfoFromLog.signature,
-            { from: accounts[4] }
-          ),
-          "VotingMachine__WrongSigner()"
-        );
-
-        await expectRevert(
-          dxdVotingMachine.executeSignedVote(
-            voteInfoFromLog.proposalId,
-            accounts[1],
-            voteInfoFromLog.option,
-            voteInfoFromLog.amount,
-            voteInfoFromLog.signature,
-            { from: accounts[4] }
-          ),
-          "VotingMachine__WrongSigner()"
-        );
-      });
-
-      it("positive signed decision with all rep available", async function () {
-        const signerNonce = await dxdVotingMachine.signerNonce(accounts[3]);
-        const voteHash = await dxdVotingMachine.hashAction(
-          proposalId,
-          accounts[3],
-          constants.YES_OPTION,
-          0,
-          signerNonce,
-          1
-        );
-        const votesignature = await web3.eth.sign(voteHash, accounts[3]);
-        assert.equal(
-          accounts[3],
-          web3.eth.accounts.recover(voteHash, votesignature)
-        );
-
-        const shareVoteTx = await dxdVotingMachine.shareSignedAction(
-          proposalId,
-          accounts[3],
-          constants.YES_OPTION,
-          0,
-          signerNonce,
-          1,
-          votesignature,
-          { from: accounts[3] }
-        );
-        const voteInfoFromLog = shareVoteTx.logs[0].args;
-        await dxdVotingMachine.executeSignedVote(
-          voteInfoFromLog.proposalId,
-          voteInfoFromLog.voter,
-          voteInfoFromLog.option,
-          voteInfoFromLog.amount,
-          voteInfoFromLog.signature,
-          { from: accounts[4] }
-        );
-
-        const schemeProposal = await masterAvatarScheme.getProposal(proposalId);
-        assert.equal(
-          schemeProposal.state,
-          constants.WALLET_SCHEME_PROPOSAL_STATES.passed
-        );
-      });
-
-      it("negative signed decision with less rep than the one held", async function () {
-        // The voter has 70 rep but votes with 60 rep
-        const signerNonce = await dxdVotingMachine.signerNonce(accounts[3]);
-        const voteHash = await dxdVotingMachine.hashAction(
-          proposalId,
-          accounts[3],
-          constants.NO_OPTION,
-          60000,
-          signerNonce,
-          1
-        );
-        const votesignature = await web3.eth.sign(voteHash, accounts[3]);
-        assert.equal(
-          accounts[3],
-          web3.eth.accounts.recover(voteHash, votesignature)
-        );
-
-        await dxdVotingMachine.executeSignedVote(
-          proposalId,
-          accounts[3],
-          constants.NO_OPTION,
-          60000,
-          votesignature,
-          { from: accounts[4] }
-        );
-
-        const schemeProposal = await masterAvatarScheme.getProposal(proposalId);
-        assert.equal(
-          schemeProposal.state,
-          constants.WALLET_SCHEME_PROPOSAL_STATES.rejected
-        );
-      });
-    });
-
-    describe("Signal Votes", function () {
-      beforeEach(async function () {
-        const tx = await masterAvatarScheme.proposeCalls(
-          [accounts[1]],
-          ["0x0"],
-          [constants.TEST_VALUE],
-          2,
-          constants.TEST_TITLE,
-          constants.SOME_HASH
-        );
-        proposalId = await helpers.getValueFromLogs(tx, "proposalId");
-      });
-
-      it("positive signal decision", async function () {
-        assert.equal(
-          (await dxdVotingMachine.votesSignaled(proposalId, accounts[3]))
-            .option,
-          0
-        );
-        await expectRevert(
-          dxdVotingMachine.signalVote(proposalId, 3, 60000, {
-            from: accounts[3],
-          }),
-          "VotingMachine__WrongDecisionValue()"
-        );
-        const signalVoteTx = await dxdVotingMachine.signalVote(
-          proposalId,
-          constants.YES_OPTION,
-          60000,
-          { from: accounts[3] }
-        );
-        assert.equal(
-          (await dxdVotingMachine.votesSignaled(proposalId, accounts[3]))
-            .option,
-          constants.YES_OPTION
-        );
-        assert.equal(
-          (await dxdVotingMachine.votesSignaled(proposalId, accounts[3]))
-            .amount,
-          60000
-        );
-
-        const voteInfoFromLog = signalVoteTx.logs[0].args;
-        await dxdVotingMachine.executeSignaledVote(
-          voteInfoFromLog.proposalId,
-          voteInfoFromLog.voter,
-          { from: accounts[4] }
-        );
-        assert.equal(
-          (await dxdVotingMachine.votesSignaled(proposalId, accounts[3]))
-            .option,
-          0
-        );
-        const schemeProposal = await masterAvatarScheme.getProposal(proposalId);
-        assert.equal(
-          schemeProposal.state,
-          constants.WALLET_SCHEME_PROPOSAL_STATES.passed
-        );
-      });
-
-      it("negative signal decision", async function () {
-        assert.equal(
-          (await dxdVotingMachine.votesSignaled(proposalId, accounts[3]))
-            .option,
-          0
-        );
-        const signalVoteTx = await dxdVotingMachine.signalVote(
-          proposalId,
-          constants.NO_OPTION,
-          0,
-          { from: accounts[3] }
-        );
-        assert.equal(
-          (await dxdVotingMachine.votesSignaled(proposalId, accounts[3]))
-            .option,
-          constants.NO_OPTION
-        );
-        assert.equal(
-          (await dxdVotingMachine.votesSignaled(proposalId, accounts[3]))
-            .amount,
-          0
-        );
-        expect(signalVoteTx.receipt.gasUsed).to.be.closeTo(50000, 25000);
-
-        const voteInfoFromLog = signalVoteTx.logs[0].args;
-        await dxdVotingMachine.executeSignaledVote(
-          voteInfoFromLog.proposalId,
-          voteInfoFromLog.voter,
-          { from: accounts[4] }
-        );
-        assert.equal(
-          (await dxdVotingMachine.votesSignaled(proposalId, accounts[3]))
-            .option,
-          0
-        );
-        const schemeProposal = await masterAvatarScheme.getProposal(proposalId);
-        assert.equal(
-          schemeProposal.state,
-          constants.WALLET_SCHEME_PROPOSAL_STATES.rejected
-        );
-      });
-    });
-  });
-
-  describe("Boosted Proposals", function () {
-    it("boosted proposal should succeed with enough votes", async function () {
-      const tx = await masterAvatarScheme.proposeCalls(
-        [actionMock.address],
-        [helpers.testCallFrom(org.avatar.address)],
-        [0],
-        2,
-        constants.TEST_TITLE,
-        constants.SOME_HASH
-      );
-      const testProposalId = await helpers.getValueFromLogs(tx, "proposalId");
-
-      const stakesToBoost = await dxdVotingMachine.calculateBoostChange(
-        testProposalId
-      );
-
-      const stakeTx = await dxdVotingMachine.stake(
-        testProposalId,
-        constants.YES_OPTION,
-        stakesToBoost,
-        {
-          from: accounts[1],
-        }
-      );
-
-      expectEvent(stakeTx.receipt, "StateChange", {
-        proposalId: testProposalId,
-        proposalState: constants.VOTING_MACHINE_PROPOSAL_STATES.PreBoosted,
-      });
-
-      await dxdVotingMachine.vote(testProposalId, constants.YES_OPTION, 0, {
-        from: accounts[2],
-        gasPrice: constants.GAS_PRICE,
-      });
-
-      await dxdVotingMachine.vote(testProposalId, constants.YES_OPTION, 0, {
-        from: accounts[1],
-        gasPrice: constants.GAS_PRICE,
-      });
-      await time.increase(86400 + 1);
-      const executeTx = await dxdVotingMachine.execute(testProposalId, {
-        from: accounts[1],
-        gasPrice: constants.GAS_PRICE,
-      });
-      // Check it changed to executed in redeem
-      await expectEvent.inTransaction(
-        executeTx.tx,
-        dxdVotingMachine.contract,
-        "StateChange",
-        {
-          proposalId: testProposalId,
-          proposalState:
-            constants.VOTING_MACHINE_PROPOSAL_STATES.ExecutedInBoost,
-        }
-      );
-
-      const schemeProposal = await masterAvatarScheme.getProposal(
-        testProposalId
-      );
-      assert.equal(
-        schemeProposal.state,
-        constants.WALLET_SCHEME_PROPOSAL_STATES.passed
-      );
-
-      assert.equal(
-        schemeProposal.callData[0],
-        helpers.testCallFrom(org.avatar.address)
-      );
-      assert.equal(schemeProposal.to[0], actionMock.address);
-      assert.equal(schemeProposal.value[0], 0);
-    });
-
-    it("sign stake and boosted proposal should succeed with enough votes", async function () {
-      const tx = await masterAvatarScheme.proposeCalls(
-        [actionMock.address],
-        [helpers.testCallFrom(org.avatar.address)],
-        [0],
-        2,
-        constants.TEST_TITLE,
-        constants.SOME_HASH
-      );
-      const testProposalId = await helpers.getValueFromLogs(tx, "proposalId");
-
-      const stakesToBoost = await dxdVotingMachine.calculateBoostChange(
-        testProposalId
-      );
-
-      const signerNonce = await dxdVotingMachine.signerNonce(accounts[1]);
-      const stakeHash = await dxdVotingMachine.hashAction(
-        testProposalId,
-        accounts[1],
-        constants.YES_OPTION,
-        stakesToBoost,
-        signerNonce,
-        2
-      );
-      const stakeSignature = await web3.eth.sign(stakeHash, accounts[1]);
-      assert.equal(
-        accounts[1],
-        web3.eth.accounts.recover(stakeHash, stakeSignature)
-      );
-
-      const stakeTx = await dxdVotingMachine.executeSignedStake(
-        testProposalId,
-        accounts[1],
-        constants.YES_OPTION,
-        stakesToBoost,
-        stakeSignature,
-        { from: accounts[4] }
-      );
-
-      expectEvent(stakeTx.receipt, "StateChange", {
-        proposalId: testProposalId,
-        proposalState: constants.VOTING_MACHINE_PROPOSAL_STATES.PreBoosted,
-      });
-
-      await dxdVotingMachine.vote(testProposalId, constants.YES_OPTION, 0, {
-        from: accounts[2],
-        gasPrice: constants.GAS_PRICE,
-      });
-
-      await dxdVotingMachine.vote(testProposalId, constants.YES_OPTION, 0, {
-        from: accounts[1],
-        gasPrice: constants.GAS_PRICE,
-      });
-      await time.increase(86400 + 1);
-      const executeTx = await dxdVotingMachine.execute(testProposalId, {
-        from: accounts[1],
-        gasPrice: constants.GAS_PRICE,
-      });
-      // Check it changed to executed in redeem
-      await expectEvent.inTransaction(
-        executeTx.tx,
-        dxdVotingMachine.contract,
-        "StateChange",
-        {
-          proposalId: testProposalId,
-          proposalState:
-            constants.VOTING_MACHINE_PROPOSAL_STATES.ExecutedInBoost,
-        }
-      );
-    });
-
-    it("steal staked tokens with fake org", async function () {
-      const tx = await masterAvatarScheme.proposeCalls(
-        [actionMock.address],
-        [helpers.testCallFrom(org.avatar.address)],
-        [0],
-        2,
-        constants.TEST_TITLE,
-        constants.SOME_HASH
-      );
-      const testProposalId = await helpers.getValueFromLogs(tx, "proposalId");
-
-      assert.equal(await stakingToken.balanceOf(dxdVotingMachine.address), "0");
-
-      const stakeTx = await dxdVotingMachine.stake(
-        testProposalId,
-        constants.YES_OPTION,
-        web3.utils.toWei("0.2"),
-        {
-          from: accounts[1],
-        }
-      );
-
-      assert.equal(
-        await stakingToken.balanceOf(dxdVotingMachine.address),
-        web3.utils.toWei("0.2").toString()
-      );
-
-      // attack starts
-
-      await stakingToken.transfer(accounts[9], web3.utils.toWei("1"), {
-        from: accounts[1],
-      });
-      await stakingToken.approve(
-        dxdVotingMachine.address,
-        constants.MAX_UINT_256,
-        { from: accounts[9] }
-      );
-      const fakeOrg = await helpers.deployDao({
-        owner: accounts[9],
-        votingMachineToken: stakingToken.address,
-        repHolders: [{ address: accounts[9], amount: 10000 }],
-      });
-      const fakePermissionRegistry = await PermissionRegistry.new(
-        accounts[9],
-        1
-      );
-      await fakePermissionRegistry.initialize();
-      const fakeOrgScheme = await WalletScheme.new();
-      await fakeOrgScheme.initialize(
-        fakeOrg.avatar.address,
-        dxdVotingMachine.address,
-        fakeOrg.controller.address,
-        fakePermissionRegistry.address,
-        "FakeOrg Scheme",
-        5
-      );
-      await dxdVotingMachine.setParameters([
-        5000,
-        10,
-        1,
-        1,
-        1001,
-        1,
-        web3.utils.toWei("0.2"),
-        0,
-      ]);
-      const fakeParamsHash = await dxdVotingMachine.getParametersHash([
-        5000,
-        10,
-        1,
-        1,
-        1001,
-        1,
-        web3.utils.toWei("0.2"),
-        0,
-      ]);
-      await fakeOrg.controller.registerScheme(
-        fakeOrgScheme.address,
-        fakeParamsHash,
-        true,
-        false,
-        true,
-        { from: accounts[9] }
-      );
-      const fakeProposalId = helpers.getValueFromLogs(
-        await fakeOrgScheme.proposeCalls(
-          [constants.ZERO_ADDRESS],
-          [constants.ZERO_DATA],
-          [0],
-          2,
-          constants.TEST_TITLE,
-          constants.SOME_HASH
-        ),
-        "proposalId"
-      );
-      await dxdVotingMachine.stake(
-        fakeProposalId,
-        constants.YES_OPTION,
-        web3.utils.toWei("0.21"),
-        {
-          from: accounts[9],
-        }
-      );
-      await dxdVotingMachine.vote(fakeProposalId, constants.YES_OPTION, 0, {
-        from: accounts[9],
-        gasPrice: constants.GAS_PRICE,
-      });
-
-      assert.equal(
-        await stakingToken.balanceOf(dxdVotingMachine.address),
-        web3.utils.toWei("0.41")
-      );
-
-      // The daoBounty redeems fails cause it cames form the fakeOrg avatar and it has no tokens, so the redeem cant be done
-      await expectRevert(
-        dxdVotingMachine.redeem(fakeProposalId, accounts[9]),
-        "ERC20: transfer amount exceeds balance"
-      );
-
-      // If the attack succeeded this should be 0
-      assert.equal(
-        await stakingToken.balanceOf(dxdVotingMachine.address),
-        web3.utils.toWei("0.41")
-      );
-
-      // attack ends
-
-      expectEvent(stakeTx.receipt, "StateChange", {
-        proposalId: testProposalId,
-        proposalState: constants.VOTING_MACHINE_PROPOSAL_STATES.PreBoosted,
-      });
-
-      await dxdVotingMachine.vote(testProposalId, constants.YES_OPTION, 0, {
-        from: accounts[2],
-        gasPrice: constants.GAS_PRICE,
-      });
-      await dxdVotingMachine.vote(testProposalId, constants.YES_OPTION, 0, {
-        from: accounts[1],
-        gasPrice: constants.GAS_PRICE,
-      });
-      await time.increase(86400 + 1);
-      const executeTx = await dxdVotingMachine.execute(testProposalId, {
-        from: accounts[1],
-        gasPrice: constants.GAS_PRICE,
-      });
-
-      await expectEvent.inTransaction(
-        executeTx.tx,
-        dxdVotingMachine.contract,
-        "StateChange",
-        {
-          proposalId: testProposalId,
-          proposalState:
-            constants.VOTING_MACHINE_PROPOSAL_STATES.ExecutedInBoost,
-        }
-      );
-
-      const schemeProposal = await masterAvatarScheme.getProposal(
-        testProposalId
-      );
-      assert.equal(
-        schemeProposal.state,
-        constants.WALLET_SCHEME_PROPOSAL_STATES.passed
-      );
-
-      assert.equal(
-        schemeProposal.callData[0],
-        helpers.testCallFrom(org.avatar.address)
-      );
-      assert.equal(schemeProposal.to[0], actionMock.address);
-      assert.equal(schemeProposal.value[0], 0);
-
-      await dxdVotingMachine.redeem(testProposalId, accounts[9]);
-    });
-
-    it("boosted proposal should fail with not enough votes", async function () {
-      const tx = await masterAvatarScheme.proposeCalls(
-        [actionMock.address],
-        [helpers.testCallFrom(org.avatar.address)],
-        [0],
-        2,
-        constants.TEST_TITLE,
-        constants.SOME_HASH
-      );
-      const testProposalId = await helpers.getValueFromLogs(tx, "proposalId");
-      const stakesToBoost = await dxdVotingMachine.calculateBoostChange(
-        testProposalId
-      );
-
-      const stakeTx = await dxdVotingMachine.stake(
-        testProposalId,
-        constants.YES_OPTION,
-        stakesToBoost,
-        {
-          from: accounts[1],
-        }
-      );
-
-      expectEvent(stakeTx.receipt, "StateChange", {
-        proposalId: testProposalId,
-        proposalState: constants.VOTING_MACHINE_PROPOSAL_STATES.PreBoosted,
-      });
-
-      await dxdVotingMachine.vote(testProposalId, constants.YES_OPTION, 1, {
-        from: accounts[2],
-        gasPrice: constants.GAS_PRICE,
-      });
-
-      await time.increase(86400 + 1);
-
-      const executeTx = await dxdVotingMachine.execute(testProposalId, {
-        from: accounts[1],
-        gasPrice: constants.GAS_PRICE,
-      });
-
-      await expectEvent.inTransaction(
-        executeTx.tx,
-        dxdVotingMachine.contract,
-        "StateChange",
-        {
-          proposalId: testProposalId,
-          proposalState: constants.VOTING_MACHINE_PROPOSAL_STATES.Expired,
-        }
-      );
-
-      const schemeProposal = await masterAvatarScheme.getProposal(
-        testProposalId
-      );
-      assert.equal(
-        schemeProposal.state,
-        constants.WALLET_SCHEME_PROPOSAL_STATES.rejected
-      );
-
-      assert.equal(
-        schemeProposal.callData[0],
-        helpers.testCallFrom(org.avatar.address)
-      );
-      assert.equal(schemeProposal.to[0], actionMock.address);
-      assert.equal(schemeProposal.value[0], 0);
-    });
-
-    it("execution state is preBoosted after the vote execution bar has been crossed", async function () {
-      const proposalId = await helpers.getValueFromLogs(
-        await masterAvatarScheme.proposeCalls(
-          [actionMock.address],
-          [helpers.testCallFrom(org.avatar.address)],
-          [0],
-          2,
-          constants.TEST_TITLE,
-          constants.SOME_HASH
-        ),
-        "proposalId"
-      );
-
-      const stakesToBoost = await dxdVotingMachine.calculateBoostChange(
-        proposalId
-      );
-
-      const upStake = await dxdVotingMachine.stake(
-        proposalId,
-        constants.YES_OPTION,
-        stakesToBoost,
-        {
-          from: accounts[1],
-        }
-      );
-
-      const totalStaked = (await dxdVotingMachine.proposals(proposalId))
-        .totalStakes;
-
-      assert(totalStaked.eq(stakesToBoost));
-
-      // check preBoosted
-      expectEvent(upStake.receipt, "StateChange", {
-        proposalId: proposalId,
-        proposalState: constants.VOTING_MACHINE_PROPOSAL_STATES.PreBoosted,
-      });
-
-      // vote enough times to pass the execution bar threshold
-      await dxdVotingMachine.vote(proposalId, constants.YES_OPTION, 0, {
-        from: accounts[0],
-        gasPrice: constants.GAS_PRICE,
-      });
-
-      await dxdVotingMachine.vote(proposalId, constants.YES_OPTION, 0, {
-        from: accounts[1],
-        gasPrice: constants.GAS_PRICE,
-      });
-
-      await dxdVotingMachine.vote(proposalId, constants.YES_OPTION, 0, {
-        from: accounts[2],
-        gasPrice: constants.GAS_PRICE,
-      });
-
-      await dxdVotingMachine.vote(proposalId, constants.YES_OPTION, 0, {
-        from: accounts[3],
-        gasPrice: constants.GAS_PRICE,
-      });
-
-      // check executed
-      assert.equal((await dxdVotingMachine.proposals(proposalId)).state, "2");
-
-      const proposalState = (await masterAvatarScheme.getProposal(proposalId))
-        .state;
-
-      assert.equal(
-        proposalState,
-        constants.WALLET_SCHEME_PROPOSAL_STATES.passed
-      );
-    });
-
-    it("execution state is Boosted after the vote execution bar has been crossed", async function () {
-      const proposalId = await helpers.getValueFromLogs(
-        await masterAvatarScheme.proposeCalls(
-          [actionMock.address],
-          [helpers.testCallFrom(org.avatar.address)],
-          [0],
-          2,
-          constants.TEST_TITLE,
-          constants.SOME_HASH
-        ),
-        "proposalId"
-      );
-
-      const stakesToBoost = await dxdVotingMachine.calculateBoostChange(
-        proposalId
-      );
-
-      const upStake = await dxdVotingMachine.stake(
-        proposalId,
-        constants.YES_OPTION,
-        stakesToBoost,
-        {
-          from: accounts[1],
-        }
-      );
-
-      const totalStaked = (await dxdVotingMachine.proposals(proposalId))
-        .totalStakes;
-
-      assert(totalStaked.eq(stakesToBoost));
-
-      // check preBoosted
-      expectEvent(upStake.receipt, "StateChange", {
-        proposalId: proposalId,
-        proposalState: constants.VOTING_MACHINE_PROPOSAL_STATES.PreBoosted,
-      });
-
-      await time.increase(
-        helpers.defaultParameters.preBoostedVotePeriodLimit + 1
-      );
-
-      await dxdVotingMachine.vote(proposalId, constants.YES_OPTION, 0, {
-        from: accounts[1],
-        gasPrice: constants.GAS_PRICE,
-      });
-
-      // check boosted
-      assert.equal(
-        (await dxdVotingMachine.proposals(proposalId)).state,
-        constants.VOTING_MACHINE_PROPOSAL_STATES.Boosted
-      );
-
-      // vote enough times to pass the execution bar threshold
-      await dxdVotingMachine.vote(proposalId, constants.YES_OPTION, 0, {
-        from: accounts[2],
-        gasPrice: constants.GAS_PRICE,
-      });
-
-      await dxdVotingMachine.vote(proposalId, constants.YES_OPTION, 0, {
-        from: accounts[3],
-        gasPrice: constants.GAS_PRICE,
-      });
-
-      // check executed
-      assert.equal(
-        (await dxdVotingMachine.proposals(proposalId)).state,
-        constants.VOTING_MACHINE_PROPOSAL_STATES.ExecutedInQueue
-      );
-      const proposalState = (await masterAvatarScheme.getProposal(proposalId))
-        .state;
-
-      assert.equal(
-        proposalState,
-        constants.WALLET_SCHEME_PROPOSAL_STATES.passed
-      );
-    });
-  });
-
-  describe("Staking", function () {
-    let stakeProposalId;
-    beforeEach(async function () {
-      await permissionRegistry.setETHPermission(
-        org.avatar.address,
-        actionMock.address,
-        helpers.testCallFrom(org.avatar.address).substring(0, 10),
-        0,
-        true
-      );
-
-      stakeProposalId = await helpers.getValueFromLogs(
-        await masterAvatarScheme.proposeCalls(
-          [actionMock.address],
-          [helpers.testCallFrom(org.avatar.address)],
-          [0],
-          2,
-          constants.TEST_TITLE,
-          constants.SOME_HASH
-        ),
-        "proposalId"
-      );
-    });
-
-    it("should execute a proposal but fail to stake", async function () {
-      const stakesToBoost = await dxdVotingMachine.calculateBoostChange(
-        stakeProposalId
-      );
-
-      const stake = await dxdVotingMachine.stake(
-        stakeProposalId,
-        constants.YES_OPTION,
-        stakesToBoost,
-        {
-          from: accounts[1],
-        }
-      );
-
-      expectEvent(stake.receipt, "StateChange", {
-        proposalId: stakeProposalId,
-        proposalState: constants.VOTING_MACHINE_PROPOSAL_STATES.PreBoosted,
-      });
-
-      await time.increase(
-        helpers.defaultParameters.preBoostedVotePeriodLimit + 1
-      );
-
-      await dxdVotingMachine.vote(stakeProposalId, constants.YES_OPTION, 0, {
-        from: accounts[1],
-        gasPrice: constants.GAS_PRICE,
-      });
-
-      // check Boosted
-      assert.equal(
-        (await dxdVotingMachine.proposals(stakeProposalId)).state,
-        constants.VOTING_MACHINE_PROPOSAL_STATES.Boosted
-      );
-
-      await time.increase(helpers.defaultParameters.boostedVotePeriodLimit + 1);
-
-      const executeStake = await dxdVotingMachine.stake(
-        stakeProposalId,
-        constants.YES_OPTION,
-        1,
-        {
-          from: accounts[1],
-        }
-      );
-
-      expectEvent(executeStake.receipt, "StateChange", {
-        proposalId: stakeProposalId,
-        proposalState: constants.VOTING_MACHINE_PROPOSAL_STATES.ExecutedInBoost,
-      });
-
-      expectEvent.notEmitted(executeStake.receipt, "Stake");
-    });
-    it("address cannot upstake and downstake on same proposal", async function () {
-      const upStake = await dxdVotingMachine.stake(
-        stakeProposalId,
-        constants.YES_OPTION,
-        100,
-        {
-          from: accounts[1],
-        }
-      );
-
-      expectEvent(upStake.receipt, "Stake", {
-        proposalId: stakeProposalId,
-        avatar: org.avatar.address,
-        staker: accounts[1],
-        option: constants.YES_OPTION.toString(),
-        amount: "100",
-      });
-
-      const downStake = await dxdVotingMachine.stake(
-        stakeProposalId,
-        constants.NO_OPTION,
-        100,
-        {
-          from: accounts[1],
-        }
-      );
-
-      expectEvent.notEmitted(downStake.receipt, "Stake");
-    });
-  });
-
-  describe("Redeems", function () {
-    it("1 full stake on YES with 1 boosted proposal", async function () {
-      const tx = await masterAvatarScheme.proposeCalls(
-        [actionMock.address],
-        [helpers.testCallFrom(org.avatar.address)],
-        [0],
-        2,
-        constants.TEST_TITLE,
-        constants.SOME_HASH
-      );
-      const testProposalId = await helpers.getValueFromLogs(tx, "proposalId");
-
-      const signerNonce = await dxdVotingMachine.signerNonce(accounts[1]);
-      const stakeHash = await dxdVotingMachine.hashAction(
-        testProposalId,
-        accounts[1],
-        constants.YES_OPTION,
-        web3.utils.toWei("0.100000000001"),
-        signerNonce,
-        2
-      );
-      const stakeSignature = await web3.eth.sign(stakeHash, accounts[1]);
-      assert.equal(
-        accounts[1],
-        web3.eth.accounts.recover(stakeHash, stakeSignature)
-      );
-
-      const stakeTx = await dxdVotingMachine.executeSignedStake(
-        testProposalId,
-        accounts[1],
-        constants.YES_OPTION,
-        web3.utils.toWei("0.100000000001"),
-        stakeSignature,
-        { from: accounts[4] }
-      );
-
-      expectEvent(stakeTx.receipt, "StateChange", {
-        proposalId: testProposalId,
-        proposalState: constants.VOTING_MACHINE_PROPOSAL_STATES.PreBoosted,
-      });
-
-      await time.increase(
-        helpers.defaultParameters.preBoostedVotePeriodLimit + 1
-      );
-
-      const voteTx = await dxdVotingMachine.vote(
-        testProposalId,
-        constants.YES_OPTION,
-        0,
-        {
-          from: accounts[2],
-          gasPrice: constants.GAS_PRICE,
-        }
-      );
-
-      expectEvent(voteTx.receipt, "StateChange", {
-        proposalId: testProposalId,
-        proposalState: constants.VOTING_MACHINE_PROPOSAL_STATES.Boosted,
-      });
-
-      await time.increase(helpers.defaultParameters.boostedVotePeriodLimit + 1);
-
-      const executeTx = await dxdVotingMachine.execute(testProposalId, {
-        from: accounts[1],
-        gasPrice: constants.GAS_PRICE,
-      });
-
-      await expectEvent.inTransaction(
-        executeTx.tx,
-        dxdVotingMachine.contract,
-        "StateChange",
-        {
-          proposalId: testProposalId,
-          proposalState:
-            constants.VOTING_MACHINE_PROPOSAL_STATES.ExecutedInBoost,
-        }
-      );
-
-      const redeemTx = await dxdVotingMachine.redeem(
-        testProposalId,
-        accounts[1]
-      );
-
-      await expectEvent.inTransaction(
-        redeemTx.tx,
-        stakingToken.contract,
-        "Transfer",
-        {
-          from: org.avatar.address,
-          to: accounts[1],
-          value: web3.utils.toWei("0.1"),
-        }
-      );
-      await expectEvent.inTransaction(
-        redeemTx.tx,
-        stakingToken.contract,
-        "Transfer",
-        {
-          from: dxdVotingMachine.address,
-          to: accounts[1],
-          value: web3.utils.toWei("0.100000000001"),
-        }
-      );
-    });
-
-    it("Shouldnt be able to claim a downstake of a boosted executed proposal", async function () {
-      const tx = await masterAvatarScheme.proposeCalls(
-        [actionMock.address],
-        [helpers.testCallFrom(org.avatar.address)],
-        [0],
-        2,
-        constants.TEST_TITLE,
-        constants.SOME_HASH
-      );
-      const testProposalId = await helpers.getValueFromLogs(tx, "proposalId");
-
-      await dxdVotingMachine.stake(
-        testProposalId,
-        constants.NO_OPTION,
-        web3.utils.toWei("0.1"),
-        {
-          from: accounts[2],
-        }
-      );
-      await dxdVotingMachine.stake(
-        testProposalId,
-        constants.YES_OPTION,
-        web3.utils.toWei("0.3"),
-        {
-          from: accounts[1],
-        }
-      );
-
-      await time.increase(
-        helpers.defaultParameters.preBoostedVotePeriodLimit + 1
-      );
-
-      const voteTx = await dxdVotingMachine.vote(
-        testProposalId,
-        constants.YES_OPTION,
-        0,
-        {
-          from: accounts[2],
-          gasPrice: constants.GAS_PRICE,
-        }
-      );
-
-      expectEvent(voteTx.receipt, "StateChange", {
-        proposalId: testProposalId,
-        proposalState: constants.VOTING_MACHINE_PROPOSAL_STATES.Boosted,
-      });
-
-      await time.increase(helpers.defaultParameters.boostedVotePeriodLimit + 1);
-
-      const executeTx = await dxdVotingMachine.execute(testProposalId, {
-        from: accounts[1],
-        gasPrice: constants.GAS_PRICE,
-      });
-
-      await expectEvent.inTransaction(
-        executeTx.tx,
-        dxdVotingMachine.contract,
-        "StateChange",
-        {
-          proposalId: testProposalId,
-          proposalState:
-            constants.VOTING_MACHINE_PROPOSAL_STATES.ExecutedInBoost,
-        }
-      );
-
-      const redeemStakeWithNoTx = await dxdVotingMachine.redeem(
-        testProposalId,
-        accounts[2]
-      );
-
-      await expectEvent.notEmitted.inTransaction(
-        redeemStakeWithNoTx.tx,
-        stakingToken.contract,
-        "Transfer",
-        {
-          from: dxdVotingMachine.address,
-          to: org.avatar.address,
-          value: web3.utils.toWei("0.1"),
-        }
-      );
-    });
-
-    it("Stake on multiple proposals in a row and check threshold increase", async function () {
-      const testProposalId1 = await helpers.getValueFromLogs(
-        await masterAvatarScheme.proposeCalls(
-          [actionMock.address],
-          [helpers.testCallFrom(org.avatar.address)],
-          [0],
-          2,
-          constants.TEST_TITLE,
-          constants.SOME_HASH
-        ),
-        "proposalId"
-      );
-      const testProposalId2 = await helpers.getValueFromLogs(
-        await masterAvatarScheme.proposeCalls(
-          [actionMock.address],
-          [helpers.testCallFrom(org.avatar.address)],
-          [0],
-          2,
-          constants.TEST_TITLE,
-          constants.SOME_HASH
-        ),
-        "proposalId"
-      );
-      const testProposalId3 = await helpers.getValueFromLogs(
-        await masterAvatarScheme.proposeCalls(
-          [actionMock.address],
-          [helpers.testCallFrom(org.avatar.address)],
-          [0],
-          2,
-          constants.TEST_TITLE,
-          constants.SOME_HASH
-        ),
-        "proposalId"
-      );
-      const testProposalId4 = await helpers.getValueFromLogs(
-        await masterAvatarScheme.proposeCalls(
-          [actionMock.address],
-          [helpers.testCallFrom(org.avatar.address)],
-          [0],
-          2,
-          constants.TEST_TITLE,
-          constants.SOME_HASH
-        ),
-        "proposalId"
-      );
-<<<<<<< HEAD
-
-=======
->>>>>>> ea23dc14
-      const schemeId = (await dxdVotingMachine.proposals(testProposalId1))
-        .schemeId;
-      const paramsHash = (await dxdVotingMachine.proposals(testProposalId1))
-        .paramsHash;
-      const schemeParameters = await dxdVotingMachine.parameters(paramsHash);
-      const threshold0BoostedProposal =
-        await dxdVotingMachine.getSchemeThreshold(paramsHash, schemeId);
-
-      const stakesToBoostFirstProposal = helpers.multiplyRealMath(
-        threshold0BoostedProposal,
-        schemeParameters.daoBounty
-      );
-
-      // Stakes just what it needs to get to the boost threshold
-      await dxdVotingMachine.stake(
-        testProposalId1,
-        constants.YES_OPTION,
-        stakesToBoostFirstProposal,
-        { from: accounts[1] }
-      );
-      assert.equal(
-        (await dxdVotingMachine.proposals(testProposalId1)).state,
-        constants.VOTING_MACHINE_PROPOSAL_STATES.Queued
-      );
-      assert(
-        (await dxdVotingMachine.score(testProposalId1)).eq(
-          threshold0BoostedProposal
-        )
-      );
-
-      // Stakes 100000 WEI more of what it needs to stake to boost to get a minimum advantage over the score
-      await dxdVotingMachine.stake(
-        testProposalId1,
-        constants.YES_OPTION,
-        "100000",
-        { from: accounts[1] }
-      );
-      assert.equal(
-        (await dxdVotingMachine.proposals(testProposalId1)).state,
-        constants.VOTING_MACHINE_PROPOSAL_STATES.PreBoosted
-      );
-      assert(
-        (await dxdVotingMachine.score(testProposalId1)).gt(
-          threshold0BoostedProposal
-        )
-      );
-
-      await time.increase(
-        helpers.defaultParameters.preBoostedVotePeriodLimit + 1
-      );
-
-      await dxdVotingMachine.execute(testProposalId1);
-      assert.equal(
-        (await dxdVotingMachine.proposals(testProposalId1)).state,
-        constants.VOTING_MACHINE_PROPOSAL_STATES.Boosted
-      );
-
-      const threshold1BoostedProposal =
-        await dxdVotingMachine.calculateThreshold(
-          schemeParameters.thresholdConst,
-          schemeParameters.limitExponentValue,
-          1
-        );
-      const stakesToBoostSecondProposal =
-        await dxdVotingMachine.calculateBoostChange(testProposalId2);
-
-      // Stakes more than the threshold directly to boost second proposal
-      await dxdVotingMachine.stake(
-        testProposalId2,
-        constants.YES_OPTION,
-        stakesToBoostSecondProposal,
-        { from: accounts[1] }
-      );
-      assert(
-        (await dxdVotingMachine.score(testProposalId2)).gt(
-          threshold1BoostedProposal
-        )
-      );
-      assert.equal(
-        (await dxdVotingMachine.proposals(testProposalId2)).state,
-        constants.VOTING_MACHINE_PROPOSAL_STATES.PreBoosted
-      );
-
-      await time.increase(
-        helpers.defaultParameters.preBoostedVotePeriodLimit + 1
-      );
-
-      await dxdVotingMachine.execute(testProposalId2);
-      assert.equal(
-        (await dxdVotingMachine.proposals(testProposalId2)).state,
-        constants.VOTING_MACHINE_PROPOSAL_STATES.Boosted
-      );
-
-      // Stake on a third proposal to put it on preBoost state
-      const stakesToBoostThirdProposal =
-        await dxdVotingMachine.calculateBoostChange(testProposalId3);
-      await dxdVotingMachine.stake(
-        testProposalId3,
-        constants.YES_OPTION,
-        stakesToBoostThirdProposal,
-        { from: accounts[1] }
-      );
-      assert.equal(
-        (await dxdVotingMachine.proposals(testProposalId3)).state,
-        constants.VOTING_MACHINE_PROPOSAL_STATES.PreBoosted
-      );
-
-      // Boost the fourth proposal with 2 bootes and 1 preBoosted using the calculation from the VM
-      const stakesToBoostFourthProposal =
-        await dxdVotingMachine.calculateBoostChange(testProposalId4);
-      await dxdVotingMachine.stake(
-        testProposalId4,
-        constants.YES_OPTION,
-        stakesToBoostFourthProposal,
-        { from: accounts[1] }
-      );
-      assert.equal(
-        (await dxdVotingMachine.proposals(testProposalId4)).state,
-        constants.VOTING_MACHINE_PROPOSAL_STATES.PreBoosted
-      );
-
-      // Execute third and fourth proposal and boost both of them
-      await time.increase(
-        helpers.defaultParameters.preBoostedVotePeriodLimit + 1
-      );
-      await dxdVotingMachine.execute(testProposalId3);
-      await dxdVotingMachine.execute(testProposalId4);
-      assert.equal(
-        (await dxdVotingMachine.proposals(testProposalId3)).state,
-        constants.VOTING_MACHINE_PROPOSAL_STATES.Boosted
-      );
-      assert.equal(
-        (await dxdVotingMachine.proposals(testProposalId4)).state,
-        constants.VOTING_MACHINE_PROPOSAL_STATES.Boosted
-      );
-    });
-
-    it("Stake/downstake on multiple proposals in a row and check threshold increase", async function () {
-      const testProposalId1 = await helpers.getValueFromLogs(
-        await masterAvatarScheme.proposeCalls(
-          [actionMock.address],
-          [helpers.testCallFrom(org.avatar.address)],
-          [0],
-          2,
-          constants.TEST_TITLE,
-          constants.SOME_HASH
-        ),
-        "proposalId"
-      );
-      const testProposalId2 = await helpers.getValueFromLogs(
-        await masterAvatarScheme.proposeCalls(
-          [actionMock.address],
-          [helpers.testCallFrom(org.avatar.address)],
-          [0],
-          2,
-          constants.TEST_TITLE,
-          constants.SOME_HASH
-        ),
-        "proposalId"
-      );
-      const testProposalId3 = await helpers.getValueFromLogs(
-        await masterAvatarScheme.proposeCalls(
-          [actionMock.address],
-          [helpers.testCallFrom(org.avatar.address)],
-          [0],
-          2,
-          constants.TEST_TITLE,
-          constants.SOME_HASH
-        ),
-        "proposalId"
-      );
-
-      const paramsHash = (await dxdVotingMachine.proposals(testProposalId1))
-        .paramsHash;
-      const schemeParameters = await dxdVotingMachine.parameters(paramsHash);
-
-      // Do a big initial downstake of 10 staking tokens in NO
-      await dxdVotingMachine.stake(
-        testProposalId1,
-        constants.NO_OPTION,
-        web3.utils.toWei("10"),
-        { from: accounts[2] }
-      );
-
-      const stakesToBoostFirstProposal =
-        await dxdVotingMachine.calculateBoostChange(testProposalId1);
-
-      // Stakes just what it needs to get to the boost threshold
-      await dxdVotingMachine.stake(
-        testProposalId1,
-        constants.YES_OPTION,
-        stakesToBoostFirstProposal,
-        { from: accounts[1] }
-      );
-
-      assert.equal(
-        (await dxdVotingMachine.proposals(testProposalId1)).state,
-        constants.VOTING_MACHINE_PROPOSAL_STATES.PreBoosted
-      );
-
-      await time.increase(
-        helpers.defaultParameters.preBoostedVotePeriodLimit + 1
-      );
-
-      await dxdVotingMachine.execute(testProposalId1);
-      assert.equal(
-        (await dxdVotingMachine.proposals(testProposalId1)).state,
-        constants.VOTING_MACHINE_PROPOSAL_STATES.Boosted
-      );
-
-      const threshold1BoostedProposal =
-        await dxdVotingMachine.calculateThreshold(
-          schemeParameters.thresholdConst,
-          schemeParameters.limitExponentValue,
-          1
-        );
-
-      // Stakes the double of tokens needed to boost
-      const stakesToBoostSecondProposal =
-        await dxdVotingMachine.calculateBoostChange(testProposalId2);
-      await dxdVotingMachine.stake(
-        testProposalId2,
-        constants.YES_OPTION,
-        stakesToBoostSecondProposal,
-        { from: accounts[1] }
-      );
-      assert(
-        (await dxdVotingMachine.score(testProposalId2)).gt(
-          threshold1BoostedProposal
-        )
-      );
-      assert.equal(
-        (await dxdVotingMachine.proposals(testProposalId2)).state,
-        constants.VOTING_MACHINE_PROPOSAL_STATES.PreBoosted
-      );
-
-      // Downstake on the proposal to get it back to queue
-      const stakesToUnBoostSecondProposal = (
-        await dxdVotingMachine.getProposalStatus(testProposalId2)
-      ).totalStakesYes.sub(
-        (await dxdVotingMachine.getProposalStatus(testProposalId2))
-          .totalStakesNo
-      );
-      await dxdVotingMachine.stake(
-        testProposalId2,
-        constants.NO_OPTION,
-        stakesToUnBoostSecondProposal,
-        { from: accounts[2] }
-      );
-      assert.equal(
-        (await dxdVotingMachine.proposals(testProposalId2)).state,
-        constants.VOTING_MACHINE_PROPOSAL_STATES.Queued
-      );
-
-      // Stakes on the proposal again
-      const stakesToBoostSecondProposalAgain =
-        await dxdVotingMachine.calculateBoostChange(testProposalId2);
-      await dxdVotingMachine.stake(
-        testProposalId2,
-        constants.YES_OPTION,
-        stakesToBoostSecondProposalAgain,
-        { from: accounts[1] }
-      );
-      assert.equal(
-        (await dxdVotingMachine.proposals(testProposalId2)).state,
-        constants.VOTING_MACHINE_PROPOSAL_STATES.PreBoosted
-      );
-
-      await time.increase(
-        helpers.defaultParameters.preBoostedVotePeriodLimit + 1
-      );
-
-      await dxdVotingMachine.execute(testProposalId2);
-      assert.equal(
-        (await dxdVotingMachine.proposals(testProposalId2)).state,
-        constants.VOTING_MACHINE_PROPOSAL_STATES.Boosted
-      );
-
-      const stakesToBoostThirdProposal =
-        await dxdVotingMachine.calculateBoostChange(testProposalId3);
-
-      await dxdVotingMachine.stake(
-        testProposalId3,
-        constants.YES_OPTION,
-        stakesToBoostThirdProposal,
-        { from: accounts[1] }
-      );
-      await time.increase(
-        helpers.defaultParameters.preBoostedVotePeriodLimit + 1
-      );
-      await dxdVotingMachine.execute(testProposalId3);
-      assert.equal(
-        (await dxdVotingMachine.proposals(testProposalId3)).state,
-        constants.VOTING_MACHINE_PROPOSAL_STATES.Boosted
-      );
-    });
-  });
-
-  describe("Getters", function () {
-    it("should return vote info", async function () {
-      const proposalId = await helpers.getValueFromLogs(
-        await masterAvatarScheme.proposeCalls(
-          [actionMock.address],
-          [helpers.testCallFrom(org.avatar.address)],
-          [0],
-          2,
-          constants.TEST_TITLE,
-          constants.SOME_HASH
-        ),
-        "proposalId"
-      );
-
-      await dxdVotingMachine.vote(proposalId, constants.YES_OPTION, 0, {
-        from: accounts[1],
-      });
-
-      const voteInfo = await dxdVotingMachine.getVoter(proposalId, accounts[1]);
-      assert.equal(constants.YES_OPTION, Number(voteInfo[0]));
-      assert.equal(10000, Number(voteInfo[1]));
-    });
-
-    it("should return true if the proposal is votable", async function () {
-      const proposalId = await helpers.getValueFromLogs(
-        await masterAvatarScheme.proposeCalls(
-          [actionMock.address],
-          [helpers.testCallFrom(org.avatar.address)],
-          [0],
-          2,
-          constants.TEST_TITLE,
-          constants.SOME_HASH
-        ),
-        "proposalId"
-      );
-
-      const isVotable = await dxdVotingMachine.isVotable(proposalId);
-      assert.equal(true, isVotable);
-    });
-
-    it("should return false if the proposal is not votable", async function () {
-      const proposalId = await helpers.getValueFromLogs(
-        await masterAvatarScheme.proposeCalls(
-          [actionMock.address],
-          [helpers.testCallFrom(org.avatar.address)],
-          [0],
-          2,
-          constants.TEST_TITLE,
-          constants.SOME_HASH
-        ),
-        "proposalId"
-      );
-
-      await dxdVotingMachine.vote(proposalId, constants.YES_OPTION, 0, {
-        from: accounts[1],
-      });
-
-      await time.increase(86400 + 1);
-
-      await dxdVotingMachine.vote(proposalId, constants.YES_OPTION, 0, {
-        from: accounts[2],
-      });
-
-      const isVotable = await dxdVotingMachine.isVotable(proposalId);
-      assert.equal(false, isVotable);
-    });
-
-    it("Should return active proposals", async () => {
-      const proposalsAmount = 50;
-      const proposalIds = await createSchemeProposals(proposalsAmount);
-      const activeProposals = await dxdVotingMachine.getActiveProposals(
-        0,
-        0,
-        org.avatar.address
-      );
-      range(proposalsAmount).forEach(index => {
-        assert.equal(activeProposals[index], proposalIds[index]);
-      });
-      assert.equal(
-        await dxdVotingMachine.getActiveProposalsCount(org.avatar.address),
-        proposalsAmount
-      );
-    });
-
-    it("Should return inactive proposals", async () => {
-      const proposalsAmount = 2;
-      const inactiveAmount = 2;
-      const [testProposalId] = await createSchemeProposals(proposalsAmount);
-
-      await dxdVotingMachine.stake(testProposalId, constants.YES_OPTION, 1000, {
-        from: accounts[1],
-      });
-
-      await dxdVotingMachine.vote(testProposalId, constants.YES_OPTION, 0, {
-        from: accounts[2],
-        gasPrice: constants.GAS_PRICE,
-      });
-
-      await dxdVotingMachine.vote(testProposalId, constants.YES_OPTION, 0, {
-        from: accounts[1],
-        gasPrice: constants.GAS_PRICE,
-      });
-
-      await time.increase(86400 + 1);
-
-      await dxdVotingMachine.execute(testProposalId, {
-        from: accounts[1],
-        gasPrice: constants.GAS_PRICE,
-      });
-
-      const inactiveProposals = await dxdVotingMachine.getInactiveProposals(
-        0,
-        0,
-        org.avatar.address
-      );
-
-      assert.equal(inactiveProposals[1], testProposalId);
-      assert.equal(
-        await dxdVotingMachine.getInactiveProposalsCount(org.avatar.address),
-        inactiveAmount
-      );
-    });
-  });
-});
+import { web3 } from "@openzeppelin/test-helpers/src/setup";
+import { assert } from "chai";
+import * as helpers from "../../helpers";
+
+const {
+  BN,
+  time,
+  expectEvent,
+  expectRevert,
+} = require("@openzeppelin/test-helpers");
+import { getMessage } from "eip-712";
+
+const PermissionRegistry = artifacts.require("./PermissionRegistry.sol");
+const WalletScheme = artifacts.require("./WalletScheme.sol");
+const AvatarScheme = artifacts.require("./AvatarScheme.sol");
+const ERC20Mock = artifacts.require("./ERC20Mock.sol");
+const ActionMock = artifacts.require("./ActionMock.sol");
+const VotingMachine = artifacts.require("./VotingMachine.sol");
+
+contract("VotingMachine", function (accounts) {
+  let permissionRegistry,
+    masterAvatarScheme,
+    registrarScheme,
+    org,
+    actionMock,
+    dxdVotingMachine,
+    proposalId,
+    stakingToken;
+
+  const constants = helpers.constants;
+  const VOTE_GAS = 360000;
+  const TOTAL_GAS_REFUND_PER_VOTE = new BN(VOTE_GAS * constants.GAS_PRICE);
+
+  const range = (n = 1) => [...Array(n).keys()];
+  const createSchemeProposals = (amount = 1) =>
+    Promise.all(
+      range(amount).map(async () => {
+        const tx = await masterAvatarScheme.proposeCalls(
+          [actionMock.address],
+          [helpers.testCallFrom(org.avatar.address)],
+          [0],
+          2,
+          constants.TEST_TITLE,
+          constants.SOME_HASH
+        );
+        return helpers.getValueFromLogs(tx, "proposalId");
+      })
+    );
+
+  beforeEach(async function () {
+    actionMock = await ActionMock.new();
+    stakingToken = await ERC20Mock.new(
+      "",
+      "",
+      constants.MAX_UINT_256,
+      accounts[1]
+    );
+
+    org = await helpers.deployDao({
+      owner: accounts[0],
+      votingMachineToken: stakingToken.address,
+      repHolders: [
+        { address: accounts[0], amount: 10000 },
+        { address: accounts[1], amount: 10000 },
+        { address: accounts[2], amount: 10000 },
+        { address: accounts[3], amount: 70000 },
+      ],
+    });
+
+    dxdVotingMachine = org.votingMachine;
+
+    await stakingToken.transfer(accounts[0], web3.utils.toWei("100"), {
+      from: accounts[1],
+    });
+    await stakingToken.transfer(accounts[2], web3.utils.toWei("100"), {
+      from: accounts[1],
+    });
+    await stakingToken.transfer(accounts[3], web3.utils.toWei("100"), {
+      from: accounts[1],
+    });
+    await stakingToken.transfer(org.avatar.address, web3.utils.toWei("100"), {
+      from: accounts[1],
+    });
+
+    await stakingToken.approve(
+      dxdVotingMachine.address,
+      constants.MAX_UINT_256,
+      {
+        from: accounts[0],
+      }
+    );
+    await stakingToken.approve(
+      dxdVotingMachine.address,
+      constants.MAX_UINT_256,
+      {
+        from: accounts[1],
+      }
+    );
+    await stakingToken.approve(
+      dxdVotingMachine.address,
+      constants.MAX_UINT_256,
+      {
+        from: accounts[2],
+      }
+    );
+    await stakingToken.approve(
+      dxdVotingMachine.address,
+      constants.MAX_UINT_256,
+      {
+        from: accounts[3],
+      }
+    );
+    permissionRegistry = await PermissionRegistry.new(accounts[0], 10);
+    await permissionRegistry.initialize();
+
+    await time.increase(10);
+
+    masterAvatarScheme = await AvatarScheme.new();
+    await masterAvatarScheme.initialize(
+      org.avatar.address,
+      dxdVotingMachine.address,
+      org.controller.address,
+      permissionRegistry.address,
+      "Cheap Scheme",
+      5
+    );
+
+    registrarScheme = await WalletScheme.new();
+    await registrarScheme.initialize(
+      org.avatar.address,
+      dxdVotingMachine.address,
+      org.controller.address,
+      permissionRegistry.address,
+      "Registrar Scheme",
+      5
+    );
+
+    const defaultParamsHash = await helpers.setDefaultParameters(
+      org.votingMachine
+    );
+
+    await org.controller.registerScheme(
+      masterAvatarScheme.address,
+      defaultParamsHash,
+      false,
+      true,
+      true
+    );
+    await org.controller.registerScheme(
+      registrarScheme.address,
+      defaultParamsHash,
+      true,
+      false,
+      false
+    );
+    await permissionRegistry.setETHPermission(
+      org.avatar.address,
+      constants.ZERO_ADDRESS,
+      constants.NULL_SIGNATURE,
+      constants.TEST_VALUE,
+      true
+    );
+    await permissionRegistry.setETHPermission(
+      org.avatar.address,
+      dxdVotingMachine.address,
+      constants.NULL_SIGNATURE,
+      constants.MAX_UINT_256,
+      true
+    );
+    await permissionRegistry.setETHPermission(
+      registrarScheme.address,
+      org.controller.address,
+      web3.eth.abi.encodeFunctionSignature(
+        "registerScheme(address,bytes32,bool,bool,bool)"
+      ),
+      0,
+      true
+    );
+    await permissionRegistry.setETHPermission(
+      registrarScheme.address,
+      org.controller.address,
+      web3.eth.abi.encodeFunctionSignature("unregisterScheme(address)"),
+      0,
+      true
+    );
+
+    // Set permissions and execute proposal to approve 100 staking tokens to be used by VM
+    await permissionRegistry.setETHPermission(
+      org.avatar.address,
+      stakingToken.address,
+      web3.eth.abi.encodeFunctionSignature("approve(address,uint256)"),
+      0,
+      true
+    );
+    await permissionRegistry.addERC20Limit(
+      org.avatar.address,
+      stakingToken.address,
+      web3.utils.toWei("100"),
+      0
+    );
+    const approveStakingTokensData = web3.eth.abi.encodeFunctionCall(
+      ERC20Mock.abi.find(x => x.name === "approve"),
+      [dxdVotingMachine.address, web3.utils.toWei("100")]
+    );
+
+    const proposalToApproveStakeTokens = await helpers.getValueFromLogs(
+      await masterAvatarScheme.proposeCalls(
+        [stakingToken.address],
+        [approveStakingTokensData],
+        [0],
+        2,
+        constants.TEST_TITLE,
+        constants.SOME_HASH
+      ),
+      "proposalId"
+    );
+    await dxdVotingMachine.vote(
+      proposalToApproveStakeTokens,
+      constants.YES_OPTION,
+      0,
+      {
+        from: accounts[3],
+      }
+    );
+  });
+
+  describe("Voting", function () {
+    describe("Payable Votes", function () {
+      let setRefundConfProposalId;
+      beforeEach(async function () {
+        await web3.eth.sendTransaction({
+          from: accounts[0],
+          to: org.avatar.address,
+          value: web3.utils.toWei("1"),
+        });
+        const setRefundConfData = web3.eth.abi.encodeFunctionCall(
+          VotingMachine.abi.find(x => x.name === "setSchemeRefund"),
+          [
+            org.avatar.address,
+            masterAvatarScheme.address,
+            VOTE_GAS,
+            constants.GAS_PRICE,
+          ]
+        );
+        await permissionRegistry.setETHPermission(
+          org.avatar.address,
+          dxdVotingMachine.address,
+          setRefundConfData.substring(0, 10),
+          constants.MAX_UINT_256,
+          true
+        );
+        await permissionRegistry.setETHPermission(
+          org.avatar.address,
+          dxdVotingMachine.address,
+          web3.eth.abi.encodeFunctionSignature(
+            "withdrawRefundBalance(address,address)"
+          ),
+          0,
+          true
+        );
+        await permissionRegistry.setETHPermission(
+          org.avatar.address,
+          constants.ZERO_ADDRESS,
+          constants.NULL_SIGNATURE,
+          web3.utils.toWei("1"),
+          true
+        );
+        const setRefundConfTx = await masterAvatarScheme.proposeCalls(
+          [dxdVotingMachine.address],
+          [setRefundConfData],
+          [VOTE_GAS * constants.GAS_PRICE],
+          2,
+          constants.TEST_TITLE,
+          constants.SOME_HASH
+        );
+        setRefundConfProposalId = await helpers.getValueFromLogs(
+          setRefundConfTx,
+          "proposalId"
+        );
+        const schemeId = (
+          await dxdVotingMachine.proposals(setRefundConfProposalId)
+        ).schemeId;
+        await dxdVotingMachine.vote(
+          setRefundConfProposalId,
+          constants.YES_OPTION,
+          0,
+          { from: accounts[3], gasPrice: constants.GAS_PRICE }
+        );
+        const schemeData = await dxdVotingMachine.schemes(schemeId);
+        assert.equal(schemeData.avatar, org.avatar.address);
+        assert.equal("0", schemeData.voteGasBalance.toString());
+        assert.equal(VOTE_GAS, schemeData.voteGas);
+        assert.equal(constants.GAS_PRICE, schemeData.maxGasPrice);
+        await permissionRegistry.setETHPermission(
+          org.avatar.address,
+          actionMock.address,
+          helpers.testCallFrom(org.avatar.address).substring(0, 10),
+          0,
+          true
+        );
+      });
+
+      it("pay for gasRefund from voting machine only when gasRefund balance is enough", async function () {
+        // Send enough eth just for three votes
+        const setRefundConfData = web3.eth.abi.encodeFunctionCall(
+          VotingMachine.abi.find(x => x.name === "setSchemeRefund"),
+          [
+            org.avatar.address,
+            masterAvatarScheme.address,
+            VOTE_GAS,
+            constants.GAS_PRICE,
+          ]
+        );
+
+        const fundVotingMachineTx = await masterAvatarScheme.proposeCalls(
+          [dxdVotingMachine.address],
+          [setRefundConfData],
+          [TOTAL_GAS_REFUND_PER_VOTE.mul(new BN(3))],
+          2,
+          constants.TEST_TITLE,
+          constants.SOME_HASH
+        );
+        const fundVotingMachineProposalId = await helpers.getValueFromLogs(
+          fundVotingMachineTx,
+          "proposalId"
+        );
+        const schemeId = (
+          await dxdVotingMachine.proposals(setRefundConfProposalId)
+        ).schemeId;
+
+        await dxdVotingMachine.vote(
+          fundVotingMachineProposalId,
+          constants.YES_OPTION,
+          0,
+          { from: accounts[3], gasPrice: constants.GAS_PRICE }
+        );
+
+        assert.equal(
+          TOTAL_GAS_REFUND_PER_VOTE * 2,
+          Number((await dxdVotingMachine.schemes(schemeId)).voteGasBalance)
+        );
+
+        // Vote three times and pay only the first two
+        let tx = await masterAvatarScheme.proposeCalls(
+          [actionMock.address],
+          [helpers.testCallFrom(org.avatar.address)],
+          [0],
+          2,
+          constants.TEST_TITLE,
+          constants.SOME_HASH
+        );
+
+        let proposalId = await helpers.getValueFromLogs(tx, "proposalId");
+        assert.equal(
+          TOTAL_GAS_REFUND_PER_VOTE * 2,
+          Number((await dxdVotingMachine.schemes(schemeId)).voteGasBalance)
+        );
+        // Vote with higher gas than maxGasPrice and dont spend more than one vote refund
+        await dxdVotingMachine.vote(proposalId, constants.NO_OPTION, 0, {
+          from: accounts[1],
+          gasPrice: constants.GAS_PRICE * 2,
+        });
+
+        assert.equal(
+          TOTAL_GAS_REFUND_PER_VOTE,
+          Number((await dxdVotingMachine.schemes(schemeId)).voteGasBalance)
+        );
+        await dxdVotingMachine.vote(proposalId, constants.NO_OPTION, 0, {
+          from: accounts[2],
+          gasPrice: constants.GAS_PRICE,
+        });
+
+        assert.equal(
+          0,
+          Number((await dxdVotingMachine.schemes(schemeId)).voteGasBalance)
+        );
+        const balanceBeforeVote = new BN(
+          await web3.eth.getBalance(accounts[3])
+        );
+        tx = await dxdVotingMachine.vote(proposalId, constants.YES_OPTION, 0, {
+          from: accounts[3],
+          gasPrice: constants.GAS_PRICE,
+        });
+        const balanceAfterVote = new BN(await web3.eth.getBalance(accounts[3]));
+
+        // There wasnt enough gas balance in the voting machine to pay the gas refund of the last vote
+        const gastVoteWithoutRefund = parseInt(
+          balanceBeforeVote
+            .sub(balanceAfterVote)
+            .div(new BN(constants.GAS_PRICE))
+            .toString()
+        );
+        expect(tx.receipt.gasUsed).to.be.closeTo(gastVoteWithoutRefund, 1);
+
+        const schemeProposal = await masterAvatarScheme.getProposal(proposalId);
+        assert.equal(
+          schemeProposal.state,
+          constants.WALLET_SCHEME_PROPOSAL_STATES.passed
+        );
+        assert.equal(
+          (await dxdVotingMachine.proposals(proposalId)).executionState,
+          constants.VOTING_MACHINE_EXECUTION_STATES.QueueBarCrossed
+        );
+        assert.equal(
+          schemeProposal.callData[0],
+          helpers.testCallFrom(org.avatar.address)
+        );
+        assert.equal(schemeProposal.to[0], actionMock.address);
+        assert.equal(schemeProposal.value[0], 0);
+      });
+
+      it("pay for gasRefund from votingMachine and withdrawBalance after that", async function () {
+        const setRefundConfData = web3.eth.abi.encodeFunctionCall(
+          VotingMachine.abi.find(x => x.name === "setSchemeRefund"),
+          [
+            org.avatar.address,
+            masterAvatarScheme.address,
+            VOTE_GAS,
+            constants.GAS_PRICE,
+          ]
+        );
+
+        const setRefundConfProposalId = await helpers.getValueFromLogs(
+          await masterAvatarScheme.proposeCalls(
+            [dxdVotingMachine.address],
+            [setRefundConfData],
+            [TOTAL_GAS_REFUND_PER_VOTE.mul(new BN(6))],
+            2,
+            constants.TEST_TITLE,
+            constants.SOME_HASH
+          ),
+          "proposalId"
+        );
+        const schemeId = (
+          await dxdVotingMachine.proposals(setRefundConfProposalId)
+        ).schemeId;
+
+        await dxdVotingMachine.vote(
+          setRefundConfProposalId,
+          constants.YES_OPTION,
+          0,
+          { from: accounts[3], gasPrice: constants.GAS_PRICE }
+        );
+
+        assert.equal(
+          TOTAL_GAS_REFUND_PER_VOTE * 5,
+          Number((await dxdVotingMachine.schemes(schemeId)).voteGasBalance)
+        );
+
+        const withdrawRefundBalanceData = web3.eth.abi.encodeFunctionCall(
+          VotingMachine.abi.find(x => x.name === "withdrawRefundBalance"),
+          [org.avatar.address, masterAvatarScheme.address]
+        );
+
+        let withdrawRefundBalanceProposalId = await helpers.getValueFromLogs(
+          await masterAvatarScheme.proposeCalls(
+            [dxdVotingMachine.address],
+            [withdrawRefundBalanceData],
+            [0],
+            2,
+            constants.TEST_TITLE,
+            constants.SOME_HASH
+          ),
+          "proposalId"
+        );
+        assert.equal(
+          TOTAL_GAS_REFUND_PER_VOTE * 5,
+          Number((await dxdVotingMachine.schemes(schemeId)).voteGasBalance)
+        );
+
+        await dxdVotingMachine.vote(
+          withdrawRefundBalanceProposalId,
+          constants.YES_OPTION,
+          0,
+          {
+            from: accounts[3],
+            gasPrice: constants.GAS_PRICE,
+            gasLimit: constants.GAS_LIMIT,
+          }
+        );
+
+        const schemeProposal = await masterAvatarScheme.getProposal(
+          withdrawRefundBalanceProposalId
+        );
+        assert.equal(
+          schemeProposal.state,
+          constants.WALLET_SCHEME_PROPOSAL_STATES.passed
+        );
+        assert.equal(
+          (await dxdVotingMachine.proposals(withdrawRefundBalanceProposalId))
+            .executionState,
+          constants.VOTING_MACHINE_EXECUTION_STATES.QueueBarCrossed
+        );
+
+        assert.equal(
+          0,
+          Number((await dxdVotingMachine.schemes(schemeId)).voteGasBalance)
+        );
+      });
+
+      it("Can view rep of votes and amount staked on proposal", async function () {
+        const statusInfo = await dxdVotingMachine.getProposalStatus(
+          setRefundConfProposalId
+        );
+
+        expect(statusInfo["0"].toString()).to.equal("0");
+        expect(statusInfo["1"].toString()).to.equal("70000");
+        expect(statusInfo["2"].toString()).to.equal("0");
+        expect(statusInfo["3"].toString()).to.equal("70000");
+        expect(statusInfo["4"].toString()).to.equal(
+          web3.utils.toWei("0.1").toString()
+        );
+        expect(statusInfo["5"].toString()).to.equal("0");
+      });
+
+      it("Should fail if voter has already voted", async function () {
+        const proposalId = await helpers.getValueFromLogs(
+          await masterAvatarScheme.proposeCalls(
+            [actionMock.address],
+            [helpers.testCallFrom(org.avatar.address)],
+            [0],
+            2,
+            constants.TEST_TITLE,
+            constants.SOME_HASH
+          ),
+          "proposalId"
+        );
+
+        const vote = await dxdVotingMachine.vote(
+          proposalId,
+          constants.YES_OPTION,
+          0,
+          {
+            from: accounts[1],
+          }
+        );
+
+        await expectEvent(vote.receipt, "VoteProposal", {
+          proposalId: proposalId,
+          avatar: org.avatar.address,
+          voter: accounts[1],
+          option: constants.YES_OPTION.toString(),
+          reputation: "10000",
+        });
+
+        const secondVote = await dxdVotingMachine.vote(
+          proposalId,
+          constants.NO_OPTION,
+          0,
+          {
+            from: accounts[1],
+          }
+        );
+
+        expectEvent.notEmitted(secondVote.receipt, "VoteProposal");
+      });
+    });
+
+    describe("Signed Votes", function () {
+      beforeEach(async function () {
+        const actionMock = await ActionMock.new();
+        await web3.eth.sendTransaction({
+          from: accounts[0],
+          to: org.avatar.address,
+          value: constants.TEST_VALUE,
+        });
+
+        const payCallData = web3.eth.abi.encodeFunctionCall(
+          actionMock.abi.find(x => x.name === "executeCall"),
+          [accounts[1], "0x0", 10]
+        );
+
+        const callDataMintRep = web3.eth.abi.encodeFunctionCall(
+          org.controller.abi.find(x => x.name === "mintReputation"),
+          [constants.TEST_VALUE, accounts[4]]
+        );
+
+        await permissionRegistry.setETHPermission(
+          org.avatar.address,
+          actionMock.address,
+          payCallData.substring(0, 10),
+          0,
+          true
+        );
+        await permissionRegistry.setETHPermission(
+          org.avatar.address,
+          actionMock.address,
+          constants.NULL_SIGNATURE,
+          constants.TEST_VALUE,
+          true
+        );
+
+        const tx = await masterAvatarScheme.proposeCalls(
+          [actionMock.address, actionMock.address, org.controller.address],
+          ["0x0", payCallData, callDataMintRep],
+          [constants.TEST_VALUE, 0, 0],
+          2,
+          constants.TEST_TITLE,
+          constants.SOME_HASH
+        );
+        proposalId = await helpers.getValueFromLogs(tx, "proposalId");
+      });
+
+      it("fail sharing invalid vote signature", async function () {
+        const signerNonce = await dxdVotingMachine.signerNonce(accounts[3]);
+        const voteHash = await dxdVotingMachine.hashAction(
+          proposalId,
+          accounts[3],
+          constants.YES_OPTION,
+          70000,
+          signerNonce,
+          1
+        );
+        const votesignature = await web3.eth.sign(voteHash, accounts[3]);
+        assert.equal(
+          accounts[3],
+          web3.eth.accounts.recover(voteHash, votesignature)
+        );
+
+        await expectRevert(
+          dxdVotingMachine.shareSignedAction(
+            proposalId,
+            accounts[3],
+            constants.NO_OPTION,
+            70000,
+            1,
+            1,
+            votesignature,
+            { from: accounts[3] }
+          ),
+          "VotingMachine__WrongSigner()"
+        );
+
+        await expectRevert(
+          dxdVotingMachine.shareSignedAction(
+            proposalId,
+            accounts[3],
+            constants.YES_OPTION,
+            71000,
+            1,
+            1,
+            votesignature,
+            { from: accounts[3] }
+          ),
+          "VotingMachine__WrongSigner()"
+        );
+      });
+
+      it("Can share a vote signed by a different user", async function () {
+        const signerNonce = await dxdVotingMachine.signerNonce(accounts[3]);
+        const voteHashOnChain = await dxdVotingMachine.hashAction(
+          proposalId,
+          accounts[3],
+          constants.YES_OPTION,
+          70000,
+          signerNonce,
+          1
+        );
+
+        const typedData = {
+          types: {
+            EIP712Domain: [
+              { name: "name", type: "string" },
+              { name: "version", type: "string" },
+              { name: "chainId", type: "uint256" },
+              { name: "verifyingContract", type: "address" },
+            ],
+            action: [
+              { name: "proposalId", type: "bytes32" },
+              { name: "signer", type: "address" },
+              { name: "option", type: "uint256" },
+              { name: "amount", type: "uint256" },
+              { name: "nonce", type: "uint256" },
+              { name: "actionType", type: "uint256" },
+            ],
+          },
+          primaryType: "action",
+          domain: {
+            name: "VotingMachine",
+            version: "1",
+            chainId: "31337",
+            verifyingContract: dxdVotingMachine.address,
+          },
+          message: {
+            proposalId: proposalId,
+            signer: accounts[3],
+            option: constants.YES_OPTION,
+            amount: 70000,
+            nonce: signerNonce,
+            actionType: 1,
+          },
+        };
+
+        const voteHashOffChain =
+          "0x" + Buffer.from(getMessage(typedData, true)).toString("hex");
+
+        assert.equal(voteHashOnChain, voteHashOffChain);
+
+        const votesignature = await web3.eth.sign(
+          voteHashOffChain,
+          accounts[3]
+        );
+
+        assert.equal(
+          accounts[3],
+          web3.eth.accounts.recover(voteHashOffChain, votesignature)
+        );
+        const voteTx = await dxdVotingMachine.shareSignedAction(
+          proposalId,
+          accounts[3],
+          constants.YES_OPTION,
+          70000,
+          signerNonce,
+          1,
+          votesignature,
+          { from: accounts[1] }
+        );
+
+        expectEvent(voteTx, "ActionSigned", {
+          proposalId: proposalId,
+          voter: accounts[3],
+          option: constants.YES_OPTION,
+          amount: "70000",
+          nonce: signerNonce,
+          signature: votesignature,
+        });
+      });
+
+      it("Cannot share a vote with the incorrect signature", async function () {
+        const signerNonce = await dxdVotingMachine.signerNonce(accounts[3]);
+        const voteHash = await dxdVotingMachine.hashAction(
+          proposalId,
+          accounts[3],
+          constants.YES_OPTION,
+          70000,
+          signerNonce,
+          1
+        );
+
+        const votesignature = await web3.eth.sign(voteHash, accounts[1]);
+
+        assert.equal(
+          accounts[1],
+          web3.eth.accounts.recover(voteHash, votesignature)
+        );
+
+        await expectRevert(
+          dxdVotingMachine.shareSignedAction(
+            proposalId,
+            accounts[3],
+            constants.YES_OPTION,
+            70000,
+            1,
+            1,
+            votesignature,
+            { from: accounts[1] }
+          ),
+          "VotingMachine__WrongSigner()"
+        );
+      });
+
+      it("fail executing vote with invalid data", async function () {
+        const signerNonce = await dxdVotingMachine.signerNonce(accounts[3]);
+        const voteHash = await dxdVotingMachine.hashAction(
+          proposalId,
+          accounts[3],
+          constants.YES_OPTION,
+          70000,
+          signerNonce,
+          1
+        );
+        const votesignature = await web3.eth.sign(voteHash, accounts[3]);
+        assert.equal(
+          accounts[3],
+          web3.eth.accounts.recover(voteHash, votesignature)
+        );
+
+        const shareVoteTx = await dxdVotingMachine.shareSignedAction(
+          proposalId,
+          accounts[3],
+          constants.YES_OPTION,
+          70000,
+          signerNonce,
+          1,
+          votesignature,
+          { from: accounts[3] }
+        );
+        const voteInfoFromLog = shareVoteTx.logs[0].args;
+
+        await expectRevert(
+          dxdVotingMachine.executeSignedVote(
+            voteInfoFromLog.proposalId,
+            voteInfoFromLog.voter,
+            constants.NO_OPTION,
+            voteInfoFromLog.amount,
+            voteInfoFromLog.signature,
+            { from: accounts[4] }
+          ),
+          "VotingMachine__WrongSigner()"
+        );
+
+        await expectRevert(
+          dxdVotingMachine.executeSignedVote(
+            voteInfoFromLog.proposalId,
+            voteInfoFromLog.voter,
+            voteInfoFromLog.option,
+            voteInfoFromLog.amount - 1,
+            voteInfoFromLog.signature,
+            { from: accounts[4] }
+          ),
+          "VotingMachine__WrongSigner()"
+        );
+
+        await expectRevert(
+          dxdVotingMachine.executeSignedVote(
+            voteInfoFromLog.proposalId,
+            accounts[1],
+            voteInfoFromLog.option,
+            voteInfoFromLog.amount,
+            voteInfoFromLog.signature,
+            { from: accounts[4] }
+          ),
+          "VotingMachine__WrongSigner()"
+        );
+      });
+
+      it("positive signed decision with all rep available", async function () {
+        const signerNonce = await dxdVotingMachine.signerNonce(accounts[3]);
+        const voteHash = await dxdVotingMachine.hashAction(
+          proposalId,
+          accounts[3],
+          constants.YES_OPTION,
+          0,
+          signerNonce,
+          1
+        );
+        const votesignature = await web3.eth.sign(voteHash, accounts[3]);
+        assert.equal(
+          accounts[3],
+          web3.eth.accounts.recover(voteHash, votesignature)
+        );
+
+        const shareVoteTx = await dxdVotingMachine.shareSignedAction(
+          proposalId,
+          accounts[3],
+          constants.YES_OPTION,
+          0,
+          signerNonce,
+          1,
+          votesignature,
+          { from: accounts[3] }
+        );
+        const voteInfoFromLog = shareVoteTx.logs[0].args;
+        await dxdVotingMachine.executeSignedVote(
+          voteInfoFromLog.proposalId,
+          voteInfoFromLog.voter,
+          voteInfoFromLog.option,
+          voteInfoFromLog.amount,
+          voteInfoFromLog.signature,
+          { from: accounts[4] }
+        );
+
+        const schemeProposal = await masterAvatarScheme.getProposal(proposalId);
+        assert.equal(
+          schemeProposal.state,
+          constants.WALLET_SCHEME_PROPOSAL_STATES.passed
+        );
+      });
+
+      it("negative signed decision with less rep than the one held", async function () {
+        // The voter has 70 rep but votes with 60 rep
+        const signerNonce = await dxdVotingMachine.signerNonce(accounts[3]);
+        const voteHash = await dxdVotingMachine.hashAction(
+          proposalId,
+          accounts[3],
+          constants.NO_OPTION,
+          60000,
+          signerNonce,
+          1
+        );
+        const votesignature = await web3.eth.sign(voteHash, accounts[3]);
+        assert.equal(
+          accounts[3],
+          web3.eth.accounts.recover(voteHash, votesignature)
+        );
+
+        await dxdVotingMachine.executeSignedVote(
+          proposalId,
+          accounts[3],
+          constants.NO_OPTION,
+          60000,
+          votesignature,
+          { from: accounts[4] }
+        );
+
+        const schemeProposal = await masterAvatarScheme.getProposal(proposalId);
+        assert.equal(
+          schemeProposal.state,
+          constants.WALLET_SCHEME_PROPOSAL_STATES.rejected
+        );
+      });
+    });
+
+    describe("Signal Votes", function () {
+      beforeEach(async function () {
+        const tx = await masterAvatarScheme.proposeCalls(
+          [accounts[1]],
+          ["0x0"],
+          [constants.TEST_VALUE],
+          2,
+          constants.TEST_TITLE,
+          constants.SOME_HASH
+        );
+        proposalId = await helpers.getValueFromLogs(tx, "proposalId");
+      });
+
+      it("positive signal decision", async function () {
+        assert.equal(
+          (await dxdVotingMachine.votesSignaled(proposalId, accounts[3]))
+            .option,
+          0
+        );
+        await expectRevert(
+          dxdVotingMachine.signalVote(proposalId, 3, 60000, {
+            from: accounts[3],
+          }),
+          "VotingMachine__WrongDecisionValue()"
+        );
+        const signalVoteTx = await dxdVotingMachine.signalVote(
+          proposalId,
+          constants.YES_OPTION,
+          60000,
+          { from: accounts[3] }
+        );
+        assert.equal(
+          (await dxdVotingMachine.votesSignaled(proposalId, accounts[3]))
+            .option,
+          constants.YES_OPTION
+        );
+        assert.equal(
+          (await dxdVotingMachine.votesSignaled(proposalId, accounts[3]))
+            .amount,
+          60000
+        );
+
+        const voteInfoFromLog = signalVoteTx.logs[0].args;
+        await dxdVotingMachine.executeSignaledVote(
+          voteInfoFromLog.proposalId,
+          voteInfoFromLog.voter,
+          { from: accounts[4] }
+        );
+        assert.equal(
+          (await dxdVotingMachine.votesSignaled(proposalId, accounts[3]))
+            .option,
+          0
+        );
+        const schemeProposal = await masterAvatarScheme.getProposal(proposalId);
+        assert.equal(
+          schemeProposal.state,
+          constants.WALLET_SCHEME_PROPOSAL_STATES.passed
+        );
+      });
+
+      it("negative signal decision", async function () {
+        assert.equal(
+          (await dxdVotingMachine.votesSignaled(proposalId, accounts[3]))
+            .option,
+          0
+        );
+        const signalVoteTx = await dxdVotingMachine.signalVote(
+          proposalId,
+          constants.NO_OPTION,
+          0,
+          { from: accounts[3] }
+        );
+        assert.equal(
+          (await dxdVotingMachine.votesSignaled(proposalId, accounts[3]))
+            .option,
+          constants.NO_OPTION
+        );
+        assert.equal(
+          (await dxdVotingMachine.votesSignaled(proposalId, accounts[3]))
+            .amount,
+          0
+        );
+        expect(signalVoteTx.receipt.gasUsed).to.be.closeTo(50000, 25000);
+
+        const voteInfoFromLog = signalVoteTx.logs[0].args;
+        await dxdVotingMachine.executeSignaledVote(
+          voteInfoFromLog.proposalId,
+          voteInfoFromLog.voter,
+          { from: accounts[4] }
+        );
+        assert.equal(
+          (await dxdVotingMachine.votesSignaled(proposalId, accounts[3]))
+            .option,
+          0
+        );
+        const schemeProposal = await masterAvatarScheme.getProposal(proposalId);
+        assert.equal(
+          schemeProposal.state,
+          constants.WALLET_SCHEME_PROPOSAL_STATES.rejected
+        );
+      });
+    });
+  });
+
+  describe("Boosted Proposals", function () {
+    it("boosted proposal should succeed with enough votes", async function () {
+      const tx = await masterAvatarScheme.proposeCalls(
+        [actionMock.address],
+        [helpers.testCallFrom(org.avatar.address)],
+        [0],
+        2,
+        constants.TEST_TITLE,
+        constants.SOME_HASH
+      );
+      const testProposalId = await helpers.getValueFromLogs(tx, "proposalId");
+
+      const stakesToBoost = await dxdVotingMachine.calculateBoostChange(
+        testProposalId
+      );
+
+      const stakeTx = await dxdVotingMachine.stake(
+        testProposalId,
+        constants.YES_OPTION,
+        stakesToBoost,
+        {
+          from: accounts[1],
+        }
+      );
+
+      expectEvent(stakeTx.receipt, "StateChange", {
+        proposalId: testProposalId,
+        proposalState: constants.VOTING_MACHINE_PROPOSAL_STATES.PreBoosted,
+      });
+
+      await dxdVotingMachine.vote(testProposalId, constants.YES_OPTION, 0, {
+        from: accounts[2],
+        gasPrice: constants.GAS_PRICE,
+      });
+
+      await dxdVotingMachine.vote(testProposalId, constants.YES_OPTION, 0, {
+        from: accounts[1],
+        gasPrice: constants.GAS_PRICE,
+      });
+      await time.increase(86400 + 1);
+      const executeTx = await dxdVotingMachine.execute(testProposalId, {
+        from: accounts[1],
+        gasPrice: constants.GAS_PRICE,
+      });
+      // Check it changed to executed in redeem
+      await expectEvent.inTransaction(
+        executeTx.tx,
+        dxdVotingMachine.contract,
+        "StateChange",
+        {
+          proposalId: testProposalId,
+          proposalState:
+            constants.VOTING_MACHINE_PROPOSAL_STATES.ExecutedInBoost,
+        }
+      );
+
+      const schemeProposal = await masterAvatarScheme.getProposal(
+        testProposalId
+      );
+      assert.equal(
+        schemeProposal.state,
+        constants.WALLET_SCHEME_PROPOSAL_STATES.passed
+      );
+
+      assert.equal(
+        schemeProposal.callData[0],
+        helpers.testCallFrom(org.avatar.address)
+      );
+      assert.equal(schemeProposal.to[0], actionMock.address);
+      assert.equal(schemeProposal.value[0], 0);
+    });
+
+    it("sign stake and boosted proposal should succeed with enough votes", async function () {
+      const tx = await masterAvatarScheme.proposeCalls(
+        [actionMock.address],
+        [helpers.testCallFrom(org.avatar.address)],
+        [0],
+        2,
+        constants.TEST_TITLE,
+        constants.SOME_HASH
+      );
+      const testProposalId = await helpers.getValueFromLogs(tx, "proposalId");
+
+      const stakesToBoost = await dxdVotingMachine.calculateBoostChange(
+        testProposalId
+      );
+
+      const signerNonce = await dxdVotingMachine.signerNonce(accounts[1]);
+      const stakeHash = await dxdVotingMachine.hashAction(
+        testProposalId,
+        accounts[1],
+        constants.YES_OPTION,
+        stakesToBoost,
+        signerNonce,
+        2
+      );
+      const stakeSignature = await web3.eth.sign(stakeHash, accounts[1]);
+      assert.equal(
+        accounts[1],
+        web3.eth.accounts.recover(stakeHash, stakeSignature)
+      );
+
+      const stakeTx = await dxdVotingMachine.executeSignedStake(
+        testProposalId,
+        accounts[1],
+        constants.YES_OPTION,
+        stakesToBoost,
+        stakeSignature,
+        { from: accounts[4] }
+      );
+
+      expectEvent(stakeTx.receipt, "StateChange", {
+        proposalId: testProposalId,
+        proposalState: constants.VOTING_MACHINE_PROPOSAL_STATES.PreBoosted,
+      });
+
+      await dxdVotingMachine.vote(testProposalId, constants.YES_OPTION, 0, {
+        from: accounts[2],
+        gasPrice: constants.GAS_PRICE,
+      });
+
+      await dxdVotingMachine.vote(testProposalId, constants.YES_OPTION, 0, {
+        from: accounts[1],
+        gasPrice: constants.GAS_PRICE,
+      });
+      await time.increase(86400 + 1);
+      const executeTx = await dxdVotingMachine.execute(testProposalId, {
+        from: accounts[1],
+        gasPrice: constants.GAS_PRICE,
+      });
+      // Check it changed to executed in redeem
+      await expectEvent.inTransaction(
+        executeTx.tx,
+        dxdVotingMachine.contract,
+        "StateChange",
+        {
+          proposalId: testProposalId,
+          proposalState:
+            constants.VOTING_MACHINE_PROPOSAL_STATES.ExecutedInBoost,
+        }
+      );
+    });
+
+    it("steal staked tokens with fake org", async function () {
+      const tx = await masterAvatarScheme.proposeCalls(
+        [actionMock.address],
+        [helpers.testCallFrom(org.avatar.address)],
+        [0],
+        2,
+        constants.TEST_TITLE,
+        constants.SOME_HASH
+      );
+      const testProposalId = await helpers.getValueFromLogs(tx, "proposalId");
+
+      assert.equal(await stakingToken.balanceOf(dxdVotingMachine.address), "0");
+
+      const stakeTx = await dxdVotingMachine.stake(
+        testProposalId,
+        constants.YES_OPTION,
+        web3.utils.toWei("0.2"),
+        {
+          from: accounts[1],
+        }
+      );
+
+      assert.equal(
+        await stakingToken.balanceOf(dxdVotingMachine.address),
+        web3.utils.toWei("0.2").toString()
+      );
+
+      // attack starts
+
+      await stakingToken.transfer(accounts[9], web3.utils.toWei("1"), {
+        from: accounts[1],
+      });
+      await stakingToken.approve(
+        dxdVotingMachine.address,
+        constants.MAX_UINT_256,
+        { from: accounts[9] }
+      );
+      const fakeOrg = await helpers.deployDao({
+        owner: accounts[9],
+        votingMachineToken: stakingToken.address,
+        repHolders: [{ address: accounts[9], amount: 10000 }],
+      });
+      const fakePermissionRegistry = await PermissionRegistry.new(
+        accounts[9],
+        1
+      );
+      await fakePermissionRegistry.initialize();
+      const fakeOrgScheme = await WalletScheme.new();
+      await fakeOrgScheme.initialize(
+        fakeOrg.avatar.address,
+        dxdVotingMachine.address,
+        fakeOrg.controller.address,
+        fakePermissionRegistry.address,
+        "FakeOrg Scheme",
+        5
+      );
+      await dxdVotingMachine.setParameters([
+        5000,
+        10,
+        1,
+        1,
+        1001,
+        1,
+        web3.utils.toWei("0.2"),
+        0,
+      ]);
+      const fakeParamsHash = await dxdVotingMachine.getParametersHash([
+        5000,
+        10,
+        1,
+        1,
+        1001,
+        1,
+        web3.utils.toWei("0.2"),
+        0,
+      ]);
+      await fakeOrg.controller.registerScheme(
+        fakeOrgScheme.address,
+        fakeParamsHash,
+        true,
+        false,
+        true,
+        { from: accounts[9] }
+      );
+      const fakeProposalId = helpers.getValueFromLogs(
+        await fakeOrgScheme.proposeCalls(
+          [constants.ZERO_ADDRESS],
+          [constants.ZERO_DATA],
+          [0],
+          2,
+          constants.TEST_TITLE,
+          constants.SOME_HASH
+        ),
+        "proposalId"
+      );
+      await dxdVotingMachine.stake(
+        fakeProposalId,
+        constants.YES_OPTION,
+        web3.utils.toWei("0.21"),
+        {
+          from: accounts[9],
+        }
+      );
+      await dxdVotingMachine.vote(fakeProposalId, constants.YES_OPTION, 0, {
+        from: accounts[9],
+        gasPrice: constants.GAS_PRICE,
+      });
+
+      assert.equal(
+        await stakingToken.balanceOf(dxdVotingMachine.address),
+        web3.utils.toWei("0.41")
+      );
+
+      // The daoBounty redeems fails cause it cames form the fakeOrg avatar and it has no tokens, so the redeem cant be done
+      await expectRevert(
+        dxdVotingMachine.redeem(fakeProposalId, accounts[9]),
+        "ERC20: transfer amount exceeds balance"
+      );
+
+      // If the attack succeeded this should be 0
+      assert.equal(
+        await stakingToken.balanceOf(dxdVotingMachine.address),
+        web3.utils.toWei("0.41")
+      );
+
+      // attack ends
+
+      expectEvent(stakeTx.receipt, "StateChange", {
+        proposalId: testProposalId,
+        proposalState: constants.VOTING_MACHINE_PROPOSAL_STATES.PreBoosted,
+      });
+
+      await dxdVotingMachine.vote(testProposalId, constants.YES_OPTION, 0, {
+        from: accounts[2],
+        gasPrice: constants.GAS_PRICE,
+      });
+      await dxdVotingMachine.vote(testProposalId, constants.YES_OPTION, 0, {
+        from: accounts[1],
+        gasPrice: constants.GAS_PRICE,
+      });
+      await time.increase(86400 + 1);
+      const executeTx = await dxdVotingMachine.execute(testProposalId, {
+        from: accounts[1],
+        gasPrice: constants.GAS_PRICE,
+      });
+
+      await expectEvent.inTransaction(
+        executeTx.tx,
+        dxdVotingMachine.contract,
+        "StateChange",
+        {
+          proposalId: testProposalId,
+          proposalState:
+            constants.VOTING_MACHINE_PROPOSAL_STATES.ExecutedInBoost,
+        }
+      );
+
+      const schemeProposal = await masterAvatarScheme.getProposal(
+        testProposalId
+      );
+      assert.equal(
+        schemeProposal.state,
+        constants.WALLET_SCHEME_PROPOSAL_STATES.passed
+      );
+
+      assert.equal(
+        schemeProposal.callData[0],
+        helpers.testCallFrom(org.avatar.address)
+      );
+      assert.equal(schemeProposal.to[0], actionMock.address);
+      assert.equal(schemeProposal.value[0], 0);
+
+      await dxdVotingMachine.redeem(testProposalId, accounts[9]);
+    });
+
+    it("boosted proposal should fail with not enough votes", async function () {
+      const tx = await masterAvatarScheme.proposeCalls(
+        [actionMock.address],
+        [helpers.testCallFrom(org.avatar.address)],
+        [0],
+        2,
+        constants.TEST_TITLE,
+        constants.SOME_HASH
+      );
+      const testProposalId = await helpers.getValueFromLogs(tx, "proposalId");
+      const stakesToBoost = await dxdVotingMachine.calculateBoostChange(
+        testProposalId
+      );
+
+      const stakeTx = await dxdVotingMachine.stake(
+        testProposalId,
+        constants.YES_OPTION,
+        stakesToBoost,
+        {
+          from: accounts[1],
+        }
+      );
+
+      expectEvent(stakeTx.receipt, "StateChange", {
+        proposalId: testProposalId,
+        proposalState: constants.VOTING_MACHINE_PROPOSAL_STATES.PreBoosted,
+      });
+
+      await dxdVotingMachine.vote(testProposalId, constants.YES_OPTION, 1, {
+        from: accounts[2],
+        gasPrice: constants.GAS_PRICE,
+      });
+
+      await time.increase(86400 + 1);
+
+      const executeTx = await dxdVotingMachine.execute(testProposalId, {
+        from: accounts[1],
+        gasPrice: constants.GAS_PRICE,
+      });
+
+      await expectEvent.inTransaction(
+        executeTx.tx,
+        dxdVotingMachine.contract,
+        "StateChange",
+        {
+          proposalId: testProposalId,
+          proposalState: constants.VOTING_MACHINE_PROPOSAL_STATES.Expired,
+        }
+      );
+
+      const schemeProposal = await masterAvatarScheme.getProposal(
+        testProposalId
+      );
+      assert.equal(
+        schemeProposal.state,
+        constants.WALLET_SCHEME_PROPOSAL_STATES.rejected
+      );
+
+      assert.equal(
+        schemeProposal.callData[0],
+        helpers.testCallFrom(org.avatar.address)
+      );
+      assert.equal(schemeProposal.to[0], actionMock.address);
+      assert.equal(schemeProposal.value[0], 0);
+    });
+
+    it("execution state is preBoosted after the vote execution bar has been crossed", async function () {
+      const proposalId = await helpers.getValueFromLogs(
+        await masterAvatarScheme.proposeCalls(
+          [actionMock.address],
+          [helpers.testCallFrom(org.avatar.address)],
+          [0],
+          2,
+          constants.TEST_TITLE,
+          constants.SOME_HASH
+        ),
+        "proposalId"
+      );
+
+      const stakesToBoost = await dxdVotingMachine.calculateBoostChange(
+        proposalId
+      );
+
+      const upStake = await dxdVotingMachine.stake(
+        proposalId,
+        constants.YES_OPTION,
+        stakesToBoost,
+        {
+          from: accounts[1],
+        }
+      );
+
+      const totalStaked = (await dxdVotingMachine.proposals(proposalId))
+        .totalStakes;
+
+      assert(totalStaked.eq(stakesToBoost));
+
+      // check preBoosted
+      expectEvent(upStake.receipt, "StateChange", {
+        proposalId: proposalId,
+        proposalState: constants.VOTING_MACHINE_PROPOSAL_STATES.PreBoosted,
+      });
+
+      // vote enough times to pass the execution bar threshold
+      await dxdVotingMachine.vote(proposalId, constants.YES_OPTION, 0, {
+        from: accounts[0],
+        gasPrice: constants.GAS_PRICE,
+      });
+
+      await dxdVotingMachine.vote(proposalId, constants.YES_OPTION, 0, {
+        from: accounts[1],
+        gasPrice: constants.GAS_PRICE,
+      });
+
+      await dxdVotingMachine.vote(proposalId, constants.YES_OPTION, 0, {
+        from: accounts[2],
+        gasPrice: constants.GAS_PRICE,
+      });
+
+      await dxdVotingMachine.vote(proposalId, constants.YES_OPTION, 0, {
+        from: accounts[3],
+        gasPrice: constants.GAS_PRICE,
+      });
+
+      // check executed
+      assert.equal((await dxdVotingMachine.proposals(proposalId)).state, "2");
+
+      const proposalState = (await masterAvatarScheme.getProposal(proposalId))
+        .state;
+
+      assert.equal(
+        proposalState,
+        constants.WALLET_SCHEME_PROPOSAL_STATES.passed
+      );
+    });
+
+    it("execution state is Boosted after the vote execution bar has been crossed", async function () {
+      const proposalId = await helpers.getValueFromLogs(
+        await masterAvatarScheme.proposeCalls(
+          [actionMock.address],
+          [helpers.testCallFrom(org.avatar.address)],
+          [0],
+          2,
+          constants.TEST_TITLE,
+          constants.SOME_HASH
+        ),
+        "proposalId"
+      );
+
+      const stakesToBoost = await dxdVotingMachine.calculateBoostChange(
+        proposalId
+      );
+
+      const upStake = await dxdVotingMachine.stake(
+        proposalId,
+        constants.YES_OPTION,
+        stakesToBoost,
+        {
+          from: accounts[1],
+        }
+      );
+
+      const totalStaked = (await dxdVotingMachine.proposals(proposalId))
+        .totalStakes;
+
+      assert(totalStaked.eq(stakesToBoost));
+
+      // check preBoosted
+      expectEvent(upStake.receipt, "StateChange", {
+        proposalId: proposalId,
+        proposalState: constants.VOTING_MACHINE_PROPOSAL_STATES.PreBoosted,
+      });
+
+      await time.increase(
+        helpers.defaultParameters.preBoostedVotePeriodLimit + 1
+      );
+
+      await dxdVotingMachine.vote(proposalId, constants.YES_OPTION, 0, {
+        from: accounts[1],
+        gasPrice: constants.GAS_PRICE,
+      });
+
+      // check boosted
+      assert.equal(
+        (await dxdVotingMachine.proposals(proposalId)).state,
+        constants.VOTING_MACHINE_PROPOSAL_STATES.Boosted
+      );
+
+      // vote enough times to pass the execution bar threshold
+      await dxdVotingMachine.vote(proposalId, constants.YES_OPTION, 0, {
+        from: accounts[2],
+        gasPrice: constants.GAS_PRICE,
+      });
+
+      await dxdVotingMachine.vote(proposalId, constants.YES_OPTION, 0, {
+        from: accounts[3],
+        gasPrice: constants.GAS_PRICE,
+      });
+
+      // check executed
+      assert.equal(
+        (await dxdVotingMachine.proposals(proposalId)).state,
+        constants.VOTING_MACHINE_PROPOSAL_STATES.ExecutedInQueue
+      );
+      const proposalState = (await masterAvatarScheme.getProposal(proposalId))
+        .state;
+
+      assert.equal(
+        proposalState,
+        constants.WALLET_SCHEME_PROPOSAL_STATES.passed
+      );
+    });
+  });
+
+  describe("Staking", function () {
+    let stakeProposalId;
+    beforeEach(async function () {
+      await permissionRegistry.setETHPermission(
+        org.avatar.address,
+        actionMock.address,
+        helpers.testCallFrom(org.avatar.address).substring(0, 10),
+        0,
+        true
+      );
+
+      stakeProposalId = await helpers.getValueFromLogs(
+        await masterAvatarScheme.proposeCalls(
+          [actionMock.address],
+          [helpers.testCallFrom(org.avatar.address)],
+          [0],
+          2,
+          constants.TEST_TITLE,
+          constants.SOME_HASH
+        ),
+        "proposalId"
+      );
+    });
+
+    it("should execute a proposal but fail to stake", async function () {
+      const stakesToBoost = await dxdVotingMachine.calculateBoostChange(
+        stakeProposalId
+      );
+
+      const stake = await dxdVotingMachine.stake(
+        stakeProposalId,
+        constants.YES_OPTION,
+        stakesToBoost,
+        {
+          from: accounts[1],
+        }
+      );
+
+      expectEvent(stake.receipt, "StateChange", {
+        proposalId: stakeProposalId,
+        proposalState: constants.VOTING_MACHINE_PROPOSAL_STATES.PreBoosted,
+      });
+
+      await time.increase(
+        helpers.defaultParameters.preBoostedVotePeriodLimit + 1
+      );
+
+      await dxdVotingMachine.vote(stakeProposalId, constants.YES_OPTION, 0, {
+        from: accounts[1],
+        gasPrice: constants.GAS_PRICE,
+      });
+
+      // check Boosted
+      assert.equal(
+        (await dxdVotingMachine.proposals(stakeProposalId)).state,
+        constants.VOTING_MACHINE_PROPOSAL_STATES.Boosted
+      );
+
+      await time.increase(helpers.defaultParameters.boostedVotePeriodLimit + 1);
+
+      const executeStake = await dxdVotingMachine.stake(
+        stakeProposalId,
+        constants.YES_OPTION,
+        1,
+        {
+          from: accounts[1],
+        }
+      );
+
+      expectEvent(executeStake.receipt, "StateChange", {
+        proposalId: stakeProposalId,
+        proposalState: constants.VOTING_MACHINE_PROPOSAL_STATES.ExecutedInBoost,
+      });
+
+      expectEvent.notEmitted(executeStake.receipt, "Stake");
+    });
+    it("address cannot upstake and downstake on same proposal", async function () {
+      const upStake = await dxdVotingMachine.stake(
+        stakeProposalId,
+        constants.YES_OPTION,
+        100,
+        {
+          from: accounts[1],
+        }
+      );
+
+      expectEvent(upStake.receipt, "Stake", {
+        proposalId: stakeProposalId,
+        avatar: org.avatar.address,
+        staker: accounts[1],
+        option: constants.YES_OPTION.toString(),
+        amount: "100",
+      });
+
+      const downStake = await dxdVotingMachine.stake(
+        stakeProposalId,
+        constants.NO_OPTION,
+        100,
+        {
+          from: accounts[1],
+        }
+      );
+
+      expectEvent.notEmitted(downStake.receipt, "Stake");
+    });
+  });
+
+  describe("Redeems", function () {
+    it("1 full stake on YES with 1 boosted proposal", async function () {
+      const tx = await masterAvatarScheme.proposeCalls(
+        [actionMock.address],
+        [helpers.testCallFrom(org.avatar.address)],
+        [0],
+        2,
+        constants.TEST_TITLE,
+        constants.SOME_HASH
+      );
+      const testProposalId = await helpers.getValueFromLogs(tx, "proposalId");
+
+      const signerNonce = await dxdVotingMachine.signerNonce(accounts[1]);
+      const stakeHash = await dxdVotingMachine.hashAction(
+        testProposalId,
+        accounts[1],
+        constants.YES_OPTION,
+        web3.utils.toWei("0.100000000001"),
+        signerNonce,
+        2
+      );
+      const stakeSignature = await web3.eth.sign(stakeHash, accounts[1]);
+      assert.equal(
+        accounts[1],
+        web3.eth.accounts.recover(stakeHash, stakeSignature)
+      );
+
+      const stakeTx = await dxdVotingMachine.executeSignedStake(
+        testProposalId,
+        accounts[1],
+        constants.YES_OPTION,
+        web3.utils.toWei("0.100000000001"),
+        stakeSignature,
+        { from: accounts[4] }
+      );
+
+      expectEvent(stakeTx.receipt, "StateChange", {
+        proposalId: testProposalId,
+        proposalState: constants.VOTING_MACHINE_PROPOSAL_STATES.PreBoosted,
+      });
+
+      await time.increase(
+        helpers.defaultParameters.preBoostedVotePeriodLimit + 1
+      );
+
+      const voteTx = await dxdVotingMachine.vote(
+        testProposalId,
+        constants.YES_OPTION,
+        0,
+        {
+          from: accounts[2],
+          gasPrice: constants.GAS_PRICE,
+        }
+      );
+
+      expectEvent(voteTx.receipt, "StateChange", {
+        proposalId: testProposalId,
+        proposalState: constants.VOTING_MACHINE_PROPOSAL_STATES.Boosted,
+      });
+
+      await time.increase(helpers.defaultParameters.boostedVotePeriodLimit + 1);
+
+      const executeTx = await dxdVotingMachine.execute(testProposalId, {
+        from: accounts[1],
+        gasPrice: constants.GAS_PRICE,
+      });
+
+      await expectEvent.inTransaction(
+        executeTx.tx,
+        dxdVotingMachine.contract,
+        "StateChange",
+        {
+          proposalId: testProposalId,
+          proposalState:
+            constants.VOTING_MACHINE_PROPOSAL_STATES.ExecutedInBoost,
+        }
+      );
+
+      const redeemTx = await dxdVotingMachine.redeem(
+        testProposalId,
+        accounts[1]
+      );
+
+      await expectEvent.inTransaction(
+        redeemTx.tx,
+        stakingToken.contract,
+        "Transfer",
+        {
+          from: org.avatar.address,
+          to: accounts[1],
+          value: web3.utils.toWei("0.1"),
+        }
+      );
+      await expectEvent.inTransaction(
+        redeemTx.tx,
+        stakingToken.contract,
+        "Transfer",
+        {
+          from: dxdVotingMachine.address,
+          to: accounts[1],
+          value: web3.utils.toWei("0.100000000001"),
+        }
+      );
+    });
+
+    it("Shouldnt be able to claim a downstake of a boosted executed proposal", async function () {
+      const tx = await masterAvatarScheme.proposeCalls(
+        [actionMock.address],
+        [helpers.testCallFrom(org.avatar.address)],
+        [0],
+        2,
+        constants.TEST_TITLE,
+        constants.SOME_HASH
+      );
+      const testProposalId = await helpers.getValueFromLogs(tx, "proposalId");
+
+      await dxdVotingMachine.stake(
+        testProposalId,
+        constants.NO_OPTION,
+        web3.utils.toWei("0.1"),
+        {
+          from: accounts[2],
+        }
+      );
+      await dxdVotingMachine.stake(
+        testProposalId,
+        constants.YES_OPTION,
+        web3.utils.toWei("0.3"),
+        {
+          from: accounts[1],
+        }
+      );
+
+      await time.increase(
+        helpers.defaultParameters.preBoostedVotePeriodLimit + 1
+      );
+
+      const voteTx = await dxdVotingMachine.vote(
+        testProposalId,
+        constants.YES_OPTION,
+        0,
+        {
+          from: accounts[2],
+          gasPrice: constants.GAS_PRICE,
+        }
+      );
+
+      expectEvent(voteTx.receipt, "StateChange", {
+        proposalId: testProposalId,
+        proposalState: constants.VOTING_MACHINE_PROPOSAL_STATES.Boosted,
+      });
+
+      await time.increase(helpers.defaultParameters.boostedVotePeriodLimit + 1);
+
+      const executeTx = await dxdVotingMachine.execute(testProposalId, {
+        from: accounts[1],
+        gasPrice: constants.GAS_PRICE,
+      });
+
+      await expectEvent.inTransaction(
+        executeTx.tx,
+        dxdVotingMachine.contract,
+        "StateChange",
+        {
+          proposalId: testProposalId,
+          proposalState:
+            constants.VOTING_MACHINE_PROPOSAL_STATES.ExecutedInBoost,
+        }
+      );
+
+      const redeemStakeWithNoTx = await dxdVotingMachine.redeem(
+        testProposalId,
+        accounts[2]
+      );
+
+      await expectEvent.notEmitted.inTransaction(
+        redeemStakeWithNoTx.tx,
+        stakingToken.contract,
+        "Transfer",
+        {
+          from: dxdVotingMachine.address,
+          to: org.avatar.address,
+          value: web3.utils.toWei("0.1"),
+        }
+      );
+    });
+
+    it("Stake on multiple proposals in a row and check threshold increase", async function () {
+      const testProposalId1 = await helpers.getValueFromLogs(
+        await masterAvatarScheme.proposeCalls(
+          [actionMock.address],
+          [helpers.testCallFrom(org.avatar.address)],
+          [0],
+          2,
+          constants.TEST_TITLE,
+          constants.SOME_HASH
+        ),
+        "proposalId"
+      );
+      const testProposalId2 = await helpers.getValueFromLogs(
+        await masterAvatarScheme.proposeCalls(
+          [actionMock.address],
+          [helpers.testCallFrom(org.avatar.address)],
+          [0],
+          2,
+          constants.TEST_TITLE,
+          constants.SOME_HASH
+        ),
+        "proposalId"
+      );
+      const testProposalId3 = await helpers.getValueFromLogs(
+        await masterAvatarScheme.proposeCalls(
+          [actionMock.address],
+          [helpers.testCallFrom(org.avatar.address)],
+          [0],
+          2,
+          constants.TEST_TITLE,
+          constants.SOME_HASH
+        ),
+        "proposalId"
+      );
+      const testProposalId4 = await helpers.getValueFromLogs(
+        await masterAvatarScheme.proposeCalls(
+          [actionMock.address],
+          [helpers.testCallFrom(org.avatar.address)],
+          [0],
+          2,
+          constants.TEST_TITLE,
+          constants.SOME_HASH
+        ),
+        "proposalId"
+      );
+      const schemeId = (await dxdVotingMachine.proposals(testProposalId1))
+        .schemeId;
+      const paramsHash = (await dxdVotingMachine.proposals(testProposalId1))
+        .paramsHash;
+      const schemeParameters = await dxdVotingMachine.parameters(paramsHash);
+      const threshold0BoostedProposal =
+        await dxdVotingMachine.getSchemeThreshold(paramsHash, schemeId);
+
+      const stakesToBoostFirstProposal = helpers.multiplyRealMath(
+        threshold0BoostedProposal,
+        schemeParameters.daoBounty
+      );
+
+      // Stakes just what it needs to get to the boost threshold
+      await dxdVotingMachine.stake(
+        testProposalId1,
+        constants.YES_OPTION,
+        stakesToBoostFirstProposal,
+        { from: accounts[1] }
+      );
+      assert.equal(
+        (await dxdVotingMachine.proposals(testProposalId1)).state,
+        constants.VOTING_MACHINE_PROPOSAL_STATES.Queued
+      );
+      assert(
+        (await dxdVotingMachine.score(testProposalId1)).eq(
+          threshold0BoostedProposal
+        )
+      );
+
+      // Stakes 100000 WEI more of what it needs to stake to boost to get a minimum advantage over the score
+      await dxdVotingMachine.stake(
+        testProposalId1,
+        constants.YES_OPTION,
+        "100000",
+        { from: accounts[1] }
+      );
+      assert.equal(
+        (await dxdVotingMachine.proposals(testProposalId1)).state,
+        constants.VOTING_MACHINE_PROPOSAL_STATES.PreBoosted
+      );
+      assert(
+        (await dxdVotingMachine.score(testProposalId1)).gt(
+          threshold0BoostedProposal
+        )
+      );
+
+      await time.increase(
+        helpers.defaultParameters.preBoostedVotePeriodLimit + 1
+      );
+
+      await dxdVotingMachine.execute(testProposalId1);
+      assert.equal(
+        (await dxdVotingMachine.proposals(testProposalId1)).state,
+        constants.VOTING_MACHINE_PROPOSAL_STATES.Boosted
+      );
+
+      const threshold1BoostedProposal =
+        await dxdVotingMachine.calculateThreshold(
+          schemeParameters.thresholdConst,
+          schemeParameters.limitExponentValue,
+          1
+        );
+      const stakesToBoostSecondProposal =
+        await dxdVotingMachine.calculateBoostChange(testProposalId2);
+
+      // Stakes more than the threshold directly to boost second proposal
+      await dxdVotingMachine.stake(
+        testProposalId2,
+        constants.YES_OPTION,
+        stakesToBoostSecondProposal,
+        { from: accounts[1] }
+      );
+      assert(
+        (await dxdVotingMachine.score(testProposalId2)).gt(
+          threshold1BoostedProposal
+        )
+      );
+      assert.equal(
+        (await dxdVotingMachine.proposals(testProposalId2)).state,
+        constants.VOTING_MACHINE_PROPOSAL_STATES.PreBoosted
+      );
+
+      await time.increase(
+        helpers.defaultParameters.preBoostedVotePeriodLimit + 1
+      );
+
+      await dxdVotingMachine.execute(testProposalId2);
+      assert.equal(
+        (await dxdVotingMachine.proposals(testProposalId2)).state,
+        constants.VOTING_MACHINE_PROPOSAL_STATES.Boosted
+      );
+
+      // Stake on a third proposal to put it on preBoost state
+      const stakesToBoostThirdProposal =
+        await dxdVotingMachine.calculateBoostChange(testProposalId3);
+      await dxdVotingMachine.stake(
+        testProposalId3,
+        constants.YES_OPTION,
+        stakesToBoostThirdProposal,
+        { from: accounts[1] }
+      );
+      assert.equal(
+        (await dxdVotingMachine.proposals(testProposalId3)).state,
+        constants.VOTING_MACHINE_PROPOSAL_STATES.PreBoosted
+      );
+
+      // Boost the fourth proposal with 2 bootes and 1 preBoosted using the calculation from the VM
+      const stakesToBoostFourthProposal =
+        await dxdVotingMachine.calculateBoostChange(testProposalId4);
+      await dxdVotingMachine.stake(
+        testProposalId4,
+        constants.YES_OPTION,
+        stakesToBoostFourthProposal,
+        { from: accounts[1] }
+      );
+      assert.equal(
+        (await dxdVotingMachine.proposals(testProposalId4)).state,
+        constants.VOTING_MACHINE_PROPOSAL_STATES.PreBoosted
+      );
+
+      // Execute third and fourth proposal and boost both of them
+      await time.increase(
+        helpers.defaultParameters.preBoostedVotePeriodLimit + 1
+      );
+      await dxdVotingMachine.execute(testProposalId3);
+      await dxdVotingMachine.execute(testProposalId4);
+      assert.equal(
+        (await dxdVotingMachine.proposals(testProposalId3)).state,
+        constants.VOTING_MACHINE_PROPOSAL_STATES.Boosted
+      );
+      assert.equal(
+        (await dxdVotingMachine.proposals(testProposalId4)).state,
+        constants.VOTING_MACHINE_PROPOSAL_STATES.Boosted
+      );
+    });
+
+    it("Stake/downstake on multiple proposals in a row and check threshold increase", async function () {
+      const testProposalId1 = await helpers.getValueFromLogs(
+        await masterAvatarScheme.proposeCalls(
+          [actionMock.address],
+          [helpers.testCallFrom(org.avatar.address)],
+          [0],
+          2,
+          constants.TEST_TITLE,
+          constants.SOME_HASH
+        ),
+        "proposalId"
+      );
+      const testProposalId2 = await helpers.getValueFromLogs(
+        await masterAvatarScheme.proposeCalls(
+          [actionMock.address],
+          [helpers.testCallFrom(org.avatar.address)],
+          [0],
+          2,
+          constants.TEST_TITLE,
+          constants.SOME_HASH
+        ),
+        "proposalId"
+      );
+      const testProposalId3 = await helpers.getValueFromLogs(
+        await masterAvatarScheme.proposeCalls(
+          [actionMock.address],
+          [helpers.testCallFrom(org.avatar.address)],
+          [0],
+          2,
+          constants.TEST_TITLE,
+          constants.SOME_HASH
+        ),
+        "proposalId"
+      );
+
+      const paramsHash = (await dxdVotingMachine.proposals(testProposalId1))
+        .paramsHash;
+      const schemeParameters = await dxdVotingMachine.parameters(paramsHash);
+
+      // Do a big initial downstake of 10 staking tokens in NO
+      await dxdVotingMachine.stake(
+        testProposalId1,
+        constants.NO_OPTION,
+        web3.utils.toWei("10"),
+        { from: accounts[2] }
+      );
+
+      const stakesToBoostFirstProposal =
+        await dxdVotingMachine.calculateBoostChange(testProposalId1);
+
+      // Stakes just what it needs to get to the boost threshold
+      await dxdVotingMachine.stake(
+        testProposalId1,
+        constants.YES_OPTION,
+        stakesToBoostFirstProposal,
+        { from: accounts[1] }
+      );
+
+      assert.equal(
+        (await dxdVotingMachine.proposals(testProposalId1)).state,
+        constants.VOTING_MACHINE_PROPOSAL_STATES.PreBoosted
+      );
+
+      await time.increase(
+        helpers.defaultParameters.preBoostedVotePeriodLimit + 1
+      );
+
+      await dxdVotingMachine.execute(testProposalId1);
+      assert.equal(
+        (await dxdVotingMachine.proposals(testProposalId1)).state,
+        constants.VOTING_MACHINE_PROPOSAL_STATES.Boosted
+      );
+
+      const threshold1BoostedProposal =
+        await dxdVotingMachine.calculateThreshold(
+          schemeParameters.thresholdConst,
+          schemeParameters.limitExponentValue,
+          1
+        );
+
+      // Stakes the double of tokens needed to boost
+      const stakesToBoostSecondProposal =
+        await dxdVotingMachine.calculateBoostChange(testProposalId2);
+      await dxdVotingMachine.stake(
+        testProposalId2,
+        constants.YES_OPTION,
+        stakesToBoostSecondProposal,
+        { from: accounts[1] }
+      );
+      assert(
+        (await dxdVotingMachine.score(testProposalId2)).gt(
+          threshold1BoostedProposal
+        )
+      );
+      assert.equal(
+        (await dxdVotingMachine.proposals(testProposalId2)).state,
+        constants.VOTING_MACHINE_PROPOSAL_STATES.PreBoosted
+      );
+
+      // Downstake on the proposal to get it back to queue
+      const stakesToUnBoostSecondProposal = (
+        await dxdVotingMachine.getProposalStatus(testProposalId2)
+      ).totalStakesYes.sub(
+        (await dxdVotingMachine.getProposalStatus(testProposalId2))
+          .totalStakesNo
+      );
+      await dxdVotingMachine.stake(
+        testProposalId2,
+        constants.NO_OPTION,
+        stakesToUnBoostSecondProposal,
+        { from: accounts[2] }
+      );
+      assert.equal(
+        (await dxdVotingMachine.proposals(testProposalId2)).state,
+        constants.VOTING_MACHINE_PROPOSAL_STATES.Queued
+      );
+
+      // Stakes on the proposal again
+      const stakesToBoostSecondProposalAgain =
+        await dxdVotingMachine.calculateBoostChange(testProposalId2);
+      await dxdVotingMachine.stake(
+        testProposalId2,
+        constants.YES_OPTION,
+        stakesToBoostSecondProposalAgain,
+        { from: accounts[1] }
+      );
+      assert.equal(
+        (await dxdVotingMachine.proposals(testProposalId2)).state,
+        constants.VOTING_MACHINE_PROPOSAL_STATES.PreBoosted
+      );
+
+      await time.increase(
+        helpers.defaultParameters.preBoostedVotePeriodLimit + 1
+      );
+
+      await dxdVotingMachine.execute(testProposalId2);
+      assert.equal(
+        (await dxdVotingMachine.proposals(testProposalId2)).state,
+        constants.VOTING_MACHINE_PROPOSAL_STATES.Boosted
+      );
+
+      const stakesToBoostThirdProposal =
+        await dxdVotingMachine.calculateBoostChange(testProposalId3);
+
+      await dxdVotingMachine.stake(
+        testProposalId3,
+        constants.YES_OPTION,
+        stakesToBoostThirdProposal,
+        { from: accounts[1] }
+      );
+      await time.increase(
+        helpers.defaultParameters.preBoostedVotePeriodLimit + 1
+      );
+      await dxdVotingMachine.execute(testProposalId3);
+      assert.equal(
+        (await dxdVotingMachine.proposals(testProposalId3)).state,
+        constants.VOTING_MACHINE_PROPOSAL_STATES.Boosted
+      );
+    });
+  });
+
+  describe("Getters", function () {
+    it("should return vote info", async function () {
+      const proposalId = await helpers.getValueFromLogs(
+        await masterAvatarScheme.proposeCalls(
+          [actionMock.address],
+          [helpers.testCallFrom(org.avatar.address)],
+          [0],
+          2,
+          constants.TEST_TITLE,
+          constants.SOME_HASH
+        ),
+        "proposalId"
+      );
+
+      await dxdVotingMachine.vote(proposalId, constants.YES_OPTION, 0, {
+        from: accounts[1],
+      });
+
+      const voteInfo = await dxdVotingMachine.getVoter(proposalId, accounts[1]);
+      assert.equal(constants.YES_OPTION, Number(voteInfo[0]));
+      assert.equal(10000, Number(voteInfo[1]));
+    });
+
+    it("should return true if the proposal is votable", async function () {
+      const proposalId = await helpers.getValueFromLogs(
+        await masterAvatarScheme.proposeCalls(
+          [actionMock.address],
+          [helpers.testCallFrom(org.avatar.address)],
+          [0],
+          2,
+          constants.TEST_TITLE,
+          constants.SOME_HASH
+        ),
+        "proposalId"
+      );
+
+      const isVotable = await dxdVotingMachine.isVotable(proposalId);
+      assert.equal(true, isVotable);
+    });
+
+    it("should return false if the proposal is not votable", async function () {
+      const proposalId = await helpers.getValueFromLogs(
+        await masterAvatarScheme.proposeCalls(
+          [actionMock.address],
+          [helpers.testCallFrom(org.avatar.address)],
+          [0],
+          2,
+          constants.TEST_TITLE,
+          constants.SOME_HASH
+        ),
+        "proposalId"
+      );
+
+      await dxdVotingMachine.vote(proposalId, constants.YES_OPTION, 0, {
+        from: accounts[1],
+      });
+
+      await time.increase(86400 + 1);
+
+      await dxdVotingMachine.vote(proposalId, constants.YES_OPTION, 0, {
+        from: accounts[2],
+      });
+
+      const isVotable = await dxdVotingMachine.isVotable(proposalId);
+      assert.equal(false, isVotable);
+    });
+
+    it("Should return active proposals", async () => {
+      const proposalsAmount = 50;
+      const proposalIds = await createSchemeProposals(proposalsAmount);
+      const activeProposals = await dxdVotingMachine.getActiveProposals(
+        0,
+        0,
+        org.avatar.address
+      );
+      range(proposalsAmount).forEach(index => {
+        assert.equal(activeProposals[index], proposalIds[index]);
+      });
+      assert.equal(
+        await dxdVotingMachine.getActiveProposalsCount(org.avatar.address),
+        proposalsAmount
+      );
+    });
+
+    it("Should return inactive proposals", async () => {
+      const proposalsAmount = 2;
+      const inactiveAmount = 2;
+      const [testProposalId] = await createSchemeProposals(proposalsAmount);
+
+      await dxdVotingMachine.stake(testProposalId, constants.YES_OPTION, 1000, {
+        from: accounts[1],
+      });
+
+      await dxdVotingMachine.vote(testProposalId, constants.YES_OPTION, 0, {
+        from: accounts[2],
+        gasPrice: constants.GAS_PRICE,
+      });
+
+      await dxdVotingMachine.vote(testProposalId, constants.YES_OPTION, 0, {
+        from: accounts[1],
+        gasPrice: constants.GAS_PRICE,
+      });
+
+      await time.increase(86400 + 1);
+
+      await dxdVotingMachine.execute(testProposalId, {
+        from: accounts[1],
+        gasPrice: constants.GAS_PRICE,
+      });
+
+      const inactiveProposals = await dxdVotingMachine.getInactiveProposals(
+        0,
+        0,
+        org.avatar.address
+      );
+
+      assert.equal(inactiveProposals[1], testProposalId);
+      assert.equal(
+        await dxdVotingMachine.getInactiveProposalsCount(org.avatar.address),
+        inactiveAmount
+      );
+    });
+  });
+});