{
  "name": "emergent-arc",
  "version": "0.0.2",
  "description": "Building DAOs",
  "main": "lib/arc.js",
  "directories": {
    "lib": "./lib",
    "doc": "./docs"
  },
  "files": [
    "lib/",
    "docs/"
  ],
  "scripts": {
    "test": "truffle test",
    "testrpc": "testrpc --account=\"0x0191ecbd1b150b8a3c27c27010ba51b45521689611e669109e034fd66ae69621,9999999999999999999999999999999999999999999\" --account=\"0x00f360233e89c65970a41d4a85990ec6669526b2230e867c352130151453180d,9999999999999999999999999999999999999999999\" --account=\"0x987a26abca7432016104ce2f24ce639340e25afe06ac69f68791399e7a5d1028,9999999999999999999999999999999999999999999\" --account=\"0x89af34b1b7347834048b99423dad174a14bf14540d720d72c16ae92e94b987cb,9999999999999999999999999999999999999999999\" --account=\"0xc867be647eb2bc51e4c0d61066859875cf3634fe949b6f5f85c69ab90e485b37,9999999999999999999999999999999999999999999\" --account=\"0xefabcc2377dee5e51b5a9e65a3854aec85fbbec3cb584d8ad4f9679869fb33c6,9999999999999999999999999999999999999999999\" ",
    "start": "pm2 start truffle -- serve",
    "lint": "eslint .",
    "lint --fix": "eslint --fix .",
    "solium": "solium --dir .",
    "truffle": "truffle"
  },
  "devDependencies": {
    "babel-eslint": "^7.2.3",
    "babel-plugin-syntax-async-functions": "^6.1.4",
    "babel-polyfill": "^6.23.0",
    "babel-preset-es2015": "^6.6.0",
    "babel-register": "^6.24.1",
    "eslint": "^4.2.0",
    "eslint-config-standard": "^10.2.1",
    "eslint-plugin-import": "^2.7.0",
    "eslint-plugin-node": "^5.1.1",
    "eslint-plugin-promise": "^3.5.0",
    "eslint-plugin-standard": "^3.0.1",
    "ethereumjs-testrpc": "^3.0.0",
    "pm2": "^1.1.3",
    "pug": "^2.0.0-rc.1",
    "solc": "^0.4.15",
    "solc-cli": "^0.3.0",
    "solium": "^0.5.4",
    "truffle": "3.4.5",
    "zeppelin-solidity": "^1.1.0"
  },
  "repository": {
    "type": "git",
    "url": "https://github.com/daostack/daostack.git"
  },
  "keywords": [
    "solidity",
    "ethereum",
    "smart",
    "contracts",
    "security",
    "doastack",
    "backfeed",
    "emergent",
    "arc"
  ],
  "author": "Jelle Gerbrandy <jelle@gerbrandy.com>",
  "license": "GPL-3.0",
  "bugs": {
    "url": "https://github.com/daostack/daostack/issues"
  },
  "homepage": "https://github.com/daostack/daostack",
  "dependencies": {
    "default-options": "^1.0.0",
    "promisify": "0.0.3",
    "truffle-contract": "^2.0.5"
  }
<<<<<<< HEAD
  "dependencies": {
    "truffle-contract": "^2.0.5"
  }
=======
>>>>>>> 2b3b71b2
}<|MERGE_RESOLUTION|>--- conflicted
+++ resolved
@@ -67,10 +67,4 @@
     "promisify": "0.0.3",
     "truffle-contract": "^2.0.5"
   }
-<<<<<<< HEAD
-  "dependencies": {
-    "truffle-contract": "^2.0.5"
-  }
-=======
->>>>>>> 2b3b71b2
 }